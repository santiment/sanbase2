--- conflicted
+++ resolved
@@ -8,22 +8,14 @@
       container('docker') {
         def scmVars = checkout scm
 
-<<<<<<< HEAD
-        sh "docker build -t sanbase-test:${env.BRANCH_NAME} -f Dockerfile-test ."
-        sh "docker build -t sanbase-frontend-test:${env.BRANCH_NAME} -f
+        sh "docker build -t sanbase-test:${scmVars.GIT_COMMIT} -f Dockerfile-test ."
+        sh "docker build -t sanbase-frontend-test:${scmVars.GIT_COMMIT} -f
         app/Dockerfile-test app"
-        sh "docker run --rm --name test_postgres_${env.BRANCH_NAME} -d postgres:9.6-alpine"
-        sh "docker run --rm --name test_influxdb_${env.BRANCH_NAME} -d influxdb:1.3-alpine"
-        try {
-          sh "docker run --rm --link test_postgres_${env.BRANCH_NAME}:test_db --link test_influxdb_${env.BRANCH_NAME}:test_influxdb --env DATABASE_URL=postgres://postgres:password@test_db:5432/postgres --env INFLUXDB_HOST=test_influxdb -t sanbase-test:${env.BRANCH_NAME}"
-          sh "docker run --rm -t sanbase-frontend-test:${env.BRANCH_NAME}"
-=======
-        sh "docker build -t sanbase-test:${scmVars.GIT_COMMIT} -f Dockerfile-test ."
         sh "docker run --rm --name test_postgres_${scmVars.GIT_COMMIT} -d postgres:9.6-alpine"
         sh "docker run --rm --name test_influxdb_${scmVars.GIT_COMMIT} -d influxdb:1.3-alpine"
         try {
           sh "docker run --rm --link test_postgres_${scmVars.GIT_COMMIT}:test_db --link test_influxdb_${scmVars.GIT_COMMIT}:test_influxdb --env DATABASE_URL=postgres://postgres:password@test_db:5432/postgres --env INFLUXDB_HOST=test_influxdb -t sanbase-test:${scmVars.GIT_COMMIT}"
->>>>>>> 58d7054c
+          sh "docker run --rm -t sanbase-frontend-test:${scmVars.GIT_COMMIT}"
         } finally {
           sh "docker kill test_influxdb_${scmVars.GIT_COMMIT}"
           sh "docker kill test_postgres_${scmVars.GIT_COMMIT}"
