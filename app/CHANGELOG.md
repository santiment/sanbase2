--- conflicted
+++ resolved
@@ -1,20 +1,18 @@
 ## CHANGELOG
 
-<<<<<<< HEAD
 - 2018-22-11 | v.0.20.2 'Phobos':
 
   Add the categories promo in the navigation panel
-=======
-- 2018-11-19 | v.0.20.1 'Phobos':
+
+- 2018-19-11 | v.0.20.1 'Phobos':
 
   Fix crushing, if watchlist is public and a user is removing it
   Fix css z-index of 2 modals (watchlist poput)
 
-- 2018-11-19 | v.0.20.0 'Phobos':
+- 2018-19-11 | v.0.20.0 'Phobos':
 
   Fix polling fetchUserLists for anonymous users
   Show a preventing modal window, when a user is deleting his watchlist
->>>>>>> 8669c1de
 
 - 2018-22-10 | v.0.19.3 'Phobos':
 
