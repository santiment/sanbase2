--- conflicted
+++ resolved
@@ -1,18 +1,16 @@
 ## CHANGELOG
 
-<<<<<<< HEAD
 - 2018-11-19 | v.0.20.0 'Phobos':
 
   Fix polling fetchUserLists for anonymous users
   Show a preventing modal window, when a user is deleting his watchlist
-=======
+
 - 2018-22-10 | v.0.19.3 'Phobos':
 
   Upgrade Metamask
   Update Assets Menu (Added Watchlists)
   Show Watchlists for anonymous users
   Small style updates
->>>>>>> 078a705b
 
 - 2018-12-10 | v.0.19.2 'Phobos':
 
