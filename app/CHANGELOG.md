## CHANGELOG

<<<<<<< HEAD
- 2018-27-11 | v.0.21.4 'Phobos':

  Add a watermark
=======
- 2018-27-11 | v.0.21.3 'Phobos':

  Fix eth spent table
>>>>>>> 443c33b0

- 2018-26-11 | v.0.21.2 'Phobos':

  Stop fetching unused data

- 2018-23-11 | v.0.21.1 'Phobos':

  Hide Sentiment, Small fixes, Add Exchange Fund Flow

- 2018-23-11 | v.0.21.0 'Phobos':

  Add widgets for asset lists

- 2018-22-11 | v.0.20.2 'Phobos':

  Add the categories promo in the navigation panel

- 2018-19-11 | v.0.20.1 'Phobos':

  Fix crushing, if watchlist is public and a user is removing it
  Fix css z-index of 2 modals (watchlist poput)

- 2018-19-11 | v.0.20.0 'Phobos':

  Fix polling fetchUserLists for anonymous users
  Show a preventing modal window, when a user is deleting his watchlist

- 2018-22-10 | v.0.19.3 'Phobos':

  Upgrade Metamask
  Update Assets Menu (Added Watchlists)
  Show Watchlists for anonymous users
  Small style updates

- 2018-12-10 | v.0.19.2 'Phobos':

  Feedback form send feedbacks to our private Discord channel

- 2018-12-10 | v.0.19.1 'Phobos':

  Fix Trends Stats

- 2018-11-10 | v.0.19.0 'Phobos':

  Add the knowledge base menu
  Add Top Transactions Table

- 2018-11-10 | v.0.18.1 'Phobos':

  Fix iPad styles of the detailed page
  Rename Burn Rate to Token Age Consumed

- 2018-09-10 | v.0.18.0 'Phobos':

  Add "Trends" Statistic

- 2018-08-10 | v.0.17.2 'Phobos':

  Add user's tokens in profile dropdown menu
  Fix top menu margins

- 2018-05-10 | v.0.17.1 'Phobos':

  Update Error Boundary styles
  Add the descriptop for "Trends"

- 2018-03-10 | v.0.17.0 'Phobos':

  Update the profile menu on the desktop
  Update Analysis Desktop Menu
  Add basic Assets dropdown menu

- 2018-03-10 | v.0.16.1 'Phobos':

  Switch from CRA v1. to CRA v2.
  Support SASS, CSS MODULES ...

- 2018-02-10 | v.0.16.0 'Phobos':

  Add share buttons on Trends page

- 2018-01-10 | v.0.15.2 'Phobos':

  Fix Trends Examples descriptions
  Update the logic of searching trends
  Add tracking for search of social trends
  Update Asset Label in Trends charts

- 2018-28-09 | v.0.15.1 'Phobos':

  Update Roadmap

- 2018-25-09 | v.0.15.0 'Phobos':

  Add pagination for all tables

- 2018-24-09 | v.0.14.2 'Phobos':

  Add help message in Trends

- 2018-21-09 | v.0.14.1 'Phobos':

  Show trxHash in TopETHTranscations
  Small fixes

- 2018-21-09 | v.0.14.0 'Phobos':

  Add Top ETH Transactions table.
  This table show our prediction about transactions.
  We show label 'exchange', if a transaction is from exchange.

- 2018-20-09 | v.0.13.0 'Phobos':

  Add cases of assets for comparison in trends

- 2018-19-09 | v.0.12.0 'Phobos':

  Trends with new look from scratch
  And it works :)

- 2018-10-09 | v.0.11.4 'Phobos':

  Upgrade Trends page with new API

- 2018-07-09 | v.0.11.3 'Phobos':

  Fixed financial block, if assets don't have wallets info
  Moved ethereum spent table to ethereum page

- 2018-05-09 | v.0.11.2 'Phobos':

  Unregister SW
  Remove limited data message for premium users

- 2018-04-09 | v.0.11.1 'Phobos':

  Add TimeFilter UI Component
  Make Trends mobile friendly

- 2018-03-09 | v.0.10.0 'Phobos':

  Trends page with example cards.
  Trends explore page with merged sources chart.

- 2018-31-08 | v.0.9.7 'Phobos':

  Hot fix of Insights Page

- 2018-31-08 | v.0.9.6 'Phobos':

  Update Insights styles

- 2018-30-08 | v.0.9.5 'Phobos':

  Fixed Github Activity request in project detailed page
  Fixed skip logic in queries after Apollo update

- 2018-29-08 | v.0.9.4 'Phobos':

  Fixed NAN bug in project detailed page
  Fixed broken animation of loader

- 2018-28-08 | v.0.9.2 'Phobos':

  New menu look
  Update styles

- 2018-16-08 | v.0.9.1 'Phobos':

  Comeback of serviceworkers

- 2018-15-08 | v.0.9.0 'Phobos':

  Added ethereum spent overview

- 2018-15-08 | v.0.8.1 'Phobos':

  Fixed chart axis's styles
  Added retriable requests

- 2018-13-09 | v.0.8.0 'Phobos':

  Added user's watchlists
  Header smooth dropdown navigation

- 2018-10-08 | v.0.7.2 'Moon':

  Change ticker to slug in gqls

- 2018-04-08 | v.0.7.1 'Moon':

  Fix keyboard shortcut usage in any input form

- 2018-27-07 | v.0.7.0 'Moon':

  Added an icon in the search result
  Added Night Mode
  Added Insight Visual Backtest
  Fixed bugs

- 2018-26-06 | v.0.6.1:

  Updated settings
  Fixed fetching of allTags
  Change lint rules, add prettier

- 2018-18-06 | v.0.6.0:

  Insights
  More timeseries
  More projects, currencies
  New mobile look
  SAN token usage
  Styles
  And more...

- 2018-06-03 | v.0.5.2:
  Added eth spent over time for ERC20 projects
  Added eth spent for all projects
  Made special page for Etheteum with more data

- 2018-06-03 | v.0.5.1:

  Added fixed header for Cashflow table
  Added titles for pages

- 2018-06-03 | v.0.5:

  Added more projects
  Added mobile friendly views
  New styles

- 2018-06-02 | v.0.4.1:

  Added cashflow UG link for missing wallets

- 2018-30-01 | v.0.4.0:

  Added Insights
  We can create and vote for user generated insight

- 2018-13-01 | v.0.3.3:

  Opened general info for anonym users
  Improved looks and feel of pdp
  Added categories

- 2018-13-01 | v.0.3.2:

  Added Twitter, Burn Rate
  Async loading all data
  Fix origin link

- 2018-05-01 | v.0.3.1:

  Added Github Activity
  Some fixes...

- 2018-04-01 | v.0.2.9:

  Added Search field in the project detail page
  A lot of changes in the Chart Component

- 2017-31-12 | v.0.2.8:

  Added storybook (dev exp.)
  Change chart hover behavior

- 2017-29-12 | v.0.2.7:

  Added charts with Volume, Price, Marketcap
  Added time filter
  Some fixes, styles

- 2017-26-12 | v.0.2.6:

  Added Project Detailed Page

- 2017-21-12 | v.0.2.4:

  Update navigation menu
  Added auth
  Added account settings
  Some fixes...
  Added skeleton layout for Project Detail Page

- 2017-12-12 | v.0.2.1:

  Fix default sort Cashflow table
  Fix search by project name or symbol in Cashflow page
  Fix messageHash arg name
  Update icons.
  Added Error boundary.
  Added Raven Logs.
  Added CHANGELOG.
  Some fixes.<|MERGE_RESOLUTION|>--- conflicted
+++ resolved
@@ -1,14 +1,12 @@
 ## CHANGELOG
 
-<<<<<<< HEAD
 - 2018-27-11 | v.0.21.4 'Phobos':
 
   Add a watermark
-=======
+
 - 2018-27-11 | v.0.21.3 'Phobos':
 
   Fix eth spent table
->>>>>>> 443c33b0
 
 - 2018-26-11 | v.0.21.2 'Phobos':
 
