--- conflicted
+++ resolved
@@ -1,17 +1,16 @@
 ## CHANGELOG
 
-<<<<<<< HEAD
-- 2017-13-12 | v.0.2.1:
+- 2017-26-12 | v.0.2.6:
 
-  Added skeleton layout for Project Detail Page
-=======
+  Added Project Detailed Page
+
 - 2017-21-12 | v.0.2.4:
 
   Update navigation menu
   Added auth
   Added account settings
   Some fixes...
->>>>>>> b931d481
+  Added skeleton layout for Project Detail Page
 
 - 2017-12-12 | v.0.2.1:
 
