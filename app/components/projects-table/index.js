<<<<<<< HEAD
import React, { Component } from 'react';

class ProjectsTable extends Component {
  constructor(props){
    super(props)
    this.projects = this.props.data.projects
    this.ethPrice = this.props.data.eth_price
  }

  formatTxOutWallet(wallet, index){
    const txOut = wallet.tx_out !== null ? wallet.tx_out : 0;

    return (
      <div key={ index }>
        { txOut.toLocaleString('en-US') }
      </div>
    )
  }

  formatLastOutgoingWallet(wallet, index){
    const lastOutgoing = wallet.last_outgoing !== null ? wallet.last_outgoing : 'No recent transfers';

    return (
      <div key={ index }>
        { lastOutgoing }
      </div>
    )
  }

  formatBalanceWallet(wallet, index){
    const balance = wallet.balance !== null ? wallet.balance : 0;

    return (
      <div className="wallet" key={ index }>
        <div className="usd first">${(balance * this.ethPrice).toLocaleString('en-US', {maximumFractionDigits: 0})}</div>
        <div className="eth">
          <a className="address" href={ "https://etherscan.io/address/" + wallet.address } target="_blank">Ξ{ balance.toLocaleString('en-US') }
            <i className="fa fa-external-link"></i>
          </a>
        </div>
      </div>
    )
  }

  formatMarketCapProject(project){
    let marketCapUsd;

    if(project.market_cap_usd !== null){
      return marketCapUsd = "$" + project.market_cap_usd.toLocaleString('en-US', { maximumFractionDigits: 0 });
    } else {
      return marketCapUsd = "No data";
    }
  }

  render() {
    return (
      <div className="row">
        <div className="col-12">
          <div className="panel">
            <div className="sortable table-responsive">
              <table id="projects" className="table table-condensed table-hover" cellSpacing="0" width="100%">
                <thead>
                <tr>
                  <th>Project</th>
                  <th>Market Cap</th>
                  <th className="sorttable_numeric">Balance (USD/ETH)</th>
                  <th>Last outgoing TX</th>
                  <th>ETH sent</th>
                </tr>
                </thead>
                <tbody className='whaletable'>
                {
                  this.projects.map((project, index) => {
                    var logoUrl = project.logo_url !== null ? project.logo_url.toString().toLowerCase() : "";

                    return (
                      <tr key={ index }>
                        <td><img src={ "/static/cashflow/img/" + logoUrl } />{ project.name } ({ project.ticker })</td>
                        <td className="marketcap">{ this.formatMarketCapProject(project) }</td>
                        <td className="address-link" data-order={ project.balance }>
                        {
                          project.wallets.map(this.formatBalanceWallet, this)
                        }
                        </td>
                        <td>
                        {
                          project.wallets.map(this.formatLastOutgoingWallet)
                        }
                        </td>
                        <td>
                        {
                          project.wallets.map(this.formatTxOutWallet)
                        }
                        </td>
                      </tr>
                    )
                  })
                }
                </tbody>
              </table>
            </div>
          </div>
=======
const ProjectsTable = ({projects, eth_price}) => (
  <div className="row">
    <div className="col-12">
      <div className="panel">
        <div className="sortable table-responsive">
          <table id="projects" className="table table-condensed table-hover" cellSpacing="0" width="100%">
            <thead>
              <tr>
                <th>Project</th>
                <th>Market Cap</th>
                <th className="sorttable_numeric">Balance (USD/ETH)</th>
                <th>Last outgoing TX</th>
                <th>ETH sent</th>
              </tr>
            </thead>
            <tbody className='whaletable'>
            {
              projects.map((project) => {
                var marketCapUsd;
                if(project.market_cap_usd !== null){
                  marketCapUsd = "$" + project.market_cap_usd.toLocaleString('en-US', { maximumFractionDigits: 0 });
                } else {
                  marketCapUsd = "No data";
                }

                var logoUrl = project.logo_url !== null ? project.logo_url.toString().toLowerCase() : "";
                return (
                  <tr>
                    <td><img src={ "/static/cashflow/img/" + logoUrl } />{ project.name } ({ project.ticker })</td>
                    <td className="marketcap">{ marketCapUsd }</td>
                    <td className="address-link" data-order={ project.balance }>
                    {
                      project.wallets.map((wallet) => {
                        var balance = wallet.balance !== null ? wallet.balance : 0;
                        return (
                          <div className="wallet">
                            <div className="usd first">${(balance * eth_price).toLocaleString('en-US', {maximumFractionDigits: 0})}</div>
                            <div className="eth">
                              <a className="address" href={ "https://etherscan.io/address/" + wallet.address } target="_blank">Ξ{ balance.toLocaleString('en-US') }
                                <i className="fa fa-external-link"></i>
                              </a>
                            </div>
                          </div>
                        )
                      })
                    }
                    </td>
                    <td>
                    {
                      project.wallets.map((wallet) => {
                        var lastOutgoing = wallet.last_outgoing !== null ? wallet.last_outgoing : 'No recent transfers';
                        return (
                          <div>
                            { lastOutgoing }
                          </div>
                        )
                      })
                    }
                    </td>
                    <td>
                    {
                      project.wallets.map((wallet) => {
                        var txOut = wallet.tx_out !== null ? wallet.tx_out : 0;
                        return (
                          <div>
                            { txOut.toLocaleString('en-US') }
                          </div>
                        )
                      })
                    }
                    </td>
                  </tr>
                )
              })
            }
            </tbody>
          </table>
>>>>>>> 62e0ce09
        </div>
      </div>
    )
  }
}

export default ProjectsTable<|MERGE_RESOLUTION|>--- conflicted
+++ resolved
@@ -1,5 +1,5 @@
-<<<<<<< HEAD
 import React, { Component } from 'react';
+import styles from 'styles/style.scss';
 
 class ProjectsTable extends Component {
   constructor(props){
@@ -101,85 +101,6 @@
               </table>
             </div>
           </div>
-=======
-const ProjectsTable = ({projects, eth_price}) => (
-  <div className="row">
-    <div className="col-12">
-      <div className="panel">
-        <div className="sortable table-responsive">
-          <table id="projects" className="table table-condensed table-hover" cellSpacing="0" width="100%">
-            <thead>
-              <tr>
-                <th>Project</th>
-                <th>Market Cap</th>
-                <th className="sorttable_numeric">Balance (USD/ETH)</th>
-                <th>Last outgoing TX</th>
-                <th>ETH sent</th>
-              </tr>
-            </thead>
-            <tbody className='whaletable'>
-            {
-              projects.map((project) => {
-                var marketCapUsd;
-                if(project.market_cap_usd !== null){
-                  marketCapUsd = "$" + project.market_cap_usd.toLocaleString('en-US', { maximumFractionDigits: 0 });
-                } else {
-                  marketCapUsd = "No data";
-                }
-
-                var logoUrl = project.logo_url !== null ? project.logo_url.toString().toLowerCase() : "";
-                return (
-                  <tr>
-                    <td><img src={ "/static/cashflow/img/" + logoUrl } />{ project.name } ({ project.ticker })</td>
-                    <td className="marketcap">{ marketCapUsd }</td>
-                    <td className="address-link" data-order={ project.balance }>
-                    {
-                      project.wallets.map((wallet) => {
-                        var balance = wallet.balance !== null ? wallet.balance : 0;
-                        return (
-                          <div className="wallet">
-                            <div className="usd first">${(balance * eth_price).toLocaleString('en-US', {maximumFractionDigits: 0})}</div>
-                            <div className="eth">
-                              <a className="address" href={ "https://etherscan.io/address/" + wallet.address } target="_blank">Ξ{ balance.toLocaleString('en-US') }
-                                <i className="fa fa-external-link"></i>
-                              </a>
-                            </div>
-                          </div>
-                        )
-                      })
-                    }
-                    </td>
-                    <td>
-                    {
-                      project.wallets.map((wallet) => {
-                        var lastOutgoing = wallet.last_outgoing !== null ? wallet.last_outgoing : 'No recent transfers';
-                        return (
-                          <div>
-                            { lastOutgoing }
-                          </div>
-                        )
-                      })
-                    }
-                    </td>
-                    <td>
-                    {
-                      project.wallets.map((wallet) => {
-                        var txOut = wallet.tx_out !== null ? wallet.tx_out : 0;
-                        return (
-                          <div>
-                            { txOut.toLocaleString('en-US') }
-                          </div>
-                        )
-                      })
-                    }
-                    </td>
-                  </tr>
-                )
-              })
-            }
-            </tbody>
-          </table>
->>>>>>> 62e0ce09
         </div>
       </div>
     )
