{
  "name": "app",
  "version": "0.1.0",
  "private": true,
  "dependencies": {
    "axios": "^0.17.1",
    "moment": "^2.19.3",
    "react": "^16.2.0",
    "react-dom": "^16.2.0",
    "react-redux": "^5.0.6",
    "react-router-dom": "^4.2.2",
    "react-scripts": "1.0.17",
    "react-sizes": "^0.4.3",
    "react-table": "^6.7.4",
    "recompose": "^0.26.0",
    "redux": "^3.7.2",
    "semantic-ui-react": "^0.77.0"
  },
  "scripts": {
    "start": "react-scripts start",
    "build": "react-scripts build",
    "test:lint:js": "standard | standard-reporter --stylish",
<<<<<<< HEAD
    "test": "react-scripts test --env=jsdom",
    "eject": "react-scripts eject"
=======
    "test": "jest",
    "build": "next build",
    "start": "next start",
    "test-server": "WEBSITE_URL=http://localhost:4001 node node_modules/exit_on_eof/index.js 'node_modules/next/dist/bin/next -p 3001' > /dev/null"
  },
  "dependencies": {
    "datatables.net": "^1.10.16",
    "datatables.net-bs4": "^1.10.16",
    "datatables.net-fixedheader": "^3.1.2",
    "datatables.net-fixedheader-bs4": "^3.1.2",
    "datatables.net-responsive": "^2.2.0",
    "datatables.net-responsive-bs4": "^2.2.0",
    "exit_on_eof": "^1.0.4",
    "isomorphic-unfetch": "^2.0.0",
    "jquery": "^3.2.1",
    "next": "^4.1.4",
    "node-sass": "^4.4.0",
    "normalize.css": "5.0.0",
    "raw-loader": "^0.5.1",
    "react": "^16.1.1",
    "react-dom": "^16.1.1"
>>>>>>> 89c4d452
  },
  "devDependencies": {
    "babel-eslint": "^8.0.3",
    "enzyme": "^3.2.0",
    "enzyme-adapter-react-16": "^1.1.0",
    "enzyme-to-json": "^3.2.2",
    "redux-axios-middleware": "^4.0.0",
    "redux-devtools-extension": "^2.13.2",
    "standard": "^10.0.3",
    "standard-reporter": "^1.0.5"
  },
  "standard": {
    "parser": "babel-eslint",
    "ignore": [
      "src/registerServiceWorker.js"
    ]
  }
}<|MERGE_RESOLUTION|>--- conflicted
+++ resolved
@@ -1,5 +1,5 @@
 {
-  "name": "app",
+  "name": "SANbase",
   "version": "0.1.0",
   "private": true,
   "dependencies": {
@@ -20,32 +20,8 @@
     "start": "react-scripts start",
     "build": "react-scripts build",
     "test:lint:js": "standard | standard-reporter --stylish",
-<<<<<<< HEAD
     "test": "react-scripts test --env=jsdom",
     "eject": "react-scripts eject"
-=======
-    "test": "jest",
-    "build": "next build",
-    "start": "next start",
-    "test-server": "WEBSITE_URL=http://localhost:4001 node node_modules/exit_on_eof/index.js 'node_modules/next/dist/bin/next -p 3001' > /dev/null"
-  },
-  "dependencies": {
-    "datatables.net": "^1.10.16",
-    "datatables.net-bs4": "^1.10.16",
-    "datatables.net-fixedheader": "^3.1.2",
-    "datatables.net-fixedheader-bs4": "^3.1.2",
-    "datatables.net-responsive": "^2.2.0",
-    "datatables.net-responsive-bs4": "^2.2.0",
-    "exit_on_eof": "^1.0.4",
-    "isomorphic-unfetch": "^2.0.0",
-    "jquery": "^3.2.1",
-    "next": "^4.1.4",
-    "node-sass": "^4.4.0",
-    "normalize.css": "5.0.0",
-    "raw-loader": "^0.5.1",
-    "react": "^16.1.1",
-    "react-dom": "^16.1.1"
->>>>>>> 89c4d452
   },
   "devDependencies": {
     "babel-eslint": "^8.0.3",
