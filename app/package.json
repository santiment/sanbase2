{
  "name": "sanbase",
  "version": "1.0.0",
  "description": "NextJS app with server side rendering and Phoenix API",
  "main": "index.js",
  "author": "Valentin Mihov",
  "license": "MIT",
  "scripts": {
    "dev": "node node_modules/exit_on_eof/index.js node_modules/next/dist/bin/next",
    "build": "node_modules/next/dist/bin/next build",
    "start": "node_modules/next/dist/bin/next start",
    "test-server": "WEBSITE_URL=http://localhost:4001 node node_modules/exit_on_eof/index.js 'node_modules/next/dist/bin/next -p 3001' > /dev/null"
  },
  "dependencies": {
    "autoprefixer": "6.7.6",
    "babel-plugin-module-resolver": "2.5.0",
    "babel-plugin-wrap-in-js": "^1.1.0",
    "datatables.net": "^1.10.16",
    "exit_on_eof": "^1.0.4",
    "glob": "7.1.1",
    "isomorphic-unfetch": "^2.0.0",
<<<<<<< HEAD
    "jquery": "^3.2.1",
    "next": "^3.2.1",
    "node-sass": "^4.4.0",
    "normalize.css": "5.0.0",
    "postcss-easy-import": "2.0.0",
    "postcss-loader": "1.3.3",
    "raw-loader": "^0.5.1",
    "react": "^15.6.1",
    "react-dom": "^15.6.1",
    "sass-loader": "^4.1.1"
=======
    "next": "^4.1.4",
    "react": "^16.0.0",
    "react-dom": "^16.0.0"
>>>>>>> 4094956b
  },
  "devDependencies": {}
}<|MERGE_RESOLUTION|>--- conflicted
+++ resolved
@@ -19,22 +19,16 @@
     "exit_on_eof": "^1.0.4",
     "glob": "7.1.1",
     "isomorphic-unfetch": "^2.0.0",
-<<<<<<< HEAD
     "jquery": "^3.2.1",
-    "next": "^3.2.1",
     "node-sass": "^4.4.0",
     "normalize.css": "5.0.0",
     "postcss-easy-import": "2.0.0",
     "postcss-loader": "1.3.3",
     "raw-loader": "^0.5.1",
-    "react": "^15.6.1",
-    "react-dom": "^15.6.1",
-    "sass-loader": "^4.1.1"
-=======
+    "sass-loader": "^4.1.1",
     "next": "^4.1.4",
     "react": "^16.0.0",
     "react-dom": "^16.0.0"
->>>>>>> 4094956b
   },
   "devDependencies": {}
 }