import fetch from 'isomorphic-unfetch'
import { WEBSITE_URL } from '../config'
<<<<<<< HEAD
import Layout from '../components/Layout'
import WalletList from '../components/WalletList'

const Index = ({projects, eth_price}) =>  {
  return (
  <Layout>
    <div className="row">
        <div className="col-lg-5">
            <h1>Cash Flow</h1>
        </div>
        <div className="col-lg-7 community-actions">
             <span className="legal">brought to you by <a href="https://santiment.net" target="_blank">Santiment</a>
             <br />
             NOTE: This app is a prototype. We give no guarantee data is correct as we are in active development.</span>
        </div>
    </div>
    <div className="row">
        <div className="col-12">
            <div className="panel">
                <div className="sortable table-responsive">
                    <table id="projects" className="table table-condensed table-hover" cellspacing="0" width="100%">
                        <thead>
                        <tr>
                            <th>Project</th>
                            <th>Market Cap</th>
                            <th className="sorttable_numeric">Balance (USD/ETH)</th>
                            <th>Last outgoing TX</th>
                            <th>ETH sent</th>
                        </tr>
                        </thead>
                        <tbody className='whaletable'>
                          <WalletList projects={projects} eth_price={eth_price} />
                        </tbody>
                    </table>
                </div>
            </div>
        </div>
    </div>
  </Layout>)
}
=======
import ProjectsTable from '../components/projects-table'
import MainHead from '../components/main-head'
import SideMenu from '../components/side-menu'

const Index = (props) => (
  <div>
    <MainHead>
      <link rel="stylesheet" href="https://cdn.datatables.net/responsive/2.1.1/css/responsive.dataTables.min.css"/>
      <link rel="stylesheet" href="https://cdn.datatables.net/fixedheader/3.1.2/css/fixedHeader.bootstrap.min.css"/>
      <script src="https://cdn.datatables.net/responsive/2.1.1/js/dataTables.responsive.min.js"></script>
      <script src="https://cdn.datatables.net/responsive/2.1.1/js/responsive.bootstrap.min.js"></script>
      <script src="https://cdn.datatables.net/fixedheader/3.1.2/js/dataTables.fixedHeader.min.js"></script>
    </MainHead>
    <SideMenu activeItem="cashflow"/>
    <div className="container" id="main">
      <div className="row">
          <div className="col-lg-5">
              <h1>Cash Flow</h1>
          </div>
          <div className="col-lg-7 community-actions">
              <span className="legal">brought to you by <a href="https://santiment.net" target="_blank">Santiment</a>
              <br />
              NOTE: This app is a prototype. We give no guarantee data is correct as we are in active development.</span>
          </div>
      </div>
      <ProjectsTable data={ props.data }/>
    </div>
    <script dangerouslySetInnerHTML={{ __html: `
      $(document).ready(function () {

          $('.table-hover').DataTable({

              "dom": "<'row'<'col-sm-7'i><'col-sm-5'f>>" +
              "<'row'<'col-sm-12'tr>>" +
              "<'row'<'col-sm-5'><'col-sm-7'>>",
              "paging": false,
              fixedHeader: true,
              language: {
                  search: "_INPUT_",
                  searchPlaceholder: "Search"
              },
            "order": [[ 1, "desc" ]],

              responsive: {
                  details: {
                      display: $.fn.dataTable.Responsive.display.childRowImmediate,
                      type: ''
                  }
              }

          });

      });
    `}} />
  </div>
)
>>>>>>> e7cd82a7

Index.getInitialProps = async function() {
  //const res = await fetch(WEBSITE_URL + '/api/cashflow')
  //const data = await res.json()

  const data = {
    projects: [
      {
        market_cap_usd: 1,
        balance: 45,
        name: 'EOS',
        ticker: 'EOS',
        logo_url: 'eos.png',
        wallets: [
          {
            last_outgoing: null,
            balance: null,
            tx_out: null
          }
        ]
      }
    ],
    eth_price: 2
  };

  return {
    projects: data.projects,
    eth_price: data.eth_price
  }
}

export default Index<|MERGE_RESOLUTION|>--- conflicted
+++ resolved
@@ -1,47 +1,5 @@
 import fetch from 'isomorphic-unfetch'
 import { WEBSITE_URL } from '../config'
-<<<<<<< HEAD
-import Layout from '../components/Layout'
-import WalletList from '../components/WalletList'
-
-const Index = ({projects, eth_price}) =>  {
-  return (
-  <Layout>
-    <div className="row">
-        <div className="col-lg-5">
-            <h1>Cash Flow</h1>
-        </div>
-        <div className="col-lg-7 community-actions">
-             <span className="legal">brought to you by <a href="https://santiment.net" target="_blank">Santiment</a>
-             <br />
-             NOTE: This app is a prototype. We give no guarantee data is correct as we are in active development.</span>
-        </div>
-    </div>
-    <div className="row">
-        <div className="col-12">
-            <div className="panel">
-                <div className="sortable table-responsive">
-                    <table id="projects" className="table table-condensed table-hover" cellspacing="0" width="100%">
-                        <thead>
-                        <tr>
-                            <th>Project</th>
-                            <th>Market Cap</th>
-                            <th className="sorttable_numeric">Balance (USD/ETH)</th>
-                            <th>Last outgoing TX</th>
-                            <th>ETH sent</th>
-                        </tr>
-                        </thead>
-                        <tbody className='whaletable'>
-                          <WalletList projects={projects} eth_price={eth_price} />
-                        </tbody>
-                    </table>
-                </div>
-            </div>
-        </div>
-    </div>
-  </Layout>)
-}
-=======
 import ProjectsTable from '../components/projects-table'
 import MainHead from '../components/main-head'
 import SideMenu from '../components/side-menu'
@@ -98,7 +56,6 @@
     `}} />
   </div>
 )
->>>>>>> e7cd82a7
 
 Index.getInitialProps = async function() {
   //const res = await fetch(WEBSITE_URL + '/api/cashflow')
