import fetch from 'isomorphic-unfetch'
import { WEBSITE_URL } from '../config'
import ProjectsTable from '../components/projects-table'
import MainHead from '../components/main-head'
import SideMenu from '../components/side-menu'

const Index = ({projects, eth_price}) => (
  <div>
    <MainHead>
      <link rel="stylesheet" href="https://cdn.datatables.net/responsive/2.1.1/css/responsive.dataTables.min.css"/>
      <link rel="stylesheet" href="https://cdn.datatables.net/fixedheader/3.1.2/css/fixedHeader.bootstrap.min.css"/>
      <script src="https://cdn.datatables.net/responsive/2.1.1/js/dataTables.responsive.min.js"></script>
      <script src="https://cdn.datatables.net/responsive/2.1.1/js/responsive.bootstrap.min.js"></script>
      <script src="https://cdn.datatables.net/fixedheader/3.1.2/js/dataTables.fixedHeader.min.js"></script>
    </MainHead>
    <SideMenu activeItem="cashflow"/>
    <div className="container" id="main">
      <div className="row">
          <div className="col-lg-5">
              <h1>Cash Flow</h1>
          </div>
          <div className="col-lg-7 community-actions">
              <span className="legal">brought to you by <a href="https://santiment.net" target="_blank">Santiment</a>
              <br />
              NOTE: This app is a prototype. We give no guarantee data is correct as we are in active development.</span>
          </div>
      </div>
      <ProjectsTable projects={projects} eth_price={eth_price}/>
    </div>
    <script dangerouslySetInnerHTML={{ __html: `
      $(document).ready(function () {

          $('.table-hover').DataTable({

              "dom": "<'row'<'col-sm-7'i><'col-sm-5'f>>" +
              "<'row'<'col-sm-12'tr>>" +
              "<'row'<'col-sm-5'><'col-sm-7'>>",
              "paging": false,
              fixedHeader: true,
              language: {
                  search: "_INPUT_",
                  searchPlaceholder: "Search"
              },
            "order": [[ 1, "desc" ]],

              responsive: {
                  details: {
                      display: $.fn.dataTable.Responsive.display.childRowImmediate,
                      type: ''
                  }
              }

          });

      });
    `}} />
  </div>
)

Index.getInitialProps = async function() {
<<<<<<< HEAD
  //const res = await fetch(WEBSITE_URL + '/api/cashflow')
  //const data = await res.json()

  const data = {
    projects: [
      {
        market_cap_usd: 1,
        balance: 45,
        name: 'EOS',
        ticker: 'EOS',
        logo_url: 'eos.png',
        wallets: [
          {
            last_outgoing: null,
            balance: 1,
            tx_out: null
          }
        ]
      }
    ],
    eth_price: 2
  };
=======
  const res = await fetch(WEBSITE_URL + '/api/cashflow')
  const data = await res.json()
>>>>>>> f13d0286

  return {
    projects: data.projects,
    eth_price: data.eth_price
  }
}

export default Index<|MERGE_RESOLUTION|>--- conflicted
+++ resolved
@@ -1,94 +1,97 @@
+import React, { Component } from 'react';
 import fetch from 'isomorphic-unfetch'
 import { WEBSITE_URL } from '../config'
 import ProjectsTable from '../components/projects-table'
 import MainHead from '../components/main-head'
 import SideMenu from '../components/side-menu'
 
-const Index = ({projects, eth_price}) => (
-  <div>
-    <MainHead>
-      <link rel="stylesheet" href="https://cdn.datatables.net/responsive/2.1.1/css/responsive.dataTables.min.css"/>
-      <link rel="stylesheet" href="https://cdn.datatables.net/fixedheader/3.1.2/css/fixedHeader.bootstrap.min.css"/>
-      <script src="https://cdn.datatables.net/responsive/2.1.1/js/dataTables.responsive.min.js"></script>
-      <script src="https://cdn.datatables.net/responsive/2.1.1/js/responsive.bootstrap.min.js"></script>
-      <script src="https://cdn.datatables.net/fixedheader/3.1.2/js/dataTables.fixedHeader.min.js"></script>
-    </MainHead>
-    <SideMenu activeItem="cashflow"/>
-    <div className="container" id="main">
-      <div className="row">
-          <div className="col-lg-5">
-              <h1>Cash Flow</h1>
+class Index extends Component {
+  constructor(props){
+    super(props)
+  }
+
+  static async getInitialProps(){
+    //const res = await fetch(WEBSITE_URL + '/api/cashflow')
+    //const data = await res.json()
+
+    const data = {
+      projects: [
+        {
+          market_cap_usd: 1,
+          balance: 45,
+          name: 'EOS',
+          ticker: 'EOS',
+          logo_url: 'eos.png',
+          wallets: [
+            {
+              last_outgoing: null,
+              balance: 1,
+              tx_out: null
+            }
+          ]
+        }
+      ],
+      eth_price: 2
+    };
+
+    return {
+      data: data
+    }
+  }
+
+  render(){
+    return (
+      <div>
+        <MainHead>
+          <link rel="stylesheet" href="https://cdn.datatables.net/responsive/2.1.1/css/responsive.dataTables.min.css"/>
+          <link rel="stylesheet" href="https://cdn.datatables.net/fixedheader/3.1.2/css/fixedHeader.bootstrap.min.css"/>
+          <script src="https://cdn.datatables.net/responsive/2.1.1/js/dataTables.responsive.min.js"></script>
+          <script src="https://cdn.datatables.net/responsive/2.1.1/js/responsive.bootstrap.min.js"></script>
+          <script src="https://cdn.datatables.net/fixedheader/3.1.2/js/dataTables.fixedHeader.min.js"></script>
+        </MainHead>
+        <SideMenu activeItem="cashflow"/>
+        <div className="container" id="main">
+          <div className="row">
+              <div className="col-lg-5">
+                  <h1>Cash Flow</h1>
+              </div>
+              <div className="col-lg-7 community-actions">
+                  <span className="legal">brought to you by <a href="https://santiment.net" target="_blank">Santiment</a>
+                  <br />
+                  NOTE: This app is a prototype. We give no guarantee data is correct as we are in active development.</span>
+              </div>
           </div>
-          <div className="col-lg-7 community-actions">
-              <span className="legal">brought to you by <a href="https://santiment.net" target="_blank">Santiment</a>
-              <br />
-              NOTE: This app is a prototype. We give no guarantee data is correct as we are in active development.</span>
-          </div>
-      </div>
-      <ProjectsTable projects={projects} eth_price={eth_price}/>
-    </div>
-    <script dangerouslySetInnerHTML={{ __html: `
-      $(document).ready(function () {
+          <ProjectsTable data={ props.data }/>
+        </div>
+        <script dangerouslySetInnerHTML={{ __html: `
+          $(document).ready(function () {
 
-          $('.table-hover').DataTable({
+              $('.table-hover').DataTable({
 
-              "dom": "<'row'<'col-sm-7'i><'col-sm-5'f>>" +
-              "<'row'<'col-sm-12'tr>>" +
-              "<'row'<'col-sm-5'><'col-sm-7'>>",
-              "paging": false,
-              fixedHeader: true,
-              language: {
-                  search: "_INPUT_",
-                  searchPlaceholder: "Search"
-              },
-            "order": [[ 1, "desc" ]],
+                  "dom": "<'row'<'col-sm-7'i><'col-sm-5'f>>" +
+                  "<'row'<'col-sm-12'tr>>" +
+                  "<'row'<'col-sm-5'><'col-sm-7'>>",
+                  "paging": false,
+                  fixedHeader: true,
+                  language: {
+                      search: "_INPUT_",
+                      searchPlaceholder: "Search"
+                  },
+                "order": [[ 1, "desc" ]],
 
-              responsive: {
-                  details: {
-                      display: $.fn.dataTable.Responsive.display.childRowImmediate,
-                      type: ''
+                  responsive: {
+                      details: {
+                          display: $.fn.dataTable.Responsive.display.childRowImmediate,
+                          type: ''
+                      }
                   }
-              }
+
+              });
 
           });
-
-      });
-    `}} />
-  </div>
-)
-
-Index.getInitialProps = async function() {
-<<<<<<< HEAD
-  //const res = await fetch(WEBSITE_URL + '/api/cashflow')
-  //const data = await res.json()
-
-  const data = {
-    projects: [
-      {
-        market_cap_usd: 1,
-        balance: 45,
-        name: 'EOS',
-        ticker: 'EOS',
-        logo_url: 'eos.png',
-        wallets: [
-          {
-            last_outgoing: null,
-            balance: 1,
-            tx_out: null
-          }
-        ]
-      }
-    ],
-    eth_price: 2
-  };
-=======
-  const res = await fetch(WEBSITE_URL + '/api/cashflow')
-  const data = await res.json()
->>>>>>> f13d0286
-
-  return {
-    projects: data.projects,
-    eth_price: data.eth_price
+        `}} />
+      </div>
+    );
   }
 }
 
