import React from 'react'
import {
  Route,
  Switch,
  Redirect
} from 'react-router-dom'
import Loadable from 'react-loadable'
import withSizes from 'react-sizes'
import { compose } from 'recompose'
import Login from './pages/Login'
import Cashflow from './pages/Cashflow'
import Roadmap from './pages/Roadmap'
import Signals from './pages/Signals'
import Account from './pages/Account'
<<<<<<< HEAD
import EventVotes from './pages/EventVotes'
import EventVotesNew from './pages/EventVotesNew/EventVotesNew'
import SideMenu from './components/SideMenu'
=======
import TopMenu from './components/TopMenu'
>>>>>>> 17a5cb54
import MobileMenu from './components/MobileMenu'
import withTracker from './withTracker'
import ErrorBoundary from './ErrorBoundary'
import './App.css'

const LoadableDetailedPage = Loadable({
  loader: () => import('./pages/Detailed'),
  loading: () => (
    <div className='page detailed'>
      <h2>Loading...</h2>
    </div>
  )
})

const CashflowPage = props => (
  <Cashflow
    preload={() => LoadableDetailedPage.preload()}
    {...props} />
)

export const App = ({isDesktop}) => (
  <div className='App'>
    {isDesktop
      ? <TopMenu />
      : <MobileMenu />}
    <ErrorBoundary>
      <Switch>
        <Route exact path='/projects' render={CashflowPage} />
        <Route exact path='/roadmap' component={Roadmap} />
        <Route exact path='/signals' component={Signals} />
        <Route exact path='/events/votes' component={EventVotes} />
        <Route path='/events/votes/new' component={EventVotesNew} />
        <Route exact path='/events/votes/:filter' component={EventVotes} />
        <Redirect from='/events' to='/events/votes' />
        <Route exact path='/projects/:ticker' render={(props) => (
          <LoadableDetailedPage isDesktop={isDesktop} {...props} />)} />
        <Route exact path='/account' component={Account} />
        <Route path='/login' component={Login} />
        <Route exact path='/' render={CashflowPage} />
        <Redirect from='/' to='/projects' />
      </Switch>
    </ErrorBoundary>
  </div>
)

export const mapSizesToProps = ({ width }) => ({
  isDesktop: width > 768
})

const enchance = compose(
  withSizes(mapSizesToProps),
  withTracker
)

export default enchance(App)<|MERGE_RESOLUTION|>--- conflicted
+++ resolved
@@ -12,24 +12,19 @@
 import Roadmap from './pages/Roadmap'
 import Signals from './pages/Signals'
 import Account from './pages/Account'
-<<<<<<< HEAD
 import EventVotes from './pages/EventVotes'
 import EventVotesNew from './pages/EventVotesNew/EventVotesNew'
-import SideMenu from './components/SideMenu'
-=======
 import TopMenu from './components/TopMenu'
->>>>>>> 17a5cb54
 import MobileMenu from './components/MobileMenu'
 import withTracker from './withTracker'
 import ErrorBoundary from './ErrorBoundary'
+import PageLoader from './components/PageLoader'
 import './App.css'
 
 const LoadableDetailedPage = Loadable({
   loader: () => import('./pages/Detailed'),
   loading: () => (
-    <div className='page detailed'>
-      <h2>Loading...</h2>
-    </div>
+    <PageLoader />
   )
 })
 
