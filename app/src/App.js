import React from 'react'
import {
  Route,
  Switch,
  Redirect
} from 'react-router-dom'
import Loadable from 'react-loadable'
import withSizes from 'react-sizes'
import { compose } from 'recompose'
import Login from './pages/Login'
import Cashflow from './pages/Cashflow'
import Roadmap from './pages/Roadmap'
import Signals from './pages/Signals'
import Account from './pages/Account'
import EventVotes from './pages/EventVotes'
import SideMenu from './components/SideMenu'
import MobileMenu from './components/MobileMenu'
import withTracker from './withTracker'
import ErrorBoundary from './ErrorBoundary'
import './App.css'

const LoadableDetailedPage = Loadable({
  loader: () => import('./pages/Detailed'),
  loading: () => (
    <div className='page detailed'>
      <h2>Loading...</h2>
    </div>
  )
})

const CashflowPage = props => (
  <Cashflow
    preload={() => LoadableDetailedPage.preload()}
    {...props} />
)

export const App = ({isDesktop}) => (
  <div className='App'>
    {isDesktop
      ? <SideMenu />
      : <MobileMenu />}
    <ErrorBoundary>
      <Switch>
        <Route exact path='/projects' render={CashflowPage} />
        <Route exact path='/roadmap' component={Roadmap} />
        <Route exact path='/signals' component={Signals} />
<<<<<<< HEAD
        <Route exact path='/event/votes' component={EventVotes} />
        <Route exact path='/projects/:ticker' component={Detailed} />
        <Route exact path='/charts/:ticker' render={({match}) => {
          const ticker = match.params.ticker
          return (<ProjectChartContainer ticker={ticker} />)
        }} />
=======
        <Route exact path='/projects/:ticker' render={(props) => (
          <LoadableDetailedPage isDesktop={isDesktop} {...props} />)} />
>>>>>>> 237da490
        <Route exact path='/account' component={Account} />
        <Route path='/login' component={Login} />
        <Route exact path='/' render={CashflowPage} />
        <Redirect from='/' to='/projects' />
      </Switch>
    </ErrorBoundary>
  </div>
)

export const mapSizesToProps = ({ width }) => ({
  isDesktop: width > 768
})

const enchance = compose(
  withSizes(mapSizesToProps),
  withTracker
)

export default enchance(App)<|MERGE_RESOLUTION|>--- conflicted
+++ resolved
@@ -44,17 +44,9 @@
         <Route exact path='/projects' render={CashflowPage} />
         <Route exact path='/roadmap' component={Roadmap} />
         <Route exact path='/signals' component={Signals} />
-<<<<<<< HEAD
         <Route exact path='/event/votes' component={EventVotes} />
-        <Route exact path='/projects/:ticker' component={Detailed} />
-        <Route exact path='/charts/:ticker' render={({match}) => {
-          const ticker = match.params.ticker
-          return (<ProjectChartContainer ticker={ticker} />)
-        }} />
-=======
         <Route exact path='/projects/:ticker' render={(props) => (
           <LoadableDetailedPage isDesktop={isDesktop} {...props} />)} />
->>>>>>> 237da490
         <Route exact path='/account' component={Account} />
         <Route path='/login' component={Login} />
         <Route exact path='/' render={CashflowPage} />
