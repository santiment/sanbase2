import React, { Fragment } from 'react'
import { Popup, Button, Icon } from 'semantic-ui-react'
import './AppMenu.css'

<<<<<<< HEAD
const AppMenu = ({handleNavigation, showIcons = false, showInsights = false, isMobile}) => (
  <div style={{
    display: 'flex',
    justifyContent: 'center',
    alignItems: 'center'
  }}>
    <ul className={showIcons ? 'menu-list' : 'menu-list-top'} >
      {showInsights &&
        <li onClick={() => handleNavigation('insights')}>
          {showIcons && <i className='fa fa-newspaper-o' />}
          Insights
        </li>
      }
      {isMobile &&
        <Fragment>
          <li onClick={() => handleNavigation('projects')}>
            {showIcons && <Icon name='list 2x' />}
            ERC20 Projects
          </li>
          <li onClick={() => handleNavigation('currencies')}>
            {showIcons && <Icon name='list 2x' />}
            Currencies
          </li>
        </Fragment>
      }
      <li onClick={() => handleNavigation('signals')}>
        {showIcons && <Icon name='th 2x' />}
=======
const isPageFromLocation = (location, pagename = '') => {
  if (location) {
    return pagename === location.pathname.split('/')[1]
  }
  return false
}

const AppMenu = ({
  handleNavigation,
  showIcons = false,
  showInsights = false,
  location = null
}) => (
  <div>
    <ul className={showIcons ? 'menu-list' : 'menu-list-top'} >
      {showInsights &&
      <li
        className={isPageFromLocation(location, 'insights') ? 'active' : ''}
        onClick={() => handleNavigation('insights')}>
        Insights
      </li>}
      <li
        className={isPageFromLocation(location, 'projects') ? 'active' : ''}
        onClick={() => handleNavigation('projects')}>
        ERC20 Projects
      </li>
      <li
        className={isPageFromLocation(location, 'currencies') ? 'active' : ''}
        onClick={() => handleNavigation('currencies')}>
        Currencies
      </li>
      <li
        className={isPageFromLocation(location, 'signals') ? 'active' : ''}
        onClick={() => handleNavigation('signals')}>
>>>>>>> f86fc482
        Signals
      </li>
      {showInsights &&
      <Popup
        position='bottom left'
        basic
        wide
        trigger={
          <li>
            <Icon
              className='app-menu-creation-icon'
              fitted
              name='plus' />
          </li>
        } on='click'>
        <div className='app-menu-creation-list'>
          <Button
            basic
            color='green'
            onClick={() => handleNavigation('insights/new')}
          >
            Create new insight
          </Button>
          <Button
            basic
            onClick={() =>
              window.location.replace('https://santiment.typeform.com/to/EzKW7E')}
          >
            Request new token
          </Button>
        </div>
      </Popup>}
      <li
        className={isPageFromLocation(location, 'roadmap') ? 'active' : ''}
        onClick={() => handleNavigation('roadmap')}>
        Roadmap
      </li>
    </ul>
  </div>
)

export default AppMenu<|MERGE_RESOLUTION|>--- conflicted
+++ resolved
@@ -2,35 +2,6 @@
 import { Popup, Button, Icon } from 'semantic-ui-react'
 import './AppMenu.css'
 
-<<<<<<< HEAD
-const AppMenu = ({handleNavigation, showIcons = false, showInsights = false, isMobile}) => (
-  <div style={{
-    display: 'flex',
-    justifyContent: 'center',
-    alignItems: 'center'
-  }}>
-    <ul className={showIcons ? 'menu-list' : 'menu-list-top'} >
-      {showInsights &&
-        <li onClick={() => handleNavigation('insights')}>
-          {showIcons && <i className='fa fa-newspaper-o' />}
-          Insights
-        </li>
-      }
-      {isMobile &&
-        <Fragment>
-          <li onClick={() => handleNavigation('projects')}>
-            {showIcons && <Icon name='list 2x' />}
-            ERC20 Projects
-          </li>
-          <li onClick={() => handleNavigation('currencies')}>
-            {showIcons && <Icon name='list 2x' />}
-            Currencies
-          </li>
-        </Fragment>
-      }
-      <li onClick={() => handleNavigation('signals')}>
-        {showIcons && <Icon name='th 2x' />}
-=======
 const isPageFromLocation = (location, pagename = '') => {
   if (location) {
     return pagename === location.pathname.split('/')[1]
@@ -40,32 +11,37 @@
 
 const AppMenu = ({
   handleNavigation,
-  showIcons = false,
-  showInsights = false,
+  showIcons,
+  isMobile,
+  showInsights,
   location = null
 }) => (
   <div>
     <ul className={showIcons ? 'menu-list' : 'menu-list-top'} >
       {showInsights &&
-      <li
-        className={isPageFromLocation(location, 'insights') ? 'active' : ''}
-        onClick={() => handleNavigation('insights')}>
-        Insights
-      </li>}
-      <li
-        className={isPageFromLocation(location, 'projects') ? 'active' : ''}
-        onClick={() => handleNavigation('projects')}>
-        ERC20 Projects
-      </li>
-      <li
-        className={isPageFromLocation(location, 'currencies') ? 'active' : ''}
-        onClick={() => handleNavigation('currencies')}>
-        Currencies
-      </li>
+        <li
+          className={isPageFromLocation(location, 'insights') ? 'active' : ''}
+          onClick={() => handleNavigation('insights')}>
+          Insights
+        </li>
+      }
+      {isMobile &&
+        <Fragment>
+          <li
+            className={isPageFromLocation(location, 'projects') ? 'active' : ''}
+            onClick={() => handleNavigation('projects')}>
+            ERC20 Projects
+          </li>
+          <li
+            className={isPageFromLocation(location, 'currencies') ? 'active' : ''}
+            onClick={() => handleNavigation('currencies')}>
+            Currencies
+          </li>
+        </Fragment>
+      }
       <li
         className={isPageFromLocation(location, 'signals') ? 'active' : ''}
         onClick={() => handleNavigation('signals')}>
->>>>>>> f86fc482
         Signals
       </li>
       {showInsights &&
