--- conflicted
+++ resolved
@@ -22,17 +22,9 @@
 }
 
 .sanbase-footer__greetings {
-<<<<<<< HEAD
-  display: flex;
-  align-items: center;
-  justify-content: center;
-  margin-top: 1.5em;
-  margin-bottom: 0.5em;
+  margin-top: 1em;
 }
 
 .cashflow-indev-message {
   margin-bottom: 16px;
-=======
-  margin-top: 1em;
->>>>>>> f86fc482
 }