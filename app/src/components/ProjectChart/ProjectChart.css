--- conflicted
+++ resolved
@@ -20,8 +20,8 @@
   margin-right: -15px;
   padding: 16px;
   position: relative;
-  padding: 10px 20px;
-  background-color: rgba(250, 251, 255, 0.8);
+  /* padding: 10px 20px;
+  background-color: rgba(250, 251, 255, 0.8); Y */
 }
 
 .project-chart__isLoading,
@@ -39,17 +39,15 @@
   justify-content: center;
 }
 
-<<<<<<< HEAD
-.chart-header {
+/* .chart-header {
   display: flex;
   justify-content: space-between;
   align-items: center;
-  padding: 8px 0;
-  /* min-height: 60px; */
-}
+  padding: 0 20px;
+  min-height: 60px;
+  padding: 8px 0; - K
+} Y removed this */
 
-=======
->>>>>>> da5f184f
 .chart-datetime-settings {
   display: flex;
   align-items: center;
@@ -95,37 +93,26 @@
   }
 }
 
-<<<<<<< HEAD
-.chart-footer {
+/* .chart-footer {
   display: flex;
   justify-content: center;
   align-items: center;
-  margin-top: 16px;
+  margin-top: 10px;
+  margin-top: 16px - k
 }
 
 .chart-footer-filters {
   display: flex;
   align-items: center;
-  width: 90%;
-}
-
-.filter-cat {
-  width: 25%;
-}
-.filter-cat-title {
-  text-align: center;
-  text-transform: uppercase;
 }
 
 .trademark {
   color: #e3e3e3;
-  display: none;
-}
+} Y removed these */
 
-=======
->>>>>>> da5f184f
 .time-filter,
-.currency-filter {
+.currency-filter
+/* .chart-footer-filters Y removed */ {
   display: flex;
   user-select: none;
 }
@@ -134,26 +121,19 @@
 .currency-filter div,
 .chart-footer-filters div {
   cursor: pointer;
-<<<<<<< HEAD
+  /* min-width: 32px;
+  text-align: center;
+  border-radius: 4px; Y */
   width: inherit;
   padding: 1px 8px 2px 8px;
   border-radius: 4px;
   margin: 0 2px;
-=======
-  min-width: 32px;
-  text-align: center;
-  border-radius: 4px;
->>>>>>> da5f184f
 }
 
 .time-filter .activated,
 .currency-filter .activated,
 .chart-footer-filters .activated {
-<<<<<<< HEAD
   background: rgba(38, 43, 51, 0.8);
-=======
-  background: rgb(71, 72, 76);
->>>>>>> da5f184f
   color: white;
 }
 
@@ -161,11 +141,4 @@
 .currency-filter .disabled,
 .chart-footer-filters .disabled {
   color: #888;
-<<<<<<< HEAD
-=======
-}
-
-.chart-footer-filters div {
-  margin-right: 2px;
->>>>>>> da5f184f
 }