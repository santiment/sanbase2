import React, { Component } from 'react'
import { withApollo } from 'react-apollo'
import gql from 'graphql-tag'
import moment from 'moment'
import ProjectChart from './ProjectChart'

export const calculateBTCVolume = ({volume, priceUsd, priceBtc}) => {
  return parseFloat(volume) / parseFloat(priceUsd) * parseFloat(priceBtc)
}

export const calculateBTCMarketcap = ({marketcap, priceUsd, priceBtc}) => {
  return parseFloat(marketcap) / parseFloat(priceUsd) * parseFloat(priceBtc)
}

const getHistoryGQL = gql`
  query history($ticker: String, $from: DateTime, $to: DateTime, $interval: String) {
    historyPrice(
      ticker: $ticker,
      from: $from,
      to: $to,
      interval: $interval
    ) {
      priceBtc,
      priceUsd,
      volume,
      datetime,
      marketcap
    }
}`

export const makeItervalBounds = interval => {
  switch (interval) {
    case '1d':
      return {
        from: moment().subtract(1, 'd').utc().format('YYYY-MM-DD') + 'T00:00:00Z',
        to: moment().utc().format(),
        minInterval: '5m'
      }
    case '1w':
      return {
        from: moment().subtract(1, 'weeks').utc().format(),
        to: moment().utc().format(),
        minInterval: '1h'
      }
    case '2w':
      return {
        from: moment().subtract(2, 'weeks').utc().format(),
        to: moment().utc().format(),
        minInterval: '1h'
      }
    default:
      return {
        from: moment().subtract(1, 'months').utc().format(),
        to: moment().utc().format(),
        minInterval: '1h'
      }
  }
}

const fetchPriceHistoryFromStartToEndDate = (
  client,
  ticker,
  startDate,
  endDate,
  minInterval = '1h'
) => {
  return new Promise((resolve, reject) => {
    client.query({
      query: getHistoryGQL,
      variables: {
        'ticker': ticker,
        'from': startDate,
        'to': endDate,
        'interval': minInterval
      }
    })
    .then(response => {
<<<<<<< HEAD
      resolve(response.data)
=======
      const history = response.data.historyPrice || []
      resolve(history.map(item => {
        const volumeBTC = calculateBTCVolume(item)
        const marketcapBTC = calculateBTCMarketcap(item)
        return {...item, volumeBTC, marketcapBTC}
      }))
>>>>>>> 9f0e2b49
    })
    .catch(error => reject(error))
  })
}

const fetchPriceHistory = (client, ticker, interval = '1m') => {
  const { from, to, minInterval } = makeItervalBounds(interval)
  return fetchPriceHistoryFromStartToEndDate(client, ticker, from, to, minInterval)
}

class ProjectChartContainer extends Component {
  constructor (props) {
    super(props)
    const { from, to } = makeItervalBounds('1m')
    this.state = {
      interval: '1m',
      isLoading: true,
      isError: false,
      isEmpty: true,
      errorMessage: '',
      selected: undefined,
      history: [],
      startDate: moment(from),
      endDate: moment(to),
      focusedInput: null
    }

    this.setFilter = this.setFilter.bind(this)
    this.setSelected = this.setSelected.bind(this)
    this.onDatesChange = this.onDatesChange.bind(this)
    this.onFocusChange = this.onFocusChange.bind(this)
  }

  onFocusChange (focusedInput) {
    this.setState({
      focusedInput: focusedInput
    })
  }

  onDatesChange (startDate, endDate) {
    const { client, ticker } = this.props
    this.setState({
      interval: undefined,
      isLoading: true,
      selected: undefined,
      startDate,
      endDate
    })
    fetchPriceHistoryFromStartToEndDate(client, ticker, startDate, endDate).then(historyPrice => {
      this.setState({
        isLoading: false,
        isEmpty: historyPrice.length === 0,
        history: historyPrice,
        startDate: startDate,
        endDate: endDate
      })
    }).catch(() => {
      this.setState({
        isLoading: false,
        isEmpty: true,
        history: [],
        isError: false
      })
    })
  }

  setSelected (selected) {
    this.setState({selected})
  }

  setFilter (interval) {
    if (interval === this.state.interval) { return }
    const { client, ticker } = this.props
    const { from, to } = makeItervalBounds(interval)
    this.setState({
      interval,
      isLoading: true,
      selected: undefined,
      startDate: moment(from),
      endDate: moment(to)
    })
    fetchPriceHistory(client, ticker, interval).then(historyPrice => {
      this.setState({
        isLoading: false,
        isEmpty: historyPrice.length === 0,
        history: historyPrice
      })
    })
  }

  componentDidMount () {
    const { client, ticker } = this.props
    const { interval } = this.state
    fetchPriceHistory(client, ticker, interval).then(historyPrice => {
      this.setState({
        isLoading: false,
        isEmpty: historyPrice.length === 0,
        history: historyPrice
      })
    })
    .catch(error =>
      this.setState({
        isLoading: false,
        isError: true,
        errorMessage: error
      })
    )
  }

  render () {
    const { isEmpty, isLoading } = this.state.history
    return (
      <div style={{width: '100%'}}>
        {!isLoading && isEmpty
          ? 'We can\'t find any project with such ticker symbol.'
          : <ProjectChart
            setFilter={this.setFilter}
            setSelected={this.setSelected}
            changeDates={this.onDatesChange}
            onFocusChange={this.onFocusChange}
            {...this.state} />}
      </div>
    )
  }
}

export default withApollo(ProjectChartContainer)<|MERGE_RESOLUTION|>--- conflicted
+++ resolved
@@ -75,16 +75,12 @@
       }
     })
     .then(response => {
-<<<<<<< HEAD
-      resolve(response.data)
-=======
       const history = response.data.historyPrice || []
       resolve(history.map(item => {
         const volumeBTC = calculateBTCVolume(item)
         const marketcapBTC = calculateBTCMarketcap(item)
         return {...item, volumeBTC, marketcapBTC}
       }))
->>>>>>> 9f0e2b49
     })
     .catch(error => reject(error))
   })
