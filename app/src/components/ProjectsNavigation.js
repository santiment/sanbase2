import React from 'react'
import { NavLink as Link } from 'react-router-dom'
import { Button, Checkbox, Popup } from 'semantic-ui-react'
import './ProjectsNavigation.css'
import { simpleSortStrings } from '../utils/sortMethods'

const HiddenElements = () => ''

const ProjectsNavigation = ({
  categories,
  handleSetCategory,
  marketSegments,
  user
}) => {
  return (
    <div className='projects-navigation'>
      <div className='projects-navigation-list'>
        <Link
          activeClassName='projects-navigation-list__page-link--active'
          className='projects-navigation-list__page-link'
          to={'/projects'}
          onClick={handleSetCategory}
          name='clearAllCategories'
        >
          ERC20 Projects
        </Link>
        <Link
          activeClassName='projects-navigation-list__page-link--active'
          className='projects-navigation-list__page-link'
          to={'/currencies'}
          onClick={handleSetCategory}
          name='clearAllCategories'
        >
          Currencies
        </Link>
<<<<<<< HEAD
=======
        {user.token && (
          <Link
            activeClassName='projects-navigation-list__page-link--active'
            className='projects-navigation-list__page-link'
            to={'/favorites'}
            onClick={handleSetCategory}
            name='clearAllCategories'
          >
            Favorites
          </Link>
        )}
>>>>>>> add26232
        <Link
          activeClassName='projects-navigation-list__page-link--active'
          className='projects-navigation-list__page-link'
          to={'/projects/ethereum'}
        >
          More data about Ethereum
        </Link>
      </div>
      <HiddenElements>
        <Popup
          trigger={
            <span className='categories-button'>
              <Button>Categories</Button>
            </span>
          }
          on='click'
          position='bottom center'
        >
          <div className='categories-links'>
            {marketSegments.length > 0
              ? [...marketSegments]
                .filter(marketSegment => marketSegment.count > 0)
                .sort((previous, next) =>
                  simpleSortStrings(previous.name, next.name)
                )
                .map(({ name, count }) => (
                  <Checkbox
                    key={name}
                    id={name}
                    label={`${name} (${count})`}
                    onChange={handleSetCategory}
                    checked={categories[name]}
                  />
                ))
              : 'Categories not founded'}
            {marketSegments.length > 0 && (
              <Button
                className='clear-all-categories'
                content='Clear All'
                onClick={handleSetCategory}
                name='clearAllCategories'
              />
            )}
          </div>
        </Popup>
      </HiddenElements>
    </div>
  )
}

export default ProjectsNavigation<|MERGE_RESOLUTION|>--- conflicted
+++ resolved
@@ -33,8 +33,6 @@
         >
           Currencies
         </Link>
-<<<<<<< HEAD
-=======
         {user.token && (
           <Link
             activeClassName='projects-navigation-list__page-link--active'
@@ -46,7 +44,6 @@
             Favorites
           </Link>
         )}
->>>>>>> add26232
         <Link
           activeClassName='projects-navigation-list__page-link--active'
           className='projects-navigation-list__page-link'
