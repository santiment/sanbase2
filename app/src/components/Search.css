--- conflicted
+++ resolved
@@ -1,27 +1,15 @@
 .search-panel {
-<<<<<<< HEAD
   padding: 12px;
-}
-
-@media (min-width: 768px) {
-  .search-panel .input {
-    /* min-width: 425px; */
-  }
-=======
-  padding: 0;
-  margin-top: 16px;
+  /* padding: 0;
+  margin-top: 16px; Y */
 }
 
 .search-panel .ui .input {
   min-width: 100%;
->>>>>>> 5b7dbe87
 }
 
-.search-panel .ui.input input {
+.search-panel input {
   border-radius: 4px !important;
-<<<<<<< HEAD
-  border: none !important;
-=======
 }
 
 @media (min-width: 1024px) {
@@ -29,9 +17,14 @@
     min-width: 425px;
     margin: 16px 16px 0 16px;
   }
+}
 
-  .search-panel .ui .input {
-    min-width: 425px;
-  }
->>>>>>> 5b7dbe87
-}+.search-panel .ui.input input {
+  border-radius: 4px !important;
+  border: none !important;
+}
+.search-panel .ui .input {
+  min-width: 425px;
+}
+
+/* there's some stuff with this ui input that's funky */