.top-menu {
  background: linear-gradient(270deg, #26a987, #2d79d0, #309d81);
  background-size: 300% 300%;
  display: flex;
  font-size: 13px;
  padding: 0 48px;
  position: relative;
}

.top-menu .left {
  display: flex;
}

.top-menu .right {
  display: flex;
  justify-content: flex-end;
<<<<<<< HEAD
  width: 80%;
=======
  flex: 2;
>>>>>>> ee2f9fb8
  align-items: center;
}

.top-menu .brand {
  cursor: pointer;
  font-size: 18px;
  padding: 16px 16px 0 0;
}

.top-menu ul li {
  font-family: 'Nunito Sans', sans-serif;
  letter-spacing: 0.03em;
  line-height: 1.8em;
  margin-left: 0;
  cursor: pointer;
  color: rgba(255, 255, 255, 0.8);
  text-transform: uppercase;
}

.top-menu .selected {
  color: rgba(255, 255, 255, 1);
}

.top-menu .user-auth-control {
  margin: 8px;
  position: relative;
}

.top-menu .user-auth-control button,
.top-menu .user-auth-control .acct {
  background: none;
  border: 1px solid rgba(255, 255, 255, 0.8);
  border-radius: 4px;
  color: rgba(255, 255, 255, 0.8);
  font-size: 12px;
  padding: 7px 24px;
  margin: 0;
  text-transform: uppercase;
}

.top-menu .user-auth-control .address {
  display: none;
}

.top-menu .user-auth-control .acct-links {
  position: absolute;
  background-color: #fff;
  box-shadow: 0 0 10px rgba(0, 0, 0, 0.1);
  padding: 16px;
  right: 0;
  width: 200px;
}

.acct-links ul {
  margin: 0;
  padding: 0;
}

.feedback-button-wrapper {
  display: none;
  position: absolute;
  top: 10px;
  right: calc(50% - 100px);
}

.feedback-button-wrapper .button {
  background-color: white !important;
}

.feedback-body-wrapper div {
  width: 210px !important;
}

.feedback-body-wrapper div form textarea {
  border: none !important;
  padding: 0 !important;
}

.feedback-body-wrapper .button {
  margin-top: 1em !important;
  float: right;
}

.feedback-body-wrapper textarea:focus,
.feedback-body-wrapper input:focus {
  outline: none;
}

@media (min-width: 1250px) {
  .feedback-button-wrapper {
    display: inline-block;
  }
}<|MERGE_RESOLUTION|>--- conflicted
+++ resolved
@@ -14,11 +14,7 @@
 .top-menu .right {
   display: flex;
   justify-content: flex-end;
-<<<<<<< HEAD
   width: 80%;
-=======
-  flex: 2;
->>>>>>> ee2f9fb8
   align-items: center;
 }
 
