--- conflicted
+++ resolved
@@ -54,13 +54,9 @@
   renderComponent(Loading)
 )
 
-<<<<<<< HEAD
-const TrendsReChart = ({ chartsMeta = {}, merged }) => (
-=======
 const displayEmptyState = branch(props => props.isEmpty, renderComponent(Empty))
 
 const TrendsReChart = ({ chartSummaryData = [], chartData, asset }) => (
->>>>>>> 42e1735b
   <div className='TrendsExploreChart'>
     {chartSummaryData.map((entity, key) => (
       <ResponsiveContainer key={key} width='100%' height={300}>
@@ -116,25 +112,6 @@
         </ComposedChart>
       </ResponsiveContainer>
     ))}
-<<<<<<< HEAD
-=======
-    <br />
-    <ResponsiveContainer width='100%' height={220}>
-      <PieChart>
-        <Pie
-          dataKey='value'
-          label={({ name, value }) => `${name}: ${value}`}
-          data={chartSummaryData}
-          outerRadius={80}
-          fill='#8884d8'
-        >
-          {chartSummaryData.map((entity, index) => (
-            <Cell key={index} fill={entity.color} />
-          ))}
-        </Pie>
-      </PieChart>
-    </ResponsiveContainer>
->>>>>>> 42e1735b
   </div>
 )
 
@@ -205,12 +182,6 @@
       key: 'datetime'
     })
 
-<<<<<<< HEAD
-    return {
-      isLoading: false,
-      merged,
-      chartsMeta
-=======
     if (
       telegram.length === 0 &&
       reddit.length === 0 &&
@@ -231,7 +202,6 @@
       chartData,
       chartSummaryData,
       isLoading: false
->>>>>>> 42e1735b
     }
   }),
   displayLoadingState,
