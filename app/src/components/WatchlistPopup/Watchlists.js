--- conflicted
+++ resolved
@@ -34,102 +34,9 @@
   slug,
   watchlistUi,
   createWatchlist,
-<<<<<<< HEAD
-  removeAssetList,
   toggleAssetInList,
+  toggleConfirmDeleteAssetList,
   searchParams
-}) => {
-  const search = qs.parse(searchParams)
-  return (
-    <div className='watchlists'>
-      <div className='watchlists__list'>
-        {lists.length > 0 ? (
-          lists.map(({ id, name, listItems = [] }) => (
-            <div key={id} className='watchlists__item'>
-              <Link
-                className='watchlists__item__link'
-                to={{
-                  pathname: '/assets/list',
-                  search: qs.stringify(updateSearchQuery(search, name, id))
-                }}
-              >
-                <DIV className='watchlists__item__name'>
-                  <div>{name}</div>
-                </DIV>
-                {!isLoading && (
-                  <div className='watchlists__item__description'>
-                    <Label>
-                      {listItems.length > 0 ? listItems.length : 'empty'}
-                    </Label>
-                    {isNewestList(id) && (
-                      <Label color='green' horizontal>
-                        NEW
-                      </Label>
-                    )}
-                  </div>
-                )}
-              </Link>
-              <div className='watchlists__tools'>
-                {!isNavigation && (
-                  <Popup
-                    inverted
-                    trigger={
-                      <Icon
-                        size='big'
-                        className={cx({
-                          'icon-green': hasAssetById({
-                            listItems,
-                            id: projectId
-                          })
-                        })}
-                        onClick={toggleAssetInList.bind(this, {
-                          projectId,
-                          assetsListId: id,
-                          slug,
-                          listItems
-                        })}
-                        name={
-                          hasAssetById({
-                            listItems,
-                            id: projectId
-                          })
-                            ? 'check circle outline'
-                            : 'add'
-                        }
-                      />
-                    }
-                    content={
-                      hasAssetById({
-                        listItems,
-                        id: projectId
-                      })
-                        ? 'remove from list'
-                        : 'add to list'
-                    }
-                    position='right center'
-                    size='mini'
-                  />
-                )}
-                {!isNewestList(id) && (
-                  <Popup
-                    inverted
-                    trigger={
-                      <Icon
-                        size='big'
-                        className='watchlists__tools__move-to-trash'
-                        onClick={removeAssetList.bind(this, id)}
-                        name='trash'
-                      />
-                    }
-                    content='remove this list'
-                    position='right center'
-                    size='mini'
-                  />
-                )}
-              </div>
-=======
-  toggleAssetInList,
-  toggleConfirmDeleteAssetList
 }) => (
   <div className='watchlists'>
     <div className='watchlists__list'>
@@ -138,7 +45,10 @@
           <div key={id} className='watchlists__item'>
             <Link
               className='watchlists__item__link'
-              to={`/assets/list?name=${name}@${id}`}
+              to={{
+                  pathname: '/assets/list',
+                  search: qs.stringify(updateSearchQuery(searchParams, name, id))
+              }}
             >
               <DIV className='watchlists__item__name'>
                 <div>{name}</div>
@@ -213,7 +123,6 @@
                   size='mini'
                 />
               )}
->>>>>>> a69ff252
             </div>
           ))
         ) : (
