--- conflicted
+++ resolved
@@ -29,34 +29,16 @@
   watchlistUi,
   createWatchlist,
   removeAssetList,
-<<<<<<< HEAD
-  toggleAssetInList,
-  searchParams
-=======
   toggleConfirmDeleteAssetList,
   toggleAssetInList,
+  searchParams,
   children
->>>>>>> a69ff252
 }) => {
   return (
     <Popup
       className='watchlists-popup'
       content={
         isLoggedIn ? (
-<<<<<<< HEAD
-          <Watchlists
-            isNavigation={isNavigation}
-            isLoading={isLoading}
-            projectId={projectId}
-            createWatchlist={createWatchlist}
-            removeAssetList={removeAssetList}
-            toggleAssetInList={toggleAssetInList}
-            watchlistUi={watchlistUi}
-            slug={slug}
-            lists={lists}
-            searchParams={searchParams}
-          />
-=======
           children ? (
             React.cloneElement(children, {
               isLoading,
@@ -81,9 +63,9 @@
               watchlistUi={watchlistUi}
               slug={slug}
               lists={lists}
+              searchParams={searchParams}
             />
           )
->>>>>>> a69ff252
         ) : (
           <WatchlistsAnon />
         )
