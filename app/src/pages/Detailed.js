--- conflicted
+++ resolved
@@ -1,8 +1,6 @@
 import React from 'react'
 import PropTypes from 'prop-types'
 import { connect } from 'react-redux'
-import { graphql } from 'react-apollo'
-import gql from 'graphql-tag'
 import {
   compose,
   lifecycle
@@ -40,29 +38,12 @@
   return project
 }
 
-<<<<<<< HEAD
-export const HiddenElements = () => ''
-
-const getProjectByTicker = (match, projects) => {
-  const selectedTicker = match.params.ticker
-  const project = projects.find(el => {
-    const ticker = el.ticker || ''
-    return ticker.toLowerCase() === selectedTicker
-  })
-  return project
-}
-
-=======
->>>>>>> b246019c
 export const Detailed = ({
   match,
   projects,
   loading,
-<<<<<<< HEAD
-  price
-=======
+  PriceQuery,
   generalInfo
->>>>>>> b246019c
 }) => {
   if (loading) {
     return (
@@ -72,10 +53,7 @@
     )
   }
   const project = getProjectByTicker(match, projects)
-<<<<<<< HEAD
-=======
-
->>>>>>> b246019c
+
   if (!project) {
     return (
       <Redirect to={{
@@ -91,20 +69,19 @@
           <h1><ProjectIcon name={project.name} size={28} /> {project.name} ({project.ticker.toUpperCase()})</h1>
           <p>Manage entire organisations using the blockchain.</p>
         </div>
-<<<<<<< HEAD
-        {!price.loading && price.price &&
+
+        {!PriceQuery.loading && PriceQuery.price &&
           <Merge
             one={{ name: fadeIn, duration: '0.3s', timingFunction: 'ease-in' }}
             two={{ name: slideRight, duration: '0.5s', timingFunction: 'ease-out' }}
             as='div'
           >
             <div className='detailed-price'>
-              <div>{formatNumber(price.price.priceUsd, 'USD')}</div>
-              <div>BTC {formatBTC(parseFloat(price.price.priceBtc))}</div>
+              <div>{formatNumber(PriceQuery.price.priceUsd, 'USD')}</div>
+              <div>BTC {formatBTC(parseFloat(PriceQuery.price.priceBtc))}</div>
             </div>
           </Merge>}
-=======
->>>>>>> b246019c
+
         <HiddenElements>
           <div className='detailed-buttons'>
             <button className='add-to-dashboard'>
@@ -114,10 +91,9 @@
           </div>
         </HiddenElements>
       </div>
-<<<<<<< HEAD
       <div className='panel'>
         <ProjectChart ticker={project.ticker.toUpperCase()} />
-=======
+      </div>
       <HiddenElements>
         <div className='panel'>
           <Tabs className='activity-panel'>
@@ -187,70 +163,7 @@
           title='Financials'>
           <FinancialsBlock {...generalInfo.project} />
         </PanelBlock>
->>>>>>> b246019c
-      </div>
-      <HiddenElements>
-        <div className='panel'>
-          <Tabs className='activity-panel'>
-            <TabList className='nav'>
-              <Tab className='nav-item' selectedClassName='active'>
-                <button className='nav-link'>
-                  Social Mentions
-                </button>
-              </Tab>
-              <Tab className='nav-item' selectedClassName='active'>
-                <button className='nav-link'>
-                  Social Activity over Time
-                </button>
-              </Tab>
-              <Tab className='nav-item' selectedClassName='active'>
-                <button className='nav-link'>
-                  Sentiment/Intensity
-                </button>
-              </Tab>
-              <Tab className='nav-item' selectedClassName='active'>
-                <button className='nav-link'>
-                  Github Activity
-                </button>
-              </Tab>
-              <Tab className='nav-item' selectedClassName='active'>
-                <button className='nav-link'>
-                  SAN Community
-                </button>
-              </Tab>
-            </TabList>
-            <TabPanel>
-              Social Mentions
-            </TabPanel>
-            <TabPanel>
-              Social Activity over Time
-            </TabPanel>
-            <TabPanel>
-              Sentiment/Intensity
-            </TabPanel>
-            <TabPanel>
-              Github Activity
-            </TabPanel>
-            <TabPanel>
-              SAN Community
-            </TabPanel>
-          </Tabs>
-        </div>
-        <PanelBlock title='Blockchain Analytics' />
-        <div className='analysis'>
-          <PanelBlock title='Signals/Volatility' />
-          <PanelBlock title='Expert Analyses' />
-          <PanelBlock title='News/Press' />
-        </div>
-        <div className='information'>
-          <PanelBlock title='General Info'>
-            <GeneralInfoBlock info={project} />
-          </PanelBlock>
-          <PanelBlock title='Financials'>
-            <FinancialsBlock info={project} />
-          </PanelBlock>
-        </div>
-      </HiddenElements>
+      </div>
     </div>
   )
 }
@@ -271,7 +184,6 @@
   }
 }
 
-<<<<<<< HEAD
 const getPriceGQL = gql`
   query getPrice($ticker: String!) {
     price (
@@ -283,7 +195,7 @@
       datetime
     }
 }`
-=======
+
 const queryProject = gql`
   query project($id: ID!) {
     project(
@@ -315,17 +227,17 @@
   }
 `
 
-const mapDataToProps = ({data}) => {
-  const isLoading = data.loading
-  const isEmpty = !!data.project
-  const isError = !!data.error
-  const errorMessage = data.error ? data.error.message : ''
-  const isUnauthorized = data.error ? /\bunauthorized/.test(data.error.message) : false
-  if (data.error && !isUnauthorized) {
-    // If our API server is not reponed with data
-    throw new Error(data.error.message)
-  }
-  const project = data.project
+const mapDataToProps = ({ProjectQuery}) => {
+  const isLoading = ProjectQuery.loading
+  const isEmpty = !!ProjectQuery.project
+  const isError = !!ProjectQuery.error
+  const errorMessage = ProjectQuery.error ? ProjectQuery.error.message : ''
+  const isUnauthorized = ProjectQuery.error ? /\bunauthorized/.test(ProjectQuery.error.message) : false
+  if (ProjectQuery.error && !isUnauthorized) {
+    // If our API server is not reponed with ProjectQuery
+    throw new Error(ProjectQuery.error.message)
+  }
+  const project = ProjectQuery.project
 
   return {generalInfo: {isLoading, isEmpty, isError, project, errorMessage, isUnauthorized}}
 }
@@ -339,38 +251,34 @@
     }
   }
 }
->>>>>>> b246019c
 
 const enhance = compose(
   connect(
     mapStateToProps,
     mapDispatchToProps
   ),
-  graphql(queryProject, {
-    props: mapDataToProps,
-    options: mapPropsToOptions
-  }),
   lifecycle({
     componentDidMount () {
       this.props.retrieveProjects()
     }
-<<<<<<< HEAD
   }),
   graphql(getPriceGQL, {
-    name: 'price',
+    name: 'PriceQuery',
     options: ({match, projects}) => {
       const project = getProjectByTicker(match, projects)
       return {
+        skip: !project,
         variables: {
           'ticker': project ? project.ticker.toUpperCase() : 'SAN'
         }
       }
     }
   }),
-  pure
-=======
+  graphql(queryProject, {
+    name: 'ProjectQuery',
+    props: mapDataToProps,
+    options: mapPropsToOptions
   })
->>>>>>> b246019c
 )
 
 export default enhance(Detailed)