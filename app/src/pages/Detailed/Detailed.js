import React from 'react'
import PropTypes from 'prop-types'
import {
  compose,
  withState
} from 'recompose'
import { Redirect } from 'react-router-dom'
import moment from 'moment'
import { Helmet } from 'react-helmet'
import { graphql, withApollo } from 'react-apollo'
import { connect } from 'react-redux'
import PanelBlock from './../../components/PanelBlock'
import GeneralInfoBlock from './GeneralInfoBlock'
import FinancialsBlock from './FinancialsBlock'
import ProjectChartContainer from './../../components/ProjectChart/ProjectChartContainer'
import Panel from './../../components/Panel'
import Search from './../../components/SearchContainer'
import { calculateBTCVolume, calculateBTCMarketcap } from './../../utils/utils'
import { millify } from './../../utils/formatting'
import DetailedHeader from './DetailedHeader'
import {
  projectBySlugGQL,
  TwitterDataGQL,
  TwitterHistoryGQL,
  HistoryPriceGQL,
  BurnRateGQL,
  GithubActivityGQL,
  TransactionVolumeGQL,
  ExchangeFundFlowGQL,
  EthSpentOverTimeByErc20ProjectsGQL,
<<<<<<< HEAD
  DailyActiveAddressesGQL,
  EmojisSentimentGQL,
  FollowProjectGQL,
  UnfollowProjectGQL
=======
  DailyActiveAddressesGQL
>>>>>>> f41ec826
} from './DetailedGQL'
import SpentOverTime from './SpentOverTime'
import EthereumBlock from './EthereumBlock'
import './Detailed.css'

const propTypes = {
  match: PropTypes.object.isRequired
}

export const Detailed = ({
  match,
  history,
  location,
  TwitterData = {
    loading: true,
    error: false,
    twitterData: []
  },
  TwitterHistoryData = {
    loading: true,
    error: false,
    twitterHistoryData: []
  },
  HistoryPrice = {
    loading: true,
    error: false,
    historyPrice: []
  },
  GithubActivity = {
    loading: true,
    error: false,
    githubActivity: []
  },
  BurnRate = {
    loading: true,
    error: false,
    burnRate: []
  },
  TransactionVolume = {
    loading: true,
    error: false,
    transactionVolume: []
  },
  Project = {
    project: undefined,
    loading: true,
    error: false
  },
  ExchangeFundFlow = {
    transactionVolume: [],
    error: false,
    loading: true
  },
  EthSpentOverTimeByErc20Projects = {
    ethSpentOverTimeByErc20Projects: [],
    loading: true,
    error: false
  },
  EthPrice = {
    loading: true,
    error: false,
    historyPrice: []
  },
  DailyActiveAddresses = {
    loading: true,
    error: false,
    dailyActiveAddresses: []
  },
<<<<<<< HEAD
  EmojisSentiment = {
    loading: true,
    error: false,
    emojisSentiment: []
  },
  followProject,
  unfollowProject,
=======
>>>>>>> f41ec826
  changeChartVars,
  isDesktop,
  dispatch,
  user
}) => {
  const project = Project.project

  if (/not found/.test(Project.errorMessage)) {
    return <Redirect to='/' />
  }

  const twitter = {
    history: {
      error: TwitterHistoryData.error || false,
      loading: TwitterHistoryData.loading,
      items: TwitterHistoryData.historyTwitterData || []
    },
    data: {
      error: TwitterData.error || false,
      loading: TwitterData.loading,
      followersCount: TwitterData.twitterData
        ? TwitterData.twitterData.followersCount
        : undefined
    }
  }

  const price = {
    history: {
      loading: HistoryPrice.loading,
      items: HistoryPrice.historyPrice
        ? HistoryPrice.historyPrice.map(item => {
          const volumeBTC = calculateBTCVolume(item)
          const marketcapBTC = calculateBTCMarketcap(item)
          return {...item, volumeBTC, marketcapBTC}
        })
        : []
    }
  }

  const ethPrice = {
    history: {
      loading: EthPrice.loading,
      items: EthPrice.historyPrice ? EthPrice.historyPrice : []
    }
  }

  const github = {
    history: {
      loading: GithubActivity.loading,
      items: GithubActivity.githubActivity || []
    }
  }

  const burnRate = {
    ...BurnRate,
    loading: BurnRate.loading,
    error: BurnRate.error || false,
    items: BurnRate.burnRate || []
  }

  const transactionVolume = {
    loading: TransactionVolume.loading,
    error: TransactionVolume.error || false,
    items: TransactionVolume.transactionVolume || []
  }

  const exchangeFundFlow = {
    loading: ExchangeFundFlow.loading,
    error: ExchangeFundFlow.error,
    items: ExchangeFundFlow.transactionVolume
  }

  const dailyActiveAddresses = {
    loading: DailyActiveAddresses.loading,
    error: DailyActiveAddresses.error,
    items: DailyActiveAddresses.dailyActiveAddresses || []
  }

  const ethSpentOverTimeByErc20Projects = {
    loading: EthSpentOverTimeByErc20Projects.loading,
    error: EthSpentOverTimeByErc20Projects.error,
    items: EthSpentOverTimeByErc20Projects.ethSpentOverTimeByErc20Projects || []
  }

  const ethSpentOverTime = {
    loading: Project.loading,
    error: project.errorMessage || false,
    items: project.ethSpentOverTime || []
  }

  const _ethSpentOverTime = project.ticker === 'ETH'
    ? ethSpentOverTimeByErc20Projects
    : ethSpentOverTime

  const projectContainerChart = project &&
    <ProjectChartContainer
      routerHistory={history}
      location={location}
      isDesktop={isDesktop}
      twitter={twitter}
      price={price}
      github={github}
      burnRate={burnRate}
      tokenDecimals={Project.project ? Project.project.tokenDecimals : undefined}
      transactionVolume={transactionVolume}
      ethSpentOverTime={_ethSpentOverTime}
      dailyActiveAddresses={dailyActiveAddresses}
      ethPrice={ethPrice}
      isERC20={project.isERC20}
      onDatesChange={(from, to, interval, ticker) => {
        changeChartVars({
          from,
          to,
          interval,
          ticker
        })
      }}
      ticker={project.ticker} />

  const isLoggedIn = Object.keys(user).length === 0 && user.constructor === Object
  const isFavorite = () => isLoggedIn && project && user.followedProjects.includes(project.id)

  return (
    <div className='page detailed'>
      <Helmet>
        <title>{Project.loading
          ? 'SANbase...'
          : `${Project.project.ticker} project page`}
        </title>
      </Helmet>
      {!isDesktop && <Search />}
      <DetailedHeader
        {...Project}
        dispatch={dispatch}
        isFavorite={isFavorite()}
        isLoggedIn={isLoggedIn}
        addToFavorites={followProject}
        removeFromFavorites={unfollowProject}
      />
      {isDesktop
        ? <Panel zero>{projectContainerChart}</Panel>
        : <div>{projectContainerChart}</div>}
      <div className='information'>
        <PanelBlock
          isLoading={Project.loading}
          title='General Info'>
          <GeneralInfoBlock {...Project.project} />
        </PanelBlock>
        <PanelBlock
          isLoading={Project.loading}
          title='Financials'>
          <FinancialsBlock {...Project.project} />
        </PanelBlock>
      </div>
      <div className='information'>
        { project.ticker &&
        project.ticker.toLowerCase() === 'eth' &&
        <EthereumBlock
          project={project}
          loading={Project.loading} />}
        {!exchangeFundFlow.loading &&
          exchangeFundFlow.items &&
          <PanelBlock
            isLoading={false}
            title='Exchange Fund Flows'>
            <div>
              {exchangeFundFlow.items.map((item, index) => (
                <div key={index}>
                  { item }
                </div>
              ))}
            </div>
          </PanelBlock>}
      </div>
      <div className='information'>
        {project.isERC20 &&
        project.ethTopTransactions &&
        project.ethTopTransactions.length > 0 &&
        <PanelBlock
          isLoading={Project.loading}
          title='Top ETH Transactions'>
          <div>
            {project.ethTopTransactions &&
            project.ethTopTransactions.map((transaction, index) => (
              <div className='top-eth-transaction' key={index}>
                <div className='top-eth-transaction__hash'>
                  <a href={`https://etherscan.io/tx/${transaction.trxHash}`}>{transaction.trxHash}</a>
                </div>
                <div>
                  {millify(transaction.trxValue, 2)}
                  &nbsp; | &nbsp;
                  {moment(transaction.datetime).fromNow()}
                </div>
              </div>
            ))}
          </div>
        </PanelBlock>}
        {project.ethSpentOverTime && project.ethSpentOverTime.length > 0 &&
          <SpentOverTime project={project} loading={Project.loading} />}
      </div>
    </div>
  )
}

Detailed.propTypes = propTypes

const mapStateToProps = state => {
  return {
    user: state.user
  }
}

const enhance = compose(
  connect(
    mapStateToProps
  ),
  withApollo,
  withState('chartVars', 'changeChartVars', {
    from: undefined,
    to: undefined,
    interval: undefined,
    ticker: undefined
  }),
  graphql(projectBySlugGQL, {
    name: 'Project',
    props: ({Project}) => ({
      Project: {
        loading: Project.loading,
        empty: !Project.hasOwnProperty('project'),
        error: Project.error,
        errorMessage: Project.error ? Project.error.message : '',
        project: {
          ...Project.projectBySlug,
          isERC20: (Project.projectBySlug || {}).infrastructure === 'ETH'
        }
      }
    }),
    options: ({match}) => {
      const to = moment().endOf('day').utc().format()
      const fromOverTime = moment().subtract(2, 'years').utc().format()
      const interval = moment(to).diff(fromOverTime, 'days') > 300 ? '7d' : '1d'
      return {
        variables: {
          slug: match.params.slug,
          from: moment().subtract(30, 'days').utc().format(),
          to,
          fromOverTime,
          interval
        }
      }
    }
  }),
  graphql(HistoryPriceGQL, {
    name: 'EthPrice',
    options: ({chartVars, Project}) => {
      const {from, to, ticker, interval} = chartVars
      return {
        skip: !ticker,
        variables: {
          ticker: 'ETH',
          from,
          to,
          interval
        }
      }
    }
  }),
  graphql(TwitterDataGQL, {
    name: 'TwitterData',
    options: ({chartVars}) => {
      const { ticker } = chartVars
      return {
        skip: !ticker,
        errorPolicy: 'all',
        variables: {
          ticker
        }
      }
    }
  }),
  graphql(TwitterHistoryGQL, {
    name: 'TwitterHistoryData',
    options: ({chartVars}) => {
      const {from, to, ticker} = chartVars
      return {
        skip: !from || !ticker,
        errorPolicy: 'all',
        variables: {
          from,
          to,
          ticker
        }
      }
    }
  }),
  graphql(HistoryPriceGQL, {
    name: 'HistoryPrice',
    options: ({chartVars}) => {
      const {from, to, ticker, interval} = chartVars
      return {
        skip: !from || !ticker,
        errorPolicy: 'all',
        variables: {
          from,
          to,
          ticker,
          interval
        }
      }
    }
  }),
  graphql(BurnRateGQL, {
    name: 'BurnRate',
    options: ({chartVars, Project}) => {
      const {from, to, ticker} = chartVars
      const interval = moment(to).diff(from, 'days') > 300 ? '7d' : '1d'
      return {
        skip: !from || !ticker,
        errorPolicy: 'all',
        variables: {
          from,
          to,
          ticker,
          interval
        }
      }
    }
  }),
  graphql(GithubActivityGQL, {
    name: 'GithubActivity',
    options: ({chartVars}) => {
      const {from, to, ticker} = chartVars
      return {
        skip: !from || !ticker,
        variables: {
          from: from ? moment(from).subtract(7, 'days') : undefined,
          to,
          ticker,
          interval: '1d',
          transform: 'movingAverage',
          movingAverageInterval: 7
        }
      }
    }
  }),
  graphql(TransactionVolumeGQL, {
    name: 'TransactionVolume',
    options: ({chartVars, Project}) => {
      const {from, to, ticker} = chartVars
      const interval = moment(to).diff(from, 'days') > 300 ? '7d' : '1d'
      return {
        skip: !from || !ticker,
        errorPolicy: 'all',
        variables: {
          from,
          to,
          ticker,
          interval
        }
      }
    }
  }),
  graphql(ExchangeFundFlowGQL, {
    name: 'ExchangeFundFlow',
    options: ({chartVars, Project}) => {
      const {from, to, ticker} = chartVars
      return {
        skip: !from || !ticker || (Project && !Project.isERC20),
        errorPolicy: 'all',
        variables: {
          from,
          to,
          ticker
        }
      }
    }
  }),
  graphql(EthSpentOverTimeByErc20ProjectsGQL, {
    name: 'EthSpentOverTimeByErc20Projects',
    options: ({chartVars, Project}) => {
      const {from, to, ticker} = chartVars
      return {
        skip: !from || ticker !== 'ETH',
        errorPolicy: 'all',
        variables: {
          from,
          to,
          interval: moment(to).diff(from, 'days') > 300 ? '7d' : '1d'
        }
      }
    }
  }),
  graphql(DailyActiveAddressesGQL, {
    name: 'DailyActiveAddresses',
    options: ({chartVars}) => {
      const {from, to, ticker} = chartVars
      return {
        skip: !from || !ticker,
        errorPolicy: 'all',
        variables: {
          from,
          to,
          ticker,
          interval: moment(to).diff(from, 'days') > 300 ? '7d' : '1d'
        }
      }
    }
  }),
  graphql(FollowProjectGQL, {
    name: 'followProject'
  }),
  graphql(UnfollowProjectGQL, {
    name: 'unfollowProject'
  })
)

export default enhance(Detailed)<|MERGE_RESOLUTION|>--- conflicted
+++ resolved
@@ -28,14 +28,9 @@
   TransactionVolumeGQL,
   ExchangeFundFlowGQL,
   EthSpentOverTimeByErc20ProjectsGQL,
-<<<<<<< HEAD
   DailyActiveAddressesGQL,
-  EmojisSentimentGQL,
   FollowProjectGQL,
   UnfollowProjectGQL
-=======
-  DailyActiveAddressesGQL
->>>>>>> f41ec826
 } from './DetailedGQL'
 import SpentOverTime from './SpentOverTime'
 import EthereumBlock from './EthereumBlock'
@@ -104,16 +99,8 @@
     error: false,
     dailyActiveAddresses: []
   },
-<<<<<<< HEAD
-  EmojisSentiment = {
-    loading: true,
-    error: false,
-    emojisSentiment: []
-  },
   followProject,
   unfollowProject,
-=======
->>>>>>> f41ec826
   changeChartVars,
   isDesktop,
   dispatch,
