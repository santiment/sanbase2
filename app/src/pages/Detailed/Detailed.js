import React from 'react'
import PropTypes from 'prop-types'
import { compose } from 'recompose'
import { Redirect } from 'react-router-dom'
import moment from 'moment'
import { Helmet } from 'react-helmet'
import { graphql, withApollo } from 'react-apollo'
import { connect } from 'react-redux'
import GeneralInfoBlock from './GeneralInfoBlock'
import FinancialsBlock from './FinancialsBlock'
import DetailedHeader from './DetailedHeader'
import ProjectChartContainer from './../../components/ProjectChart/ProjectChartContainer'
import PanelBlock from './../../components/PanelBlock'
import Panel from './../../components/Panel'
import Search from './../../components/SearchContainer'
import { calculateBTCVolume, calculateBTCMarketcap } from './../../utils/utils'
import { checkHasPremium, checkIsLoggedIn } from './../UserSelectors'
import { millify } from './../../utils/formatting'
import {
  projectBySlugGQL,
  TwitterDataGQL,
  TwitterHistoryGQL,
  HistoryPriceGQL,
  BurnRateGQL,
  GithubActivityGQL,
  TransactionVolumeGQL,
  ExchangeFundFlowGQL,
  EthSpentOverTimeByErc20ProjectsGQL,
<<<<<<< HEAD
  DailyActiveAddressesGQL,
  FollowProjectGQL,
  UnfollowProjectGQL,
  EmojisSentimentGQL
=======
  DailyActiveAddressesGQL
>>>>>>> f44d6487
} from './DetailedGQL'
import EthereumBlock from './EthereumBlock'
import './Detailed.css'

const propTypes = {
  match: PropTypes.object.isRequired
}

export const Detailed = ({
  match,
  history,
  location,
  TwitterData = {
    loading: true,
    error: false,
    twitterData: []
  },
  HistoryPrice = {
    loading: true,
    error: false,
    historyPrice: []
  },
  GithubActivity = {
    loading: true,
    error: false,
    githubActivity: []
  },
  BurnRate = {
    loading: true,
    error: false,
    burnRate: []
  },
  TransactionVolume = {
    loading: true,
    error: false,
    transactionVolume: []
  },
  Project = {
    project: undefined,
    loading: true,
    error: false
  },
  ExchangeFundFlow = {
    transactionVolume: [],
    error: false,
    loading: true
  },
  EthSpentOverTimeByErc20Projects = {
    ethSpentOverTimeByErc20Projects: [],
    loading: true,
    error: false
  },
  EthPrice = {
    loading: true,
    error: false,
    historyPrice: []
  },
  DailyActiveAddresses = {
    loading: true,
    error: false,
    dailyActiveAddresses: []
  },
<<<<<<< HEAD
  EmojisSentiment = {
    loading: false,
    error: false,
    emojisSentiment: []
  },
  followProject,
  unfollowProject,
=======
>>>>>>> f44d6487
  isDesktop,
  isLoggedIn,
  user,
  hasPremium,
  ...props
}) => {
  const project = Project.project

  if (/not found/.test(Project.errorMessage)) {
    return <Redirect to='/' />
  }

  const price = {
    history: {
      loading: HistoryPrice.loading,
      items: HistoryPrice.historyPrice
        ? HistoryPrice.historyPrice.filter(item => item.priceUsd > 0).map(item => {
          const priceUsd = +item.priceUsd
          const volume = parseFloat(item.volume)
          const volumeBTC = calculateBTCVolume(item)
          const marketcapBTC = calculateBTCMarketcap(item)
          return {...item, volumeBTC, marketcapBTC, volume, priceUsd}
        })
        : []
    }
  }

  const ethPrice = {
    history: {
      loading: EthPrice.loading,
      items: EthPrice.historyPrice ? EthPrice.historyPrice : []
    }
  }

  const github = {
    history: {
      loading: GithubActivity.loading,
      items: GithubActivity.githubActivity || []
    }
  }

  const burnRate = {
    ...BurnRate,
    loading: BurnRate.loading,
    error: BurnRate.error || false,
    items: BurnRate.burnRate || []
  }

  const transactionVolume = {
    loading: TransactionVolume.loading,
    error: TransactionVolume.error || false,
    items: TransactionVolume.transactionVolume || []
  }

  const exchangeFundFlow = {
    loading: ExchangeFundFlow.loading,
    error: ExchangeFundFlow.error,
    items: ExchangeFundFlow.transactionVolume
  }

  const dailyActiveAddresses = {
    loading: DailyActiveAddresses.loading,
    error: DailyActiveAddresses.error,
    items: DailyActiveAddresses.dailyActiveAddresses || []
  }

  const emojisSentiment = {
    loading: EmojisSentiment.loading,
    error: EmojisSentiment.error,
    items: EmojisSentiment.emojisSentiment || []
  }

  const ethSpentOverTimeByErc20Projects = {
    loading: EthSpentOverTimeByErc20Projects.loading,
    error: EthSpentOverTimeByErc20Projects.error,
    items: EthSpentOverTimeByErc20Projects.ethSpentOverTimeByErc20Projects || []
  }

  const ethSpentOverTime = {
    loading: Project.loading,
    error: project.errorMessage || false,
    items: project.ethSpentOverTime || []
  }

  const _ethSpentOverTime = project.ticker === 'ETH'
    ? ethSpentOverTimeByErc20Projects
    : ethSpentOverTime

  const projectContainerChart = project &&
    <ProjectChartContainer
      routerHistory={history}
      location={location}
      isDesktop={isDesktop}
      {...props}
      price={price}
      github={github}
      burnRate={burnRate}
      tokenDecimals={Project.project ? Project.project.tokenDecimals : undefined}
      transactionVolume={transactionVolume}
      ethSpentOverTime={_ethSpentOverTime}
      dailyActiveAddresses={dailyActiveAddresses}
      emojisSentiment={emojisSentiment}
      ethPrice={ethPrice}
      isERC20={project.isERC20}
      isPremium={hasPremium}
      project={project}
      ticker={project.ticker} />

  return (
    <div className='page detailed'>
      <Helmet>
        <title>{Project.loading
          ? 'SANbase...'
          : `${Project.project.ticker} project page`}
        </title>
      </Helmet>
      {!isDesktop && <Search />}
      <DetailedHeader
        {...Project}
        isLoggedIn={isLoggedIn}
      />
      {isDesktop
        ? <Panel zero>{projectContainerChart}</Panel>
        : <div>{projectContainerChart}</div>}
      <div className='information'>
        <PanelBlock
          isLoading={Project.loading}
          title='General Info'>
          <GeneralInfoBlock {...Project.project} />
        </PanelBlock>
        <PanelBlock
          isLoading={Project.loading}
          title='Financials'>
          <FinancialsBlock {...Project.project} />
        </PanelBlock>
      </div>
      <div className='information'>
        { project.ticker &&
        project.ticker.toLowerCase() === 'eth' &&
        <EthereumBlock
          project={project}
          loading={Project.loading} />}
        {!exchangeFundFlow.loading &&
          exchangeFundFlow.items &&
          <PanelBlock
            isLoading={false}
            title='Exchange Fund Flows'>
            <div>
              {exchangeFundFlow.items.map((item, index) => (
                <div key={index}>
                  { item }
                </div>
              ))}
            </div>
          </PanelBlock>}
      </div>
      <div className='information'>
        {isDesktop && project.isERC20 &&
        project.ethTopTransactions &&
        project.ethTopTransactions.length > 0 &&
        <PanelBlock
          isLoading={Project.loading}
          title='Top ETH Transactions'>
          <div>
            {project.ethTopTransactions &&
            project.ethTopTransactions.map((transaction, index) => (
              <div className='top-eth-transaction' key={index}>
                <div className='top-eth-transaction__hash'>
                  <a href={`https://etherscan.io/tx/${transaction.trxHash}`}>{transaction.trxHash}</a>
                </div>
                <div>
                  {millify(transaction.trxValue, 2)}
                  &nbsp; | &nbsp;
                  {moment(transaction.datetime).fromNow()}
                </div>
              </div>
            ))}
          </div>
        </PanelBlock>}
      </div>
    </div>
  )
}

Detailed.propTypes = propTypes

const mapStateToProps = state => {
  return {
    user: state.user,
    hasPremium: checkHasPremium(state),
    isLoggedIn: checkIsLoggedIn(state),
    timeFilter: state.detailedPageUi.timeFilter
  }
}

const enhance = compose(
  connect(
    mapStateToProps
  ),
  withApollo,
  graphql(projectBySlugGQL, {
    name: 'Project',
    props: ({Project}) => ({
      Project: {
        loading: Project.loading,
        empty: !Project.hasOwnProperty('project'),
        error: Project.error,
        errorMessage: Project.error ? Project.error.message : '',
        project: {
          ...Project.projectBySlug,
          isERC20: (Project.projectBySlug || {}).infrastructure === 'ETH'
        }
      }
    }),
    options: ({match}) => {
      const to = moment().endOf('day').utc().format()
      const fromOverTime = moment().subtract(2, 'years').utc().format()
      const interval = moment(to).diff(fromOverTime, 'days') > 300 ? '7d' : '1d'
      return {
        variables: {
          slug: match.params.slug,
          from: moment().subtract(30, 'days').utc().format(),
          to,
          fromOverTime,
          interval
        }
      }
    }
  }),
  graphql(TwitterHistoryGQL, {
    name: 'TwitterHistory',
    options: ({timeFilter, Project}) => {
      const {from, to, interval} = timeFilter
      const ticker = Project.project.ticker
      return {
        skip: !ticker,
        variables: {
          ticker,
          from,
          to,
          interval
        }
      }
    }
  }),
  graphql(HistoryPriceGQL, {
    name: 'EthPrice',
    options: ({timeFilter}) => {
      const {from, to} = timeFilter
      return {
        skip: !from,
        variables: {
          ticker: 'ETH',
          from,
          to,
          interval: '7d'
        }
      }
    }
  }),
  graphql(TwitterDataGQL, {
    name: 'TwitterData',
    options: ({Project}) => {
      const ticker = Project.project.ticker
      return {
        skip: !ticker,
        errorPolicy: 'all',
        variables: {
          ticker
        }
      }
    }
  }),
  graphql(HistoryPriceGQL, {
    name: 'HistoryPrice',
    options: ({timeFilter, Project}) => {
      const {from, to, interval} = timeFilter
      const ticker = Project.project.ticker
      return {
        skip: !from || !ticker,
        errorPolicy: 'all',
        variables: {
          from,
          to,
          ticker,
          interval
        }
      }
    }
  }),
  graphql(BurnRateGQL, {
    name: 'BurnRate',
    options: ({timeFilter, match}) => {
      const {from, to} = timeFilter
      const slug = match.params.slug
      const interval = moment(to).diff(from, 'days') > 300 ? '7d' : '1d'
      return {
        skip: !from || !slug,
        errorPolicy: 'all',
        variables: {
          from,
          to,
          slug,
          interval
        }
      }
    }
  }),
  graphql(GithubActivityGQL, {
    name: 'GithubActivity',
    options: ({timeFilter, Project}) => {
      const {from, to} = timeFilter
      const ticker = Project.project.ticker
      return {
        skip: !from || !ticker,
        variables: {
          from: from ? moment(from).subtract(7, 'days') : undefined,
          to,
          ticker,
          interval: '1d',
          transform: 'movingAverage',
          movingAverageInterval: 7
        }
      }
    }
  }),
  graphql(TransactionVolumeGQL, {
    name: 'TransactionVolume',
    options: ({timeFilter, match}) => {
      const {from, to} = timeFilter
      const slug = match.params.slug
      const interval = moment(to).diff(from, 'days') > 300 ? '7d' : '1d'
      return {
        skip: !from || !slug,
        errorPolicy: 'all',
        variables: {
          from,
          to,
          slug,
          interval
        }
      }
    }
  }),
  graphql(ExchangeFundFlowGQL, {
    name: 'ExchangeFundFlow',
    options: ({timeFilter, match, Project}) => {
      const {from, to} = timeFilter
      const slug = match.params.slug
      return {
        skip: !from || !slug || (Project && !Project.isERC20),
        errorPolicy: 'all',
        variables: {
          from,
          to,
          slug
        }
      }
    }
  }),
  graphql(EthSpentOverTimeByErc20ProjectsGQL, {
    name: 'EthSpentOverTimeByErc20Projects',
    options: ({timeFilter, Project}) => {
      const {from, to} = timeFilter
      const ticker = Project.project.ticker
      return {
        skip: !from || ticker !== 'ETH',
        errorPolicy: 'all',
        variables: {
          from,
          to,
          interval: moment(to).diff(from, 'days') > 300 ? '7d' : '1d'
        }
      }
    }
  }),
  graphql(EmojisSentimentGQL, {
    name: 'EmojisSentiment',
    options: ({timeFilter, hasPremium}) => {
      const {from, to} = timeFilter
      return {
        skip: !from || !hasPremium,
        errorPolicy: 'all',
        variables: {
          from,
          to,
          interval: moment(to).diff(from, 'days') > 300 ? '7d' : '1d'
        }
      }
    }
  }),
  graphql(DailyActiveAddressesGQL, {
    name: 'DailyActiveAddresses',
    options: ({timeFilter, match}) => {
      const {from, to} = timeFilter
      const slug = match.params.slug
      return {
        skip: !from || !slug,
        errorPolicy: 'all',
        variables: {
          from,
          to,
          slug,
          interval: moment(to).diff(from, 'days') > 300 ? '7d' : '1d'
        }
      }
    }
  })
)

export default enhance(Detailed)<|MERGE_RESOLUTION|>--- conflicted
+++ resolved
@@ -26,14 +26,8 @@
   TransactionVolumeGQL,
   ExchangeFundFlowGQL,
   EthSpentOverTimeByErc20ProjectsGQL,
-<<<<<<< HEAD
-  DailyActiveAddressesGQL,
-  FollowProjectGQL,
-  UnfollowProjectGQL,
-  EmojisSentimentGQL
-=======
+  EmojisSentimentGQL,
   DailyActiveAddressesGQL
->>>>>>> f44d6487
 } from './DetailedGQL'
 import EthereumBlock from './EthereumBlock'
 import './Detailed.css'
@@ -96,16 +90,16 @@
     error: false,
     dailyActiveAddresses: []
   },
-<<<<<<< HEAD
   EmojisSentiment = {
     loading: false,
     error: false,
     emojisSentiment: []
   },
-  followProject,
-  unfollowProject,
-=======
->>>>>>> f44d6487
+  TwitterHistory = {
+    loading: false,
+    error: false,
+    followersCount: []
+  },
   isDesktop,
   isLoggedIn,
   user,
@@ -172,6 +166,12 @@
     items: DailyActiveAddresses.dailyActiveAddresses || []
   }
 
+  const twitterHistory = {
+    loading: TwitterHistory.loading,
+    error: TwitterHistory.error || false,
+    items: TwitterHistory.historyTwitterData || []
+  }
+
   const emojisSentiment = {
     loading: EmojisSentiment.loading,
     error: EmojisSentiment.error,
@@ -188,6 +188,12 @@
     loading: Project.loading,
     error: project.errorMessage || false,
     items: project.ethSpentOverTime || []
+  }
+
+  const twitterData = {
+    loading: TwitterData.loading,
+    error: TwitterData.error || false,
+    followersCount: (TwitterData.twitterData || {}).followersCount || 0
   }
 
   const _ethSpentOverTime = project.ticker === 'ETH'
@@ -208,6 +214,8 @@
       ethSpentOverTime={_ethSpentOverTime}
       dailyActiveAddresses={dailyActiveAddresses}
       emojisSentiment={emojisSentiment}
+      twitterHistory={twitterHistory}
+      twitterData={twitterData}
       ethPrice={ethPrice}
       isERC20={project.isERC20}
       isPremium={hasPremium}
