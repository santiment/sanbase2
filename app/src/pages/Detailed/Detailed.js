--- conflicted
+++ resolved
@@ -175,21 +175,13 @@
   const emojisSentiment = {
     loading: EmojisSentiment.loading,
     error: EmojisSentiment.error,
-<<<<<<< HEAD
-    items: EmojisSentiment.emojisSentiment
-=======
     items: EmojisSentiment.emojisSentiment || []
->>>>>>> cf3b4dec
   }
 
   const dailyActiveAddresses = {
     loading: DailyActiveAddresses.loading,
     error: DailyActiveAddresses.error,
-<<<<<<< HEAD
-    items: DailyActiveAddresses.dailyActiveAddresses
-=======
     items: DailyActiveAddresses.dailyActiveAddresses || []
->>>>>>> cf3b4dec
   }
 
   const ethSpentOverTimeByErc20Projects = {
@@ -490,11 +482,7 @@
   }),
   graphql(EmojisSentimentGQL, {
     name: 'EmojisSentiment',
-<<<<<<< HEAD
-    options: ({chartVars, Project}) => {
-=======
     options: ({chartVars}) => {
->>>>>>> cf3b4dec
       const {from, to, ticker} = chartVars
       return {
         skip: !from || !ticker,
@@ -510,11 +498,7 @@
   }),
   graphql(DailyActiveAddressesGQL, {
     name: 'DailyActiveAddresses',
-<<<<<<< HEAD
-    options: ({chartVars, Project}) => {
-=======
     options: ({chartVars}) => {
->>>>>>> cf3b4dec
       const {from, to, ticker} = chartVars
       return {
         skip: !from || !ticker,
