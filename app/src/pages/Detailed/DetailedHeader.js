--- conflicted
+++ resolved
@@ -9,16 +9,12 @@
 import { Popup } from 'semantic-ui-react'
 import ProjectIcon from './../../components/ProjectIcon'
 import PercentChanges from './../../components/PercentChanges'
-<<<<<<< HEAD
 import AssetsListPopup from './../../components/AssetsListPopup/AssetsListPopup'
-import { formatCryptoCurrency, formatBTC, formatNumber } from './../../utils/formatting'
-=======
 import {
   formatCryptoCurrency,
   formatBTC,
   formatNumber
 } from './../../utils/formatting'
->>>>>>> 60dfd32a
 import { followedProjectsGQL } from './DetailedGQL'
 import './DetailedHeader.css'
 
@@ -46,26 +42,6 @@
           <DIV className='detailed-ticker-name'>
             {(project.ticker || '').toUpperCase()}
           </DIV>
-<<<<<<< HEAD
-          {isLoggedIn && !loading &&
-            <div className='detailed-favorite'>
-              <Popup
-                trigger={
-                  <i className={`fa fa-2x fa-star${isFollowed ? '' : '-o'}`}
-                    onClick={() => handleFollow({
-                      projectId: project.id,
-                      actionType: isFollowed ? 'unfollowProject' : 'followProject'
-                    })}
-                    aria-hidden='true' />
-                }
-                content={isFollowed ? 'Unfollow this project' : 'Follow this project'}
-                position='bottom center'
-              />
-              &nbsp;
-              <AssetsListPopup isLoggedIn={isLoggedIn} />
-            </div>
-          }
-=======
           {isLoggedIn &&
             !loading && (
               <div className='detailed-favorite'>
@@ -89,9 +65,10 @@
                   }
                   position='bottom center'
                 />
+                &nbsp;
+                <AssetsListPopup isLoggedIn={isLoggedIn} />
               </div>
             )}
->>>>>>> 60dfd32a
         </div>
         <DIV className='datailed-project-description'>
           {project.description}
