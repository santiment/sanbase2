--- conflicted
+++ resolved
@@ -61,16 +61,10 @@
     <div className='row-info wallets-balance'>
       {ethAddresses.map((wallet, index) => (
         <div key={index}>
-<<<<<<< HEAD
-          <a href={`https://etherscan.io/address/${wallet.address}`}>{wallet.address}</a>
-          &nbsp;
-          ETH {millify(wallet.balance, 2)}
-=======
           <div className='wallets-addresses'>
             <a href={`https://etherscan.io/address/${wallet.address}`}>{wallet.address}</a>
-            <span>ETH {millify(parseFloat(parseFloat(wallet.balance).toFixed(2)))}</span>
+            <span>ETH {millify(wallet.balance, 2)}</span>
           </div>
->>>>>>> 52fb509f
         </div>
       ))}
     </div>}
