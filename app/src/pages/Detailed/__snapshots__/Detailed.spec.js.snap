// Jest Snapshot v1, https://goo.gl/fbAQLP

exports[`Project detail page container it should render correctly 1`] = `
<div
  className="page detailed"
>
  <HelmetWrapper
    defer={true}
    encodeSpecialCharacters={true}
  >
    <title>
      AE project page
    </title>
  </HelmetWrapper>
  <withRouter(Apollo(SearchContainer)) />
  <ExportedComponent
    project={
      Object {
        "id": 12,
        "name": "Aragorn",
        "priceUsd": 10,
        "ticker": "AE",
      }
    }
  />
  <div>
<<<<<<< HEAD
    <withState(withState(withState(withState(withState(withState(withState(withState(withState(ProjectChartContainer)))))))))
      TwitterHistoryData={
        Object {
          "loading": true,
        }
      }
=======
    <withState(withState(withState(withState(withState(withState(withState(withState(withState(withState(withState(ProjectChartContainer)))))))))))
>>>>>>> 3051a601
      burnRate={
        Object {
          "error": false,
          "items": Array [],
          "loading": true,
        }
      }
      dailyActiveAddresses={
        Object {
          "error": false,
          "items": Array [],
          "loading": true,
        }
      }
      ethPrice={
        Object {
          "history": Object {
            "items": Array [],
            "loading": true,
          },
        }
      }
      ethSpentOverTime={
        Object {
          "error": false,
          "items": Array [],
          "loading": undefined,
        }
      }
      github={
        Object {
          "history": Object {
            "items": Array [],
            "loading": true,
          },
        }
      }
      onDatesChange={[Function]}
      price={
        Object {
          "history": Object {
            "items": Array [],
            "loading": true,
          },
        }
      }
      projectId={12}
      projects={
        Array [
          Object {
            "id": 12,
            "name": "Aeternity",
            "ticker": "AE",
          },
          Object {
            "id": 15,
            "name": "Aragon",
            "ticker": "ANT",
          },
        ]
      }
      ticker="AE"
      transactionVolume={
        Object {
          "error": false,
          "items": Array [],
          "loading": true,
        }
      }
    />
  </div>
  <div
    className="information"
  >
    <PanelBlock
      title="General Info"
    >
      <GeneralInfoBlock
        id={12}
        name="Aragorn"
        priceUsd={10}
        ticker="AE"
      />
    </PanelBlock>
    <PanelBlock
      title="Financials"
    >
      <FinancialsBlock
        id={12}
        name="Aragorn"
        priceUsd={10}
        ticker="AE"
      />
    </PanelBlock>
  </div>
  <div
    className="information"
  />
  <div
    className="information"
  />
</div>
`;<|MERGE_RESOLUTION|>--- conflicted
+++ resolved
@@ -12,7 +12,6 @@
       AE project page
     </title>
   </HelmetWrapper>
-  <withRouter(Apollo(SearchContainer)) />
   <ExportedComponent
     project={
       Object {
@@ -24,16 +23,12 @@
     }
   />
   <div>
-<<<<<<< HEAD
-    <withState(withState(withState(withState(withState(withState(withState(withState(withState(ProjectChartContainer)))))))))
+    <withState(withState(withState(withState(withState(withState(withState(withState(withState(withState(withState(ProjectChartContainer)))))))))))
       TwitterHistoryData={
         Object {
           "loading": true,
         }
       }
-=======
-    <withState(withState(withState(withState(withState(withState(withState(withState(withState(withState(withState(ProjectChartContainer)))))))))))
->>>>>>> 3051a601
       burnRate={
         Object {
           "error": false,
