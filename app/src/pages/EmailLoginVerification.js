--- conflicted
+++ resolved
@@ -42,13 +42,8 @@
   }
   if (verificationStatus === 'failed') {
     return (
-<<<<<<< HEAD
-      <div>
+      <div style={{margin: '1em'}}>
         <h2>You do not have access.</h2>
-=======
-      <div style={{margin: '1em'}}>
-        <h2>You don't have access.</h2>
->>>>>>> 11db2228
       </div>
     )
   }
@@ -83,17 +78,13 @@
             consent: user.consent_id
           })
           props.changeVerificationStatus('verified')
-<<<<<<< HEAD
+          props.client.resetStore()
 
           if (user.consent_id) {
             window.location.replace(`/consent?consent=${user.consent_id}&token=${token}`)
           } else {
             props.history.push('/')
           }
-=======
-          props.client.resetStore()
-          props.history.push('/')
->>>>>>> 11db2228
         })
         .catch(error => {
           GoogleAnalytics.event({
