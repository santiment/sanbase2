--- conflicted
+++ resolved
@@ -9,14 +9,9 @@
 import './CreateInsight.css'
 
 export class CreateInsight extends React.Component {
-<<<<<<< HEAD
   /* eslint-disable no-undef */
   state = {
-    editorState: createEditorState()
-=======
-  state = { // eslint-disable-line
-    editorState: createEditorState(this.props.initValue) // for empty content
->>>>>>> 4585b2b9
+    editorState: createEditorState(this.props.initValue)
   }
 
   onChange = editorState => {
