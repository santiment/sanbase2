--- conflicted
+++ resolved
@@ -44,11 +44,8 @@
           isLoading={this.props.isTagsLoading}
           onChange={this.handleOnChange}
           value={this.state.tags}
-<<<<<<< HEAD
           className='tags-select'
-=======
           valueKey='value'
->>>>>>> 4c1f5fd9
         />
         <div className='hint'>Up to 5 tags</div>
       </div>
