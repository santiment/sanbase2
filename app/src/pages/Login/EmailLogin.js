import React from 'react'
import Raven from 'raven-js'
import gql from 'graphql-tag'
import GoogleAnalytics from 'react-ga'
import {
  Button,
  Message
} from 'semantic-ui-react'
import {
  compose,
  withState
} from 'recompose'
import { graphql } from 'react-apollo'
import { Form } from 'react-form'
import ReactFormInput from '../../components/react-form-semantic-ui-react/ReactFormInput'
import './EmailLogin.css'
const validate = require('validate.js')

const emailLoginGQL = gql`
  mutation emailLogin($email: String!, $consent: String!) {
    emailLogin(email: $email, consent: $consent) {
      success
    }
  }
`

const validateFields = (email, username) => {
  var constraints = {
    email: {
      email: true
    },
    username: {
      length: { minimum: 3 }
    }
  }
  return validate({ email, username }, constraints)
}

const errorValidator = ({ email, username }) => {
  const validation = validateFields(email, username)
  return {
    email: validation && validation.email,
    username: validation && validation.username
  }
}

const successValidator = ({ email, username }) => {
  const validation = validateFields(email, username)
  return {
    email: typeof validation === 'undefined' || !validation.email,
    username: typeof validation === 'undefined' || !validation.username
  }
}

const isErrorEmail = formApi => (
  !!formApi.getValue().email &&
  formApi.getTouched().email &&
  !!formApi.getError().email
)

<<<<<<< HEAD
const isErrorUsername = formApi => (
  !!formApi.getValue().username &&
  formApi.getTouched().username &&
  !!formApi.getError().username
)

=======
>>>>>>> 8181598a
export const EmailField = ({
  formApi,
  className = undefined,
  disabled = false,
  autoFocus = true,
  placeholder = 'you@domain.com'
}) => (
  <div className={className}>
    <label>Email</label>
    <ReactFormInput
      fluid
      disabled={disabled}
      autoFocus={autoFocus}
      initvalue=''
      type='email'
      field='email'
      error={isErrorEmail(formApi)}
      className='email-input'
      placeholder={placeholder} />
    {isErrorEmail(formApi) &&
    <Message negative>
      {formApi.getError().email}
    </Message>}
  </div>
  )

<<<<<<< HEAD
export const UsernameField = ({ formApi, placeholder = 'Your name' }) => {
  return (
    <Fragment>
      <label>Username</label>
      <ReactFormInput
        fluid
        type='text'
        field='username'
        error={isErrorUsername(formApi)}
        className='username-input'
        placeholder={placeholder} />
      {isErrorUsername(formApi) &&
        <Message negative>
          {formApi.getError().username}
        </Message>}
    </Fragment>
  )
}

=======
>>>>>>> 8181598a
const EmailLogin = ({
  emailLogin,
  isPending = false,
  isError = false,
  isSuccess = false,
  onPending,
  onError,
  onSuccess,
  consent
}) => {
  if (isSuccess) {
    return (
      <div>
        <p>We sent an email to you. Please login in to email provider and click the confirm link.</p>
        <p>Waiting for your confirmation...</p>
      </div>
    )
  }
  if (isError) {
    return (
      <div>
        <p>Something going wrong on our server.</p>
        <p>Please try again later.</p>
      </div>
    )
  }
  return (
    <div>
      <p>To sign up or log in, fill in your email address below:</p>
      <Form
        validateError={errorValidator}
        validateSuccess={successValidator}
        onSubmitFailure={(error, ...rest) => {
          onError(true)
          Raven.captureException(`Login by Email: ${error} ${rest}`)
        }}
        onSubmit={values => {
          onPending(true)
          emailLogin({ variables: { ...values, consent } })
            .then(data => {
              onPending(false)
              onSuccess(true)
              GoogleAnalytics.event({
                category: 'User',
                action: 'User requested an email for verification'
              })
            })
            .catch(error => {
              onPending(false)
              onError(true)
              Raven.captureException(error)
            })
        }}>
        {formApi => (
          <form
            className='email-login-form'
            onSubmit={formApi.submitForm}
            autoComplete='off'>
            <EmailField formApi={formApi} />
            <div className='email-form-control'>
              <Button
                disabled={
                  !formApi.getSuccess().email ||
                  isPending
                }
                positive={!!formApi.getSuccess().email}
                type='submit'>
                {isPending ? 'Waiting...' : 'Continue'}
              </Button>
            </div>
          </form>
        )}
      </Form>
    </div>
  )
}

export default compose(
  withState('isPending', 'onPending', false),
  withState('isError', 'onError', false),
  withState('isSuccess', 'onSuccess', false),
  graphql(emailLoginGQL, {
    name: 'emailLogin'
  })
)(EmailLogin)<|MERGE_RESOLUTION|>--- conflicted
+++ resolved
@@ -1,4 +1,4 @@
-import React from 'react'
+import React, { Fragment } from 'react'
 import Raven from 'raven-js'
 import gql from 'graphql-tag'
 import GoogleAnalytics from 'react-ga'
@@ -58,15 +58,12 @@
   !!formApi.getError().email
 )
 
-<<<<<<< HEAD
 const isErrorUsername = formApi => (
   !!formApi.getValue().username &&
   formApi.getTouched().username &&
   !!formApi.getError().username
 )
 
-=======
->>>>>>> 8181598a
 export const EmailField = ({
   formApi,
   className = undefined,
@@ -93,7 +90,6 @@
   </div>
   )
 
-<<<<<<< HEAD
 export const UsernameField = ({ formApi, placeholder = 'Your name' }) => {
   return (
     <Fragment>
@@ -113,8 +109,6 @@
   )
 }
 
-=======
->>>>>>> 8181598a
 const EmailLogin = ({
   emailLogin,
   isPending = false,
