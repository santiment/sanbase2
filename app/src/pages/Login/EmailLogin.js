--- conflicted
+++ resolved
@@ -181,17 +181,6 @@
   )
 }
 
-<<<<<<< HEAD
-const emailLoginGQL = gql`
-  mutation emailLogin($email: String!, $username: String!, $consent: String!) {
-    emailLogin(email: $email, username: $username, consent: $consent) {
-      success
-    }
-  }
-`
-
-=======
->>>>>>> d03aca1a
 export default compose(
   withState('isPending', 'onPending', false),
   withState('isError', 'onError', false),
