--- conflicted
+++ resolved
@@ -20,13 +20,8 @@
   requestAuth,
   checkMetamask,
   authWithSAN,
-<<<<<<< HEAD
-  followedProjects,
   client,
   consent
-=======
-  client
->>>>>>> 2ad3055d
 }) => {
   return (
     <Fragment>
@@ -52,11 +47,7 @@
           account={user.account}
           pending={user.isLoading}
           error={user.error}
-<<<<<<< HEAD
-          handleAuth={() => requestAuth(user.account, authWithSAN, followedProjects, client, consent)} />}
-=======
-          handleAuth={() => requestAuth(user.account, authWithSAN, client)} />}
->>>>>>> 2ad3055d
+          handleAuth={() => requestAuth(user.account, authWithSAN, client, consent)} />}
     </Fragment>
   )
 }
@@ -75,11 +66,7 @@
         hasMetamask
       })
     },
-<<<<<<< HEAD
-    requestAuth: (address, authWithSAN, followedProjects, client, consent) => {
-=======
-    requestAuth: (address, authWithSAN, client) => {
->>>>>>> 2ad3055d
+    requestAuth: (address, authWithSAN, client, consent) => {
       signMessage(address).then(({messageHash, signature}) => {
         dispatch({
           type: 'PENDING_LOGIN'
