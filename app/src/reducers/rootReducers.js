--- conflicted
+++ resolved
@@ -3,12 +3,6 @@
 import user, { initialState as userState } from './user'
 import projects, { initialState as projectsState } from './projects'
 import rootUi, { initialState as rootUiState } from './root-ui'
-<<<<<<< HEAD
-import detailedPageUi, { initialState as detailedPageUiState } from './detailed-page-ui'
-import insightsPageUi, { initialState as insightsPageUiState } from './insights-page-ui'
-import notification, { initialState as initialNotificationState } from './notification'
-import assetsListUI, { initialState as initialAssetsListUIState } from './assets-list-ui'
-=======
 import detailedPageUi, {
   initialState as detailedPageUiState
 } from './detailed-page-ui'
@@ -18,13 +12,16 @@
 import notification, {
   initialState as initialNotificationState
 } from './notification'
->>>>>>> 60dfd32a
+import assetsListUI, {
+  initialState as initialAssetsListUIState
+} from './assets-list-ui'
 
 export const intitialState = {
   user: userState,
   projects: projectsState,
   detailedPageUi: detailedPageUiState,
   insightsPageUi: insightsPageUiState,
+  assetsListUI: initialAssetsListUIState,
   rootUi: rootUiState,
   notification: initialNotificationState,
   router: routerReducer
