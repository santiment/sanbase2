--- conflicted
+++ resolved
@@ -238,7 +238,6 @@
     })
     expect(expected).toEqual(goodMerged)
   })
-<<<<<<< HEAD
 
   it('should merge 2 timeseries leaving the unfound datetime', () => {
     const goodMerged = [
@@ -263,7 +262,7 @@
     })
 
     expect(expected).toEqual(goodMerged)
-=======
+  })
 })
 
 describe('getEscapedGQLFieldAlias', () => {
@@ -272,6 +271,5 @@
   it('should correctly escape slugs', () => {
     const escapedSlugs = SLUGS.map(getEscapedGQLFieldAlias)
     expect(escapedSlugs).toEqual(ESCAPED_SLUGS)
->>>>>>> c5b5c526
   })
 })