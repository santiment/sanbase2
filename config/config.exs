# This file is responsible for configuring your application
# and its dependencies with the aid of the Mix.Config module.
#
# This configuration file is loaded before any dependency and
# is restricted to this project.
use Mix.Config

# General application configuration
config :sanbase, ecto_repos: [Sanbase.Repo, Sanbase.TimescaleRepo]

config :ecto, json_library: Jason

config :sanbase, Sanbase, environment: "#{Mix.env()}"

config :sanbase, Sanbase.ClickhouseRepo, adapter: Ecto.Adapters.Postgres

config :sanbase, Sanbase.Repo,
  loggers: [Ecto.LogEntry, Sanbase.Prometheus.EctoInstrumenter],
  adapter: Ecto.Adapters.Postgres,
  pool_size: {:system, "SANBASE_POOL_SIZE", "20"},
  max_overflow: 5,
  # because of pgbouncer
  prepare: :unnamed

config :sanbase, Sanbase.TimescaleRepo,
  loggers: [Ecto.LogEntry, Sanbase.Prometheus.EctoInstrumenter],
  adapter: Ecto.Adapters.Postgres,
  timeout: 30_000,
  pool_size: {:system, "TIMESCALE_POOL_SIZE", "30"},
  max_overflow: 5,
  # because of pgbouncer
  prepare: :unnamed

config :sanbase, Sanbase.Timescaledb,
  blockchain_schema: {:system, "TIMESCALEDB_BLOCKCHAIN_SCHEMA", "etherbi"}

config :sanbase, Sanbase.Auth.Hmac, secret_key: {:system, "APIKEY_HMAC_SECRET_KEY", nil}

# Configures the endpoint
config :sanbase, SanbaseWeb.Endpoint,
  url: [host: "localhost"],
  secret_key_base: "Vq7Rfo0T4EfiLX2/ryYal3O0l9ebBNhyh58cfWdTAUHxEJGu2p9u1WTQ31Ki4Phj",
  render_errors: [view: SanbaseWeb.ErrorView, accepts: ~w(json)],
  pubsub: [name: Sanbase.PubSub, adapter: Phoenix.PubSub.PG2],
  # should be removed after app.santiment.net migration
  website_url: {:system, "WEBSITE_URL", "http://localhost:4000"},
  backend_url: {:system, "BACKEND_URL", "http://localhost:4000"},
  frontend_url: {:system, "FRONTEND_URL", "http://localhost:4000"}

# Do not log SASL crash reports
config :sasl, sasl_error_logger: false

# Configures Elixir's Logger
config :logger, :console,
  format: {Sanbase.Utils.JsonLogger, :format},
  metadata: [:request_id],
  handle_otp_reports: true,
  handle_sasl_reports: true

# Error tracking
config :sentry,
  included_environments: [:prod],
  environment_name: Mix.env()

config :sanbase, SanbaseWorkers.ImportGithubActivity,
  s3_bucket: {:system, "GITHUB_ARCHIVE_BUCKET", "santiment-github-archive"}

config :hammer,
  backend: {Hammer.Backend.ETS, [expiry_ms: 60_000 * 60 * 4, cleanup_interval_ms: 60_000 * 10]}

config :xain, :after_callback, {Phoenix.HTML, :raw}

config :tesla, adapter: Tesla.Adapter.Hackney, recv_timeout: 30_000

config :sanbase, SanbaseWeb.Guardian,
  issuer: "santiment",
  secret_key: {SanbaseWeb.Guardian, :get_config, [:secret_key_base]}

config :sanbase, Sanbase.InternalServices.Ethauth,
  url: {:system, "ETHAUTH_URL"},
  basic_auth_username: {:system, "ETHAUTH_BASIC_AUTH_USERNAME"},
  basic_auth_password: {:system, "ETHAUTH_BASIC_AUTH_PASSWORD"}

config :sanbase, Sanbase.InternalServices.Parity,
  url: {:system, "PARITY_URL"},
  basic_auth_username: {:system, "PARITY_BASIC_AUTH_USERNAME"},
  basic_auth_password: {:system, "PARITY_BASIC_AUTH_PASSWORD"}

config :faktory_worker_ex,
  host: {:system, "FAKTORY_HOST", "localhost"},
  port: {:system, "FAKTORY_PORT", 7419},
  client: [
    pool: 1
  ],
  worker: [
    concurrency: 1,
    queues: ["default", "data_migrations"]
  ],
  start_workers: {:system, "FAKTORY_WORKERS_ENABLED", false}

config :sanbase, SanbaseWeb.Graphql.ContextPlug,
  basic_auth_username: {:system, "GRAPHQL_BASIC_AUTH_USERNAME"},
  basic_auth_password: {:system, "GRAPHQL_BASIC_AUTH_PASSWORD"}

config :ex_aws,
  access_key_id: [{:system, "AWS_ACCESS_KEY_ID"}, :instance_role],
  secret_access_key: [{:system, "AWS_SECRET_ACCESS_KEY"}, :instance_role],
  region: "eu-central-1"

config :sanbase, Sanbase.MandrillApi,
  apikey: {:system, "MANDRILL_APIKEY"},
  from_email: {:system, "MANDRILL_FROM_EMAIL", "admin@santiment.net"}

config :sanbase, Sanbase.TechIndicators, url: {:system, "TECH_INDICATORS_URL"}

config :arc,
  storage: Arc.Storage.S3,
  # To support AWS regions other than US Standard
  virtual_host: true,
  bucket: {:system, "POSTS_IMAGE_BUCKET"}

config :sanbase, Sanbase.Oauth2.Hydra,
  base_url: {:system, "HYDRA_BASE_URL", "http://localhost:4444"},
  token_uri: {:system, "HYDRA_TOKEN_URI", "/oauth2/token"},
  consent_uri: {:system, "HYDRA_CONSENT_URI", "/oauth2/consent/requests"},
  client_id: {:system, "HYDRA_CLIENT_ID", "consent-app"},
  client_secret: {:system, "HYDRA_CLIENT_SECRET", "consent-secret"},
  clients_that_require_san_tokens:
    {:system, "CLIENTS_THAT_REQUIRE_SAN_TOKENS", "{\"grafana\": 100}"}

config :sanbase, SanbaseWeb.Graphql.PlugAttack,
  rate_limit_period: {:system, "RATE_LIMIT_PERIOD", "10000"},
  rate_limit_max_requests: {:system, "RATE_LIMIT_MAX_REQUESTS", "40"}

config :sanbase, SanbaseWeb.Graphql.Middlewares.ApiTimeframeRestriction,
  restrict_to_in_days: {:system, "RESTRICT_TO_IN_DAYS", "1"},
  restrict_from_in_days: {:system, "RESTRICT_FROM_IN_MONTHS", "90"},
  required_san_stake_full_access: {:system, "REQUIRED_SAN_STAKE_FULL_ACCESS", "1000"}

config :sanbase, Sanbase.Discourse,
  url: {:system, "DISCOURSE_URL", "https://discourse.stage.internal.santiment.net/"},
  api_key: {:system, "DISCOURSE_API_KEY"},
  insights_category: {:system, "DISCOURSE_INSIGHTS_CATEGORY", "sanbaseinsights"}

<<<<<<< HEAD
config :libcluster,
  topologies: [
    k8s: [
      strategy: Elixir.Cluster.Strategy.Kubernetes,
      config: [
        mode: :dns,
        kubernetes_node_basename: "sanbase",
        kubernetes_selector: "app=sanbase",
        polling_interval: 10_000
      ]
=======
config :sanbase, Sanbase.Scheduler,
  scheduler_enabled: {:system, "QUANTUM_SCHEDULER_ENABLED", false},
  global: true,
  timeout: 30_000,
  jobs: [
    daa_signal: [
      schedule: "00 12 * * *",
      task: {Sanbase.Notifications.Discord.DaaSignal, :run, []}
    ],
    exchange_inflow_signal: [
      schedule: "@daily",
      task: {Sanbase.Notifications.Discord.ExchangeInflow, :run, []}
>>>>>>> 2c2a3b8a
    ]
  ]

# Import configs
import_config "ex_admin_config.exs"
import_config "influxdb_config.exs"
import_config "scrapers_config.exs"
import_config "notifications_config.exs"
import_config "elasticsearch_config.exs"
import_config "prometheus_config.exs"

# Import environment specific config. This must remain at the bottom
# of this file so it overrides the configuration defined above.
import_config "#{Mix.env()}.exs"<|MERGE_RESOLUTION|>--- conflicted
+++ resolved
@@ -142,7 +142,6 @@
   api_key: {:system, "DISCOURSE_API_KEY"},
   insights_category: {:system, "DISCOURSE_INSIGHTS_CATEGORY", "sanbaseinsights"}
 
-<<<<<<< HEAD
 config :libcluster,
   topologies: [
     k8s: [
@@ -153,7 +152,9 @@
         kubernetes_selector: "app=sanbase",
         polling_interval: 10_000
       ]
-=======
+    ]
+  ]
+
 config :sanbase, Sanbase.Scheduler,
   scheduler_enabled: {:system, "QUANTUM_SCHEDULER_ENABLED", false},
   global: true,
@@ -166,7 +167,6 @@
     exchange_inflow_signal: [
       schedule: "@daily",
       task: {Sanbase.Notifications.Discord.ExchangeInflow, :run, []}
->>>>>>> 2c2a3b8a
     ]
   ]
 
