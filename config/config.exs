--- conflicted
+++ resolved
@@ -144,13 +144,8 @@
     pool: 1,
   ],
   worker: [
-<<<<<<< HEAD
     concurrency: 1,
-    queues: ["github_activity"],
-=======
-    concurrency: 5,
     queues: ["github_activity", "data_migrations"],
->>>>>>> 215bf75e
   ],
   start_workers: {:system, "FAKTORY_WORKERS_ENABLED", false}
 
