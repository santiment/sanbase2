--- conflicted
+++ resolved
@@ -142,10 +142,7 @@
 import_config "influxdb_config.exs"
 import_config "scrapers_config.exs"
 import_config "notifications_config.exs"
-<<<<<<< HEAD
-=======
 import_config "elasticsearch_config.exs"
->>>>>>> cfe363b6
 
 # Import environment specific config. This must remain at the bottom
 # of this file so it overrides the configuration defined above.
