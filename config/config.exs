--- conflicted
+++ resolved
@@ -25,7 +25,6 @@
   format: "$time $metadata[$level] $message\n",
   metadata: [:request_id]
 
-<<<<<<< HEAD
 config :sanbase, Sanbase.Prices.Store,
   host: "localhost",
   database: "prices"
@@ -33,7 +32,7 @@
 config :hammer,
   backend: {Hammer.Backend.ETS, [expiry_ms: 60_000 * 60 * 4,
                                  cleanup_interval_ms: 60_000 * 10]}
-=======
+
 config :ex_admin,
   repo: Sanbase.Repo,
   module: SanbaseWeb,    # MyProject.Web for phoenix >= 1.3.0-rc
@@ -53,7 +52,6 @@
     password: {:system, "ADMIN_BASIC_AUTH_PASSWORD"},
     realm:    {:system, "ADMIN_BASIC_AUTH_REALM"}
   ]
->>>>>>> bd95d852
 
 # Import environment specific config. This must remain at the bottom
 # of this file so it overrides the configuration defined above.
