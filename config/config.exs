--- conflicted
+++ resolved
@@ -18,12 +18,8 @@
   url: [host: "localhost"],
   secret_key_base: "Vq7Rfo0T4EfiLX2/ryYal3O0l9ebBNhyh58cfWdTAUHxEJGu2p9u1WTQ31Ki4Phj",
   render_errors: [view: SanbaseWeb.ErrorView, accepts: ~w(json)],
-<<<<<<< HEAD
   pubsub: [name: Sanbase.PubSub, adapter: Phoenix.PubSub.PG2],
   website_url: {:system, "WEBSITE_URL", "http://localhost:4000"}
-=======
-  pubsub: [name: Sanbase.PubSub, adapter: Phoenix.PubSub.PG2]
->>>>>>> bd07f46f
 
 # Do not log SASL crash reports
 config :sasl, sasl_error_logger: false
@@ -203,13 +199,10 @@
   region: "eu-central-1"
 
 config :sanbase, Sanbase.Etherbi, url: {:system, "ETHERBI_URL"}
-<<<<<<< HEAD
 
 config :sanbase, Sanbase.MandrillApi,
   apikey: {:system, "MANDRILL_APIKEY"},
   from_email: {:system, "MANDRILL_FROM_EMAIL", "admin@santiment.net"}
-=======
->>>>>>> bd07f46f
 
 # Import environment specific config. This must remain at the bottom
 # of this file so it overrides the configuration defined above.
