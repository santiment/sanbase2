--- conflicted
+++ resolved
@@ -29,11 +29,8 @@
     Sanbase.ExAdmin.Voting.Poll,
     Sanbase.ExAdmin.Voting.Post,
     Sanbase.ExAdmin.UserLists.UserList,
-<<<<<<< HEAD
-    Sanbase.ExAdmin.Auth.UserSettings
-=======
+    Sanbase.ExAdmin.Auth.UserSettings,
     Sanbase.ExAdmin.ScheduleRescrapePrice
->>>>>>> e064834e
   ],
   basic_auth: [
     username: {:system, "ADMIN_BASIC_AUTH_USERNAME"},
