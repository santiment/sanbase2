--- conflicted
+++ resolved
@@ -22,10 +22,9 @@
 
 config :hound, driver: "chrome_driver"
 
-<<<<<<< HEAD
 config :sanbase, Sanbase.ExternalServices.Coinmarketcap,
   database: "prices_test"
-=======
+
 config :sanbase, Sanbase.ExternalServices.Etherscan.RateLimiter,
   scale: 1000,
   limit: 5,
@@ -34,8 +33,6 @@
 config :sanbase, Sanbase.ExternalServices.Etherscan.Requests,
   apikey: "myapikey"
 
->>>>>>> b929a368
-
 if File.exists?("config/test.secret.exs") do
   import_config "test.secret.exs"
 end