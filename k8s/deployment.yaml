--- conflicted
+++ resolved
@@ -66,7 +66,12 @@
                 name: sanbase-env
                 key: notificationsChannel
 
-<<<<<<< HEAD
+          - name: ETHAUTH_URL
+            valueFrom:
+              secretKeyRef:
+                name: sanbase-env
+                key: ethauthUrl
+
           - name: COINMARKETCAP_PRICES_ENABLED
             value: 1
 
@@ -115,11 +120,4 @@
             value: faktory-faktory
 
           - name: FAKTORY_WORKERS_ENABLED
-            value: 1
-=======
-          - name: ETHAUTH_URL
-            valueFrom:
-              secretKeyRef:
-                name: sanbase-env
-                key: ethauthUrl
->>>>>>> 33080ba5
+            value: 1