--- conflicted
+++ resolved
@@ -15,11 +15,7 @@
     children =
       [
         # Start the Task Supervisor
-<<<<<<< HEAD
-        supervisor(Task.Supervisor, [[name: Sanbase.TaskSupervisor]]),
-=======
         {Task.Supervisor, [name: Sanbase.TaskSupervisor]},
->>>>>>> cfe363b6
 
         # Start the Postgres Ecto repository
         Sanbase.Repo,
@@ -28,12 +24,6 @@
         Sanbase.TimescaleRepo,
 
         # Start the endpoint when the application starts
-<<<<<<< HEAD
-        supervisor(SanbaseWeb.Endpoint, []),
-
-        # Start the Clickhouse Repo
-        start_in({Sanbase.ClickhouseRepo, []}, [:dev, :prod]),
-=======
         SanbaseWeb.Endpoint,
 
         # Start the Clickhouse Repo
@@ -41,7 +31,6 @@
 
         # Start the Elasticsearch Cluster connection
         Sanbase.Elasticsearch.Cluster,
->>>>>>> cfe363b6
 
         # Start a Registry
         {Registry, keys: :unique, name: Sanbase.Registry},
