defmodule Sanbase.Application do
  use Application
  require Logger

  # See https://hexdocs.pm/elixir/Application.html
  # for more information on OTP Applications
  def start(_type, _args) do
    if Code.ensure_loaded?(Envy) do
      Envy.auto_load()
    end

    {children, opts} =
      case System.get_env("CONTAINER_TYPE") || "all" do
        "web" ->
          Logger.info("Starting WEB Sanbase.")
          Sanbase.Application.WebSupervisor.children()

        "scrapers" ->
          Logger.info("Starting Scrapers Sanbase.")
          Sanbase.Application.ScrapersSupervisor.children()

        "workers" ->
          Logger.info("Starting Workers Sanbase.")
          Sanbase.Application.WorkersSupervisor.children()

        "all" ->
          Logger.info("Start all Sanbase container types.")
          {web_children, _} = Sanbase.Application.WebSupervisor.children()
          {scrapers_children, _} = Sanbase.Application.ScrapersSupervisor.children()
          {workers_children, _} = Sanbase.Application.WorkersSupervisor.children()

          children = web_children ++ scrapers_children ++ workers_children
          children = children |> Enum.uniq()

          opts = [
            strategy: :one_for_one,
            name: Sanbase.Supervisor,
            max_restarts: 5,
            max_seconds: 1
          ]

<<<<<<< HEAD
        # Twittercounter API rate limiter
        Sanbase.ExternalServices.RateLimiting.Server.child_spec(
          :twittercounter_api_rate_limiter,
          scale: 60 * 60 * 1000,
          limit: 100,
          time_between_requests: 100
        ),
        worker(PlugAttack.Storage.Ets, [
          SanbaseWeb.Graphql.PlugAttack.Storage,
          [clean_period: 60_000]
        ]),

        # Price fetcher
        # TODO: Change after switching over to only this cmc
        Sanbase.ExternalServices.Coinmarketcap.child_spec(%{}),
        Sanbase.ExternalServices.Coinmarketcap2.child_spec(%{}),

        # Current marketcap fetcher
        # TODO: Change after switching over to only this cmc
        Sanbase.ExternalServices.Coinmarketcap.TickerFetcher.child_spec(%{}),
        Sanbase.ExternalServices.Coinmarketcap.TickerFetcher2.child_spec(%{}),

        # Twitter account data tracking worker
        Sanbase.ExternalServices.TwitterData.Worker.child_spec(%{}),

        # Twitter account historical data
        Sanbase.ExternalServices.TwitterData.HistoricalData.child_spec(%{}),

        # Transform a list of transactions into a list of transactions
        # where addresses are marked whether or not they are an exchange address
        Sanbase.Clickhouse.MarkExchanges.child_spec(%{}),

        # Start libcluster
        {Cluster.Supervisor,
         [
           Application.get_env(:libcluster, :topologies),
           [name: Sanbase.ClusterSupervisor]
         ]}
      ] ++
        faktory_supervisor() ++
        [
          # Github activity scraping scheduler
          Sanbase.ExternalServices.Github.child_spec(%{})
        ]

    children = children |> normalize_children()

    # See https://hexdocs.pm/elixir/Supervisor.html
    # for other strategies and supported options
    opts = [strategy: :one_for_one, name: Sanbase.Supervisor, max_restarts: 5, max_seconds: 1]
=======
          {children, opts}
      end
>>>>>>> b6223ee4

    # Add error tracking through sentry
    :ok = :error_logger.add_report_handler(Sentry.Logger)

    Supervisor.start_link(children, opts)
  end

  def config_change(changed, _new, removed) do
    SanbaseWeb.Endpoint.config_change(changed, removed)
    :ok
  end
end<|MERGE_RESOLUTION|>--- conflicted
+++ resolved
@@ -39,61 +39,8 @@
             max_seconds: 1
           ]
 
-<<<<<<< HEAD
-        # Twittercounter API rate limiter
-        Sanbase.ExternalServices.RateLimiting.Server.child_spec(
-          :twittercounter_api_rate_limiter,
-          scale: 60 * 60 * 1000,
-          limit: 100,
-          time_between_requests: 100
-        ),
-        worker(PlugAttack.Storage.Ets, [
-          SanbaseWeb.Graphql.PlugAttack.Storage,
-          [clean_period: 60_000]
-        ]),
-
-        # Price fetcher
-        # TODO: Change after switching over to only this cmc
-        Sanbase.ExternalServices.Coinmarketcap.child_spec(%{}),
-        Sanbase.ExternalServices.Coinmarketcap2.child_spec(%{}),
-
-        # Current marketcap fetcher
-        # TODO: Change after switching over to only this cmc
-        Sanbase.ExternalServices.Coinmarketcap.TickerFetcher.child_spec(%{}),
-        Sanbase.ExternalServices.Coinmarketcap.TickerFetcher2.child_spec(%{}),
-
-        # Twitter account data tracking worker
-        Sanbase.ExternalServices.TwitterData.Worker.child_spec(%{}),
-
-        # Twitter account historical data
-        Sanbase.ExternalServices.TwitterData.HistoricalData.child_spec(%{}),
-
-        # Transform a list of transactions into a list of transactions
-        # where addresses are marked whether or not they are an exchange address
-        Sanbase.Clickhouse.MarkExchanges.child_spec(%{}),
-
-        # Start libcluster
-        {Cluster.Supervisor,
-         [
-           Application.get_env(:libcluster, :topologies),
-           [name: Sanbase.ClusterSupervisor]
-         ]}
-      ] ++
-        faktory_supervisor() ++
-        [
-          # Github activity scraping scheduler
-          Sanbase.ExternalServices.Github.child_spec(%{})
-        ]
-
-    children = children |> normalize_children()
-
-    # See https://hexdocs.pm/elixir/Supervisor.html
-    # for other strategies and supported options
-    opts = [strategy: :one_for_one, name: Sanbase.Supervisor, max_restarts: 5, max_seconds: 1]
-=======
           {children, opts}
       end
->>>>>>> b6223ee4
 
     # Add error tracking through sentry
     :ok = :error_logger.add_report_handler(Sentry.Logger)
