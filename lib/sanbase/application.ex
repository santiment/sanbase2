defmodule Sanbase.Application do
  use Application
  require Logger

  # See https://hexdocs.pm/elixir/Application.html
  # for more information on OTP Applications
  def start(_type, _args) do
    if Code.ensure_loaded?(Envy) do
      Envy.auto_load()
    end

<<<<<<< HEAD
    # Define workers and child supervisors to be supervised
    children =
      [
        # Start the Task Supervisor
        {Task.Supervisor, [name: Sanbase.TaskSupervisor]},

        # Start the Postgres Ecto repository
        Sanbase.Repo,

        # Start Quantum scheduler
        Sanbase.Scheduler,

        # Start the TimescaleDB Ecto repository
        Sanbase.TimescaleRepo,

        # Start the endpoint when the application starts
        SanbaseWeb.Endpoint,

        # Start the Clickhouse Repo
        start_in({Sanbase.ClickhouseRepo, []}, [:prod]),

        # Start the Elasticsearch Cluster connection
        Sanbase.Elasticsearch.Cluster,

        # Start a Registry
        {Registry, keys: :unique, name: Sanbase.Registry},

        # Start the graphQL in-memory cache
        {ConCache,
         [
           name: :graphql_cache,
           ttl_check_interval: :timer.minutes(1),
           global_ttl: :timer.minutes(5),
           acquire_lock_timeout: 30_000
         ]},

        # Time series Prices DB connection
        Sanbase.Prices.Store.child_spec(),

        # Time sereies TwitterData DB connection
        Sanbase.ExternalServices.TwitterData.Store.child_spec(),
=======
    {children, opts} =
      case System.get_env("CONTAINER_TYPE") || "all" do
        "web" ->
          Logger.info("Starting WEB Sanbase.")
          Sanbase.Application.WebSupervisor.children()
>>>>>>> 8010b6dc

        "scrapers" ->
          Logger.info("Starting Scrapers Sanbase.")
          Sanbase.Application.ScrapersSupervisor.children()

        "workers" ->
          Logger.info("Starting Workers Sanbase.")
          Sanbase.Application.WorkersSupervisor.children()

        "all" ->
          Logger.info("Start all Sanbase container types.")
          {web_children, _} = Sanbase.Application.WebSupervisor.children()
          {scrapers_children, _} = Sanbase.Application.ScrapersSupervisor.children()
          {workers_children, _} = Sanbase.Application.WorkersSupervisor.children()

          children = web_children ++ scrapers_children ++ workers_children
          children = children |> Enum.uniq()

          opts = [
            strategy: :one_for_one,
            name: Sanbase.Supervisor,
            max_restarts: 5,
            max_seconds: 1
          ]

          {children, opts}
      end

    # Add error tracking through sentry
    :ok = :error_logger.add_report_handler(Sentry.Logger)

    Supervisor.start_link(children, opts)
  end

  def config_change(changed, _new, removed) do
    SanbaseWeb.Endpoint.config_change(changed, removed)
    :ok
  end

  def faktory_supervisor() do
    if System.get_env("FAKTORY_HOST") && :ets.whereis(Faktory.Configuration) == :undefined do
      import Supervisor.Spec

      Faktory.Configuration.init()
      [supervisor(Faktory.Supervisor, [])]
    else
      []
    end
  end
end<|MERGE_RESOLUTION|>--- conflicted
+++ resolved
@@ -9,55 +9,11 @@
       Envy.auto_load()
     end
 
-<<<<<<< HEAD
-    # Define workers and child supervisors to be supervised
-    children =
-      [
-        # Start the Task Supervisor
-        {Task.Supervisor, [name: Sanbase.TaskSupervisor]},
-
-        # Start the Postgres Ecto repository
-        Sanbase.Repo,
-
-        # Start Quantum scheduler
-        Sanbase.Scheduler,
-
-        # Start the TimescaleDB Ecto repository
-        Sanbase.TimescaleRepo,
-
-        # Start the endpoint when the application starts
-        SanbaseWeb.Endpoint,
-
-        # Start the Clickhouse Repo
-        start_in({Sanbase.ClickhouseRepo, []}, [:prod]),
-
-        # Start the Elasticsearch Cluster connection
-        Sanbase.Elasticsearch.Cluster,
-
-        # Start a Registry
-        {Registry, keys: :unique, name: Sanbase.Registry},
-
-        # Start the graphQL in-memory cache
-        {ConCache,
-         [
-           name: :graphql_cache,
-           ttl_check_interval: :timer.minutes(1),
-           global_ttl: :timer.minutes(5),
-           acquire_lock_timeout: 30_000
-         ]},
-
-        # Time series Prices DB connection
-        Sanbase.Prices.Store.child_spec(),
-
-        # Time sereies TwitterData DB connection
-        Sanbase.ExternalServices.TwitterData.Store.child_spec(),
-=======
     {children, opts} =
       case System.get_env("CONTAINER_TYPE") || "all" do
         "web" ->
           Logger.info("Starting WEB Sanbase.")
           Sanbase.Application.WebSupervisor.children()
->>>>>>> 8010b6dc
 
         "scrapers" ->
           Logger.info("Starting Scrapers Sanbase.")
