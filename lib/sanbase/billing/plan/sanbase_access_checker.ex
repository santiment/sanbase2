--- conflicted
+++ resolved
@@ -3,8 +3,6 @@
   Implement the restrictions for the Sanbase product
   """
 
-<<<<<<< HEAD
-  alias Sanbase.Billing.Plan.CustomAccess
   alias Sanbase.Billing.Plan
   alias Sanbase.Signal.UserTrigger
 
@@ -13,11 +11,6 @@
   Please upgrade to PRO subscription plan for unlimited signals.
   """
 
-  @custom_access_queries_stats CustomAccess.get()
-  @custom_access_queries @custom_access_queries_stats |> Map.keys() |> Enum.sort()
-
-=======
->>>>>>> ae620b1a
   @free_plan_stats %{
     historical_data_in_days: 2 * 365,
     realtime_data_cut_off_in_days: 30,
