--- conflicted
+++ resolved
@@ -24,15 +24,8 @@
   use Ecto.Schema
 
   require Logger
-<<<<<<< HEAD
-  require Sanbase.ClickhouseRepo
-
-  alias Sanbase.ClickhouseRepo
-=======
   require Sanbase.ClickhouseRepo, as: ClickhouseRepo
 
-  alias __MODULE__
->>>>>>> 7e6b7a2a
   alias Sanbase.Model.Project
   alias Sanbase.Clickhouse.Common, as: ClickhouseCommon
 
