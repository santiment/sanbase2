--- conflicted
+++ resolved
@@ -12,17 +12,10 @@
     SELECT
       owner,
       label,
-<<<<<<< HEAD
-      sum( balance ) AS balance,
-      sum( change_1d ) AS change_1d,
-      sum( change_1w ) AS change_1w,
-      sum( change_1m ) AS change_1m,
-=======
       SUM( balance ) AS balance,
       SUM( change_1d ) AS change_1d,
       SUM( change_7d ) AS balance_7d,
       SUM( change_30d ) AS balance_30d,
->>>>>>> e803cd24
       min( unix_ts_of_first_transfer ) AS unix_ts_of_first_transfer,
       max( days_since_first_transfer ) AS days_since_first_transfer
     FROM (
@@ -31,13 +24,8 @@
         label2 AS label,
         argMaxIf( value2, dt, metric_name = 'labelled_exchange_balance_sum' ) AS balance,
         sumIf( value2, metric_name = 'labelled_exchange_balance' and dt > now() - INTERVAL 1 DAY ) AS change_1d,
-<<<<<<< HEAD
-        sumIf( value2, metric_name = 'labelled_exchange_balance' and dt > now() - INTERVAL 7 DAY ) AS change_1w,
-        sumIf( value2, metric_name = 'labelled_exchange_balance') AS change_1m,
-=======
         sumIf( value2, metric_name = 'labelled_exchange_balance' and dt > now() - INTERVAL 7 DAY ) AS change_7d,
         sumIf( value2, metric_name = 'labelled_exchange_balance') AS change_30d,
->>>>>>> e803cd24
         toUnixTimestamp(if(
           minIf( dt, metric_name = 'labelled_exchange_balance' and abs(value2) > 0 ) = 0,
           NULL,
@@ -47,16 +35,10 @@
             unix_ts_of_first_transfer > 0,
             intDivOrZero( now() - toDateTime(unix_ts_of_first_transfer), 86400 ),
             NULL
-<<<<<<< HEAD
-       ) AS days_since_first_transfer
-      FROM (
-        SELECT
-=======
       ) AS days_since_first_transfer
       FROM (
         SELECT
           asset_id,
->>>>>>> e803cd24
           if(
             label='deposit',
             'centralized_exchange',
@@ -66,35 +48,22 @@
           dt,
           metric_name,
           argMax( value, computed_at ) AS value2
-<<<<<<< HEAD
-=======
 
->>>>>>> e803cd24
         FROM intraday_label_based_metrics FINAL
 
         ANY LEFT JOIN (
           SELECT name AS metric_name, metric_id FROM metric_metadata FINAL
           ) USING metric_id
         PREWHERE
-<<<<<<< HEAD
-          asset_id IN ( SELECT asset_id FROM asset_metadata FINAL PREWHERE name IN (?1) ) AND
-=======
           #{asset_id_filter(slug_or_slugs, argument_position: 1)} AND
->>>>>>> e803cd24
           metric_id IN ( SELECT metric_id FROM metric_metadata FINAL PREWHERE name IN ('labelled_exchange_balance', 'labelled_exchange_balance_sum') ) AND
           dt >= now() - INTERVAL 1 MONTH AND
           dt < now() AND
           dt != toDateTime('1970-01-01 00:00:00')
-<<<<<<< HEAD
-        GROUP BY label2, owner, dt, metric_name, asset_id
-      )
-    GROUP BY label, owner, asset_id
-=======
         GROUP BY asset_id, label2, owner, dt, metric_name
       )
       #{if(additional_filters != [], do: "WHERE #{additional_filters}")}
       GROUP BY asset_id, label, owner
->>>>>>> e803cd24
     )
     GROUP BY label, owner
     ORDER BY balance DESC
