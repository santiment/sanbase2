defmodule Sanbase.Clickhouse.Label do
  @moduledoc """
  Labeling transaction addresses
  """

  @type label :: %{
          name: String.t(),
          metadata: String.t()
        }

  @type input_transaction :: %{
          from_address: %{
            address: String.t(),
            is_exhange: boolean
          },
          to_address: %{
            address: String.t(),
            is_exhange: boolean
          },
          trx_value: float,
          trx_hash: String,
          datetime: Datetime.t()
        }

  @type output_transaction :: %{
          from_address: %{
            address: String.t(),
            is_exhange: boolean,
            labels: list(label)
          },
          to_address: %{
            address: String.t(),
            is_exhange: boolean,
            labels: list(label)
          },
          trx_value: float,
          trx_hash: String,
          datetime: Datetime.t()
        }

  @spec add_labels(list(input_transaction)) :: {:ok, list(output_transaction)}
  def add_labels([]), do: {:ok, []}

  def add_labels(transactions) when is_list(transactions) do
    add_labels(nil, transactions)
  end

  @spec add_labels(String.t() | nil, list(input_transaction)) :: {:ok, list(output_transaction)}
  def add_labels(_, []), do: {:ok, []}

  def add_labels(slug, transactions) when is_list(transactions) do
    addresses = get_list_of_addresses(transactions)
    {query, args} = addresses_labels_query(slug, addresses)

    Sanbase.ClickhouseRepo.query_reduce(query, args, %{}, fn [address, label, metadata], acc ->
      label = %{name: label, metadata: metadata}
      Map.update(acc, address, [label], &[label | &1])
    end)
    |> case do
      {:ok, address_labels_map} ->
        {:ok, do_add_labels(slug, transactions, address_labels_map)}

      {:error, reason} ->
        {:error, reason}
    end
  end

  def get_address_labels(slug, addresses) when is_list(addresses) do
    {query, args} = addresses_labels_query(slug, addresses)

    Sanbase.ClickhouseRepo.query_reduce(query, args, %{}, fn [address, label, metadata], acc ->
      label = %{name: label, metadata: metadata}
      Map.update(acc, address, [label], &[label | &1])
    end)
  end

  # helpers
  defp addresses_labels_query(nil, addresses) do
    query = """
    SELECT lower(address) as address,
           #{labels_human_readable_aliases_sql_part()},
           metadata
    FROM blockchain_address_labels FINAL
    PREWHERE
      blockchain = 'ethereum' AND
      lower(address) IN (?1) AND
      #{not_whale_not_asset_filter()}
    HAVING (sign = 1) AND #{not_system_address()}
    """

    {query, [addresses]}
  end

  defp addresses_labels_query("bitcoin", addresses) do
    query = """
    SELECT address, label, metadata
    FROM blockchain_address_labels FINAL
    PREWHERE blockchain = 'bitcoin' AND address IN (?1)
    HAVING sign = 1
    """

    {query, [addresses]}
  end

  defp addresses_labels_query(slug, addresses) do
    query = """
<<<<<<< HEAD
    SELECT lower(address) as address,
           #{labels_human_readable_aliases_sql_part()},
           metadata
    FROM blockchain_address_labels FINAL
    PREWHERE
      blockchain = 'ethereum' AND
      lower(address) IN (?1) AND
      (#{whale_and_asset_filter(position: 2)} OR #{not_whale_not_asset_filter()})
      HAVING (sign = 1) AND #{not_system_address()}
=======
    SELECT address,
           label,
           concat('\{', '"owner": "', owner, '"\}') as metadata
    FROM (
        SELECT address,
               arrayJoin(labels_owners_filtered) as label_owner,
               label_owner.1 as label_raw,
               label_owner.2 as owner,
               asset_id,
               multiIf(
                   owner = 'uniswap router', 'Uniswap Router',
                   label_raw='uniswap_ecosystem', 'Uniswap Ecosystem',
                   label_raw='cex_dex_trader', 'CEX & DEX Trader',
                   label_raw='centralized_exchange', 'CEX',
                   label_raw='decentralized_exchange', 'DEX',
                   label_raw='withdrawal', 'CEX Trader',
                   label_raw='dex_trader', 'DEX Trader',
                   label_raw='whale' AND asset_id = (SELECT asset_id FROM asset_metadata FINAL PREWHERE name = ?1), 'Whale',
                   label_raw='whale' AND asset_id != (SELECT asset_id FROM asset_metadata FINAL PREWHERE name = ?1), 'whale_wrong',
                   label_raw='deposit', 'CEX Deposit',
                   label_raw='defi', 'DeFi',
                   label_raw='deployer', 'Deployer',
                   label_raw='stablecoin', 'Stablecoin',
                   label_raw='uniswap_ecosystem', 'Uniswap',
                   label_raw='makerdao-cdp-owner', 'MakerDAO CDP Owner',
                   label_raw='makerdao-bite-keeper', 'MakerDAO Bite Keeper',
                   label_raw='genesis', 'Genesis',
                   label_raw='proxy', 'Proxy',
                   label_raw='system', 'System',
                   label_raw='miner', 'Miner',
                   label_raw='contract_factory', 'Contract Factory',
                   label_raw='derivative_token', 'Derivative Token',
                   label_raw='eth2stakingcontract', 'ETH2 Staking Contract',
                   label_raw
               ) as label
        FROM (
            SELECT address_hash,
                   address,
                   asset_id,
                   splitByChar(',', labels) as label_arr,
                   splitByChar(',', owners) as owner_arr,
                   arrayZip(label_arr, owner_arr) as labels_owners,
                   multiIf(
                       has(label_arr, 'system'), arrayFilter(x -> x.1 = 'system', labels_owners),
                       hasAll(label_arr, ['deposit', 'withdrawal']), arrayFilter(x -> x.1 != 'withdrawal', labels_owners),
                       hasAll(label_arr, ['dex_trader', 'withdrawal']), arrayPushFront(arrayFilter(x -> x.1 NOT IN ['dex_trader', 'withdrawal'], labels_owners), ('cex_dex_trader', arrayFilter(x -> x.1 == 'withdrawal', labels_owners)[1].2)),
                       hasAll(label_arr, ['dex_trader', 'decentralized_exchange']), arrayFilter(x -> x.1 != 'dex_trader', labels_owners),
                       labels_owners
                   ) as labels_owners_filtered
            FROM eth_labels_final
            ANY INNER JOIN (
                SELECT cityHash64(address) as address_hash,
                       address
                FROM (
                    SELECT lower(arrayJoin([?2])) as address
                )
            )
            USING address_hash
            PREWHERE address_hash IN (
                SELECT cityHash64(address)
                FROM (
                    SELECT lower(arrayJoin([?2])) as address
                )
            )
        )
    )
    WHERE label != 'whale_wrong'
>>>>>>> 0a9bb8c2
    """

    {query, [addresses, slug]}
  end

  defp not_whale_not_asset_filter do
    "(label != 'whale' and asset_id = 0)"
  end

  defp whale_and_asset_filter(position) do
    position_number = Keyword.fetch!(position, :position)

    """
    (label = 'whale' AND
      asset_id = (SELECT argMax(asset_id, computed_at) FROM asset_metadata FINAL PREWHERE name = ?#{
      position_number
    }))
    """
  end

  defp not_system_address do
    "(address NOT IN ('0x0000000000000000000000000000000000000000', 'burn', 'mint') OR label = 'System')"
  end

  defp labels_human_readable_aliases_sql_part() do
    """
      multiIf(label='uniswap_ecosystem', 'Uniswap Ecosystem',
      label='centralized_exchange', 'CEX',
      label='decentralized_exchange', 'DEX',
      label='withdrawal', 'CEX Trader',
      label='dex_trader', 'DEX Trader',
      label='whale', 'Whale',
      label='deposit', 'CEX Deposit',
      label='defi', 'DeFi',
      label='deployer', 'Deployer',
      label='stablecoin', 'Stablecoin',
      label='uniswap_ecosystem', 'Uniswap',
      label='makerdao-cdp-owner', 'MakerDAO CDP Owner',
      label='makerdao-bite-keeper', 'MakerDAO Bite Keeper',
      label='genesis', 'Genesis',
      label='proxy', 'Proxy',
      label='system', 'System',
      label='miner', 'Miner', label) as label
    """
  end

  defp get_list_of_addresses(transactions) do
    transactions
    |> Enum.flat_map(fn transaction ->
      [
        transaction.from_address && transaction.from_address.address,
        transaction.to_address.address
      ]
    end)
    |> Enum.uniq()
    |> Enum.reject(&is_nil/1)
  end

  defp do_add_labels("bitcoin", transactions, address_labels_map) do
    transactions
    |> Enum.map(fn %{to_address: to} = transaction ->
      to_labels = Map.get(address_labels_map, to.address, [])
      to = Map.put(to, :labels, to_labels)

      %{transaction | to_address: to}
    end)
  end

  defp do_add_labels(nil, transactions, address_labels_map) do
    do_add_labels(transactions, address_labels_map)
  end

  defp do_add_labels(_slug, transactions, address_labels_map) do
    do_add_labels(transactions, address_labels_map)
  end

  defp do_add_labels(transactions, address_labels_map) do
    transactions
    |> Enum.map(fn %{from_address: from, to_address: to} = transaction ->
      from_labels = Map.get(address_labels_map, String.downcase(from.address), [])
      from = Map.put(from, :labels, from_labels)

      to_labels = Map.get(address_labels_map, String.downcase(to.address), [])
      to = Map.put(to, :labels, to_labels)

      %{transaction | from_address: from, to_address: to}
    end)
  end
end<|MERGE_RESOLUTION|>--- conflicted
+++ resolved
@@ -75,23 +75,8 @@
   end
 
   # helpers
-  defp addresses_labels_query(nil, addresses) do
-    query = """
-    SELECT lower(address) as address,
-           #{labels_human_readable_aliases_sql_part()},
-           metadata
-    FROM blockchain_address_labels FINAL
-    PREWHERE
-      blockchain = 'ethereum' AND
-      lower(address) IN (?1) AND
-      #{not_whale_not_asset_filter()}
-    HAVING (sign = 1) AND #{not_system_address()}
-    """
-
-    {query, [addresses]}
-  end
-
-  defp addresses_labels_query("bitcoin", addresses) do
+
+  def addresses_labels_query("bitcoin", addresses) do
     query = """
     SELECT address, label, metadata
     FROM blockchain_address_labels FINAL
@@ -102,19 +87,18 @@
     {query, [addresses]}
   end
 
-  defp addresses_labels_query(slug, addresses) do
-    query = """
-<<<<<<< HEAD
-    SELECT lower(address) as address,
-           #{labels_human_readable_aliases_sql_part()},
-           metadata
-    FROM blockchain_address_labels FINAL
-    PREWHERE
-      blockchain = 'ethereum' AND
-      lower(address) IN (?1) AND
-      (#{whale_and_asset_filter(position: 2)} OR #{not_whale_not_asset_filter()})
-      HAVING (sign = 1) AND #{not_system_address()}
-=======
+  def addresses_labels_query(nil, addresses) do
+    query = create_addresses_labels_query(nil)
+    {query, [addresses]}
+  end
+
+  def addresses_labels_query(slug, addresses) do
+    query = create_addresses_labels_query(slug)
+    {query, [addresses, slug]}
+  end
+
+  defp create_addresses_labels_query(slug) do
+    """
     SELECT address,
            label,
            concat('\{', '"owner": "', owner, '"\}') as metadata
@@ -132,8 +116,7 @@
                    label_raw='decentralized_exchange', 'DEX',
                    label_raw='withdrawal', 'CEX Trader',
                    label_raw='dex_trader', 'DEX Trader',
-                   label_raw='whale' AND asset_id = (SELECT asset_id FROM asset_metadata FINAL PREWHERE name = ?1), 'Whale',
-                   label_raw='whale' AND asset_id != (SELECT asset_id FROM asset_metadata FINAL PREWHERE name = ?1), 'whale_wrong',
+                   #{whale_filter(slug, position: 2)}
                    label_raw='deposit', 'CEX Deposit',
                    label_raw='defi', 'DeFi',
                    label_raw='deployer', 'Deployer',
@@ -169,63 +152,34 @@
                 SELECT cityHash64(address) as address_hash,
                        address
                 FROM (
-                    SELECT lower(arrayJoin([?2])) as address
+                    SELECT lower(arrayJoin([?1])) as address
                 )
             )
             USING address_hash
             PREWHERE address_hash IN (
                 SELECT cityHash64(address)
                 FROM (
-                    SELECT lower(arrayJoin([?2])) as address
+                    SELECT lower(arrayJoin([?1])) as address
                 )
             )
         )
     )
     WHERE label != 'whale_wrong'
->>>>>>> 0a9bb8c2
-    """
-
-    {query, [addresses, slug]}
-  end
-
-  defp not_whale_not_asset_filter do
-    "(label != 'whale' and asset_id = 0)"
-  end
-
-  defp whale_and_asset_filter(position) do
-    position_number = Keyword.fetch!(position, :position)
-
-    """
-    (label = 'whale' AND
-      asset_id = (SELECT argMax(asset_id, computed_at) FROM asset_metadata FINAL PREWHERE name = ?#{
-      position_number
-    }))
-    """
-  end
-
-  defp not_system_address do
-    "(address NOT IN ('0x0000000000000000000000000000000000000000', 'burn', 'mint') OR label = 'System')"
-  end
-
-  defp labels_human_readable_aliases_sql_part() do
-    """
-      multiIf(label='uniswap_ecosystem', 'Uniswap Ecosystem',
-      label='centralized_exchange', 'CEX',
-      label='decentralized_exchange', 'DEX',
-      label='withdrawal', 'CEX Trader',
-      label='dex_trader', 'DEX Trader',
-      label='whale', 'Whale',
-      label='deposit', 'CEX Deposit',
-      label='defi', 'DeFi',
-      label='deployer', 'Deployer',
-      label='stablecoin', 'Stablecoin',
-      label='uniswap_ecosystem', 'Uniswap',
-      label='makerdao-cdp-owner', 'MakerDAO CDP Owner',
-      label='makerdao-bite-keeper', 'MakerDAO Bite Keeper',
-      label='genesis', 'Genesis',
-      label='proxy', 'Proxy',
-      label='system', 'System',
-      label='miner', 'Miner', label) as label
+    """
+  end
+
+  defp whale_filter(nil, _), do: ""
+
+  defp whale_filter(slug, position_arg) when is_binary(slug) do
+    position = Keyword.fetch!(position_arg, :position)
+
+    """
+    label_raw='whale' AND asset_id = (SELECT asset_id FROM asset_metadata FINAL PREWHERE name = ?#{
+      position
+    }), 'Whale',
+    label_raw='whale' AND asset_id != (SELECT asset_id FROM asset_metadata FINAL PREWHERE name = ?#{
+      position
+    }), 'whale_wrong',
     """
   end
 
