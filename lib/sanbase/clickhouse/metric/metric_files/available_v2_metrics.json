[
  {
    "human_readable_name": "USD Price",
    "name": "price_usd_5m",
    "metric": "price_usd",
    "version": "2019-01-01",
    "access": "free",
    "selectors": [
      "slug"
    ],
    "min_plan": {
      "SANAPI": "free",
      "SANBASE": "free"
    },
    "aggregation": "last",
    "min_interval": "5m",
    "table": "intraday_metrics",
    "has_incomplete_data": false,
    "data_type": "timeseries",
    "docs_links": ["https://academy.santiment.net/metrics/price"]
  },
  {
    "human_readable_name": "USD Trading Volume",
    "name": "volume_usd_5m",
    "metric": "trading_volume",
    "version": "2019-01-01",
    "access": "free",
    "selectors": [
      "slug"
    ],
    "min_plan": {
      "SANAPI": "free",
      "SANBASE": "free"
    },
    "aggregation": "last",
    "min_interval": "5m",
    "table": "intraday_metrics",
    "has_incomplete_data": false,
    "data_type": "timeseries",
    "docs_links": ["https://academy.santiment.net/metrics/trading-volume"]
  },
  {
    "human_readable_name": "Daily Average USD Marketcap",
    "name": "daily_avg_marketcap_usd",
    "metric": "daily_avg_marketcap_usd",
    "version": "2019-01-01",
    "access": "free",
    "selectors": [
      "slug"
    ],
    "min_plan": {
      "SANAPI": "free",
      "SANBASE": "free"
    },
    "aggregation": "avg",
    "min_interval": "1d",
    "table": "daily_metrics_v2",
    "has_incomplete_data": true,
    "data_type": "timeseries",
    "docs_links": ["https://academy.santiment.net/metrics/daily-aggregated-financial-metrics"]
  },
  {
    "human_readable_name": "Daily Average USD Price",
    "name": "daily_avg_price_usd",
    "metric": "daily_avg_price_usd",
    "version": "2019-01-01",
    "access": "free",
    "selectors": [
      "slug"
    ],
    "min_plan": {
      "SANAPI": "free",
      "SANBASE": "free"
    },
    "aggregation": "avg",
    "min_interval": "1d",
    "table": "daily_metrics_v2",
    "has_incomplete_data": true,
    "data_type": "timeseries",
    "docs_links": ["https://academy.santiment.net/metrics/daily-aggregated-financial-metrics"]
  },
  {
    "human_readable_name": "Daily Closing USD Marketcap",
    "name": "daily_closing_marketcap_usd",
    "metric": "daily_closing_marketcap_usd",
    "version": "2019-01-01",
    "access": "free",
    "selectors": [
      "slug"
    ],
    "min_plan": {
      "SANAPI": "free",
      "SANBASE": "free"
    },
    "aggregation": "last",
    "min_interval": "1d",
    "table": "daily_metrics_v2",
    "has_incomplete_data": true,
    "data_type": "timeseries",
    "docs_links": ["https://academy.santiment.net/metrics/daily-aggregated-financial-metrics"]
  },
  {
    "human_readable_name": "Daily Closing USD Price",
    "name": "daily_closing_price_usd",
    "metric": "daily_closing_price_usd",
    "version": "2019-01-01",
    "access": "free",
    "selectors": [
      "slug"
    ],
    "min_plan": {
      "SANAPI": "free",
      "SANBASE": "free"
    },
    "aggregation": "last",
    "min_interval": "1d",
    "table": "daily_metrics_v2",
    "has_incomplete_data": true,
    "data_type": "timeseries",
    "docs_links": ["https://academy.santiment.net/metrics/daily-aggregated-financial-metrics"]
  },
  {
    "human_readable_name": "Daily High USD Price",
    "name": "daily_high_price_usd",
    "metric": "daily_high_price_usd",
    "version": "2019-01-01",
    "access": "free",
    "selectors": [
      "slug"
    ],
    "min_plan": {
      "SANAPI": "free",
      "SANBASE": "free"
    },
    "aggregation": "max",
    "min_interval": "1d",
    "table": "daily_metrics_v2",
    "has_incomplete_data": true,
    "data_type": "timeseries",
    "docs_links": ["https://academy.santiment.net/metrics/daily-aggregated-financial-metrics"]
  },
  {
    "human_readable_name": "Daily Low USD Price",
    "name": "daily_low_price_usd",
    "metric": "daily_low_price_usd",
    "version": "2019-01-01",
    "access": "free",
    "selectors": [
      "slug"
    ],
    "min_plan": {
      "SANAPI": "free",
      "SANBASE": "free"
    },
    "aggregation": "min",
    "min_interval": "1d",
    "table": "daily_metrics_v2",
    "has_incomplete_data": true,
    "data_type": "timeseries",
    "docs_links": ["https://academy.santiment.net/metrics/daily-aggregated-financial-metrics"]
  },
  {
    "human_readable_name": "Daily Opening USD Price",
    "name": "daily_opening_price_usd",
    "metric": "daily_opening_price_usd",
    "version": "2019-01-01",
    "access": "free",
    "selectors": [
      "slug"
    ],
    "min_plan": {
      "SANAPI": "free",
      "SANBASE": "free"
    },
    "aggregation": "first",
    "min_interval": "1d",
    "table": "daily_metrics_v2",
    "has_incomplete_data": true,
    "data_type": "timeseries",
    "docs_links": ["https://academy.santiment.net/metrics/daily-aggregated-financial-metrics"]
  },
  {
    "human_readable_name": "Daily Trading USD Volume",
    "name": "daily_trading_volume_usd",
    "metric": "daily_trading_volume_usd",
    "version": "2019-01-01",
    "access": "free",
    "selectors": [
      "slug"
    ],
    "min_plan": {
      "SANAPI": "free",
      "SANBASE": "free"
    },
    "aggregation": "avg",
    "min_interval": "1d",
    "table": "daily_metrics_v2",
    "has_incomplete_data": true,
    "data_type": "timeseries",
    "docs_links": ["https://academy.santiment.net/metrics/daily-aggregated-financial-metrics"]
  },
  {
    "human_readable_name": "Daily Active Addresses",
    "name": "daily_active_addresses",
    "metric": "daily_active_addresses",
    "version": "2019-01-01",
    "access": "free",
    "selectors": [
      "slug"
    ],
    "min_plan": {
      "SANAPI": "free",
      "SANBASE": "free"
    },
    "aggregation": "avg",
    "min_interval": "1d",
    "table": "daily_metrics_v2",
    "has_incomplete_data": true,
    "data_type": "timeseries",
    "docs_links": ["https://academy.santiment.net/metrics/daily-active-addresses"]
  },
  {
    "human_readable_name": "Active Addresses for the last {{sliding_window:human_readable}}",
    "name": "active_addresses_{{sliding_window}}",
    "metric": "active_addresses_{{sliding_window}}",
    "version": "2019-01-01",
    "access": "free",
    "selectors": [
      "slug"
    ],
    "parameters": [
      {
        "sliding_window": "1h"
      },
      {
        "sliding_window": "24h"
      },
      {
        "sliding_window": "7d"
      },
      {
        "sliding_window": "30d"
      },
      {
        "sliding_window": "60d"
      },
      {
        "sliding_window": "90d"
      }
    ],
    "min_plan": {
      "SANAPI": "free",
      "SANBASE": "free"
    },
    "aggregation": "last",
    "min_interval": "5m",
    "table": "intraday_metrics",
    "has_incomplete_data": false,
    "data_type": "timeseries",
    "docs_links": ["https://academy.santiment.net/metrics/active-addresses-24h"]
  },
  {
    "human_readable_name": "Mean Realized USD Price",
    "name": "mean_realized_price_usd",
    "metric": "mean_realized_price_usd_20y",
    "version": "2019-01-01",
    "access": "restricted",
    "selectors": [
      "slug"
    ],
    "min_plan": {
      "SANAPI": "free",
      "SANBASE": "free"
    },
    "aggregation": "avg",
    "min_interval": "1d",
    "table": "daily_metrics_v2",
    "has_incomplete_data": true,
    "data_type": "timeseries",
    "docs_links": ["https://academy.santiment.net/metrics/mean-realized-price"]
  },
  {
    "human_readable_name": "Mean Realized USD Price for coins that moved in the past {{timebound:human_readable}}",
    "name": "mean_realized_price_usd_{{timebound}}",
    "metric": "mean_realized_price_usd_{{timebound}}",
    "parameters": [
      {
        "timebound": "1d"
      },
      {
        "timebound": "7d"
      },
      {
        "timebound": "30d"
      },
      {
        "timebound": "60d"
      },
      {
        "timebound": "90d"
      },
      {
        "timebound": "180d"
      },
      {
        "timebound": "365d"
      },
      {
        "timebound": "2y"
      },
      {
        "timebound": "3y"
      },
      {
        "timebound": "5y"
      },
      {
        "timebound": "10y"
      }
    ],
    "is_timebound": true,
    "version": "2019-01-01",
    "access": "restricted",
    "selectors": [
      "slug"
    ],
    "min_plan": {
      "SANAPI": "free",
      "SANBASE": "free"
    },
    "aggregation": "avg",
    "min_interval": "1d",
    "table": "daily_metrics_v2",
    "has_incomplete_data": true,
    "data_type": "timeseries",
    "docs_links": ["https://academy.santiment.net/metrics/mean-realized-price"]
  },
  {
    "human_readable_name": "MVRV Long/Short Difference",
    "name": "mvrv_long_short_diff_usd",
    "metric": "mvrv_usd_long_short_diff",
    "version": "2019-01-01",
    "access": "restricted",
    "selectors": [
      "slug"
    ],
    "min_plan": {
      "SANAPI": "free",
      "SANBASE": "free"
    },
    "aggregation": "last",
    "min_interval": "1d",
    "table": "daily_metrics_v2",
    "has_incomplete_data": true,
    "data_type": "timeseries",
    "docs_links": ["https://academy.santiment.net/metrics/mvrv"]
  },
  {
    "human_readable_name": "MVRV",
    "name": "mvrv_usd",
    "metric": "mvrv_usd_20y",
    "version": "2019-01-01",
    "access": "restricted",
    "selectors": [
      "slug"
    ],
    "min_plan": {
      "SANAPI": "free",
      "SANBASE": "free"
    },
    "aggregation": "last",
    "min_interval": "1d",
    "table": "daily_metrics_v2",
    "has_incomplete_data": true,
    "data_type": "timeseries",
    "docs_links": ["https://academy.santiment.net/metrics/mvrv"]
  },
  {
    "human_readable_name": "MVRV for coins that moved in the past {{timebound:human_readable}}",
    "name": "mvrv_usd_{{timebound}}",
    "metric": "mvrv_usd_{{timebound}}",
    "parameters": [
      {
        "timebound": "1d"
      },
      {
        "timebound": "7d"
      },
      {
        "timebound": "30d"
      },
      {
        "timebound": "60d"
      },
      {
        "timebound": "90d"
      },
      {
        "timebound": "180d"
      },
      {
        "timebound": "365d"
      },
      {
        "timebound": "2y"
      },
      {
        "timebound": "3y"
      },
      {
        "timebound": "5y"
      },
      {
        "timebound": "10y"
      }
    ],
    "is_timebound": true,
    "version": "2019-01-01",
    "access": "restricted",
    "selectors": [
      "slug"
    ],
    "min_plan": {
      "SANAPI": "free",
      "SANBASE": "free"
    },
    "aggregation": "last",
    "min_interval": "1d",
    "table": "daily_metrics_v2",
    "has_incomplete_data": true,
    "data_type": "timeseries",
    "docs_links": ["https://academy.santiment.net/metrics/mvrv"]
  },
  {
    "human_readable_name": "MVRV",
    "name": "mvrv_usd_intraday",
    "metric": "mvrv_usd_intraday_20y",
    "version": "2019-01-01",
    "access": "restricted",
    "selectors": [
      "slug"
    ],
    "min_plan": {
      "SANAPI": "free",
      "SANBASE": "free"
    },
    "aggregation": "last",
    "min_interval": "5m",
    "table": "intraday_metrics",
    "has_incomplete_data": false,
    "data_type": "timeseries",
    "docs_links": ["https://academy.santiment.net/metrics/mvrv"]
  },
  {
    "human_readable_name": "MVRV Intraday for coins that moved in the past {{timebound:human_readable}}",
    "name": "mvrv_usd_intraday_{{timebound}}",
    "metric": "mvrv_usd_intraday_{{timebound}}",
    "parameters": [
      {
        "timebound": "1d"
      },
      {
        "timebound": "7d"
      },
      {
        "timebound": "30d"
      },
      {
        "timebound": "60d"
      },
      {
        "timebound": "90d"
      },
      {
        "timebound": "180d"
      },
      {
        "timebound": "365d"
      },
      {
        "timebound": "2y"
      },
      {
        "timebound": "3y"
      },
      {
        "timebound": "5y"
      },
      {
        "timebound": "10y"
      }
    ],
    "is_timebound": true,
    "version": "2019-01-01",
    "access": "restricted",
    "selectors": [
      "slug"
    ],
    "min_plan": {
      "SANAPI": "free",
      "SANBASE": "free"
    },
    "aggregation": "last",
    "min_interval": "5m",
    "table": "intraday_metrics",
    "has_incomplete_data": false,
    "data_type": "timeseries",
    "docs_links": ["https://academy.santiment.net/metrics/mvrv"]
  },
  {
    "human_readable_name": "Circulation",
    "name": "circulation",
    "metric": "stack_circulation_20y",
    "version": "2019-01-01",
    "access": "free",
    "selectors": [
      "slug"
    ],
    "min_plan": {
      "SANAPI": "free",
      "SANBASE": "free"
    },
    "aggregation": "last",
    "min_interval": "1d",
    "table": "daily_metrics_v2",
    "has_incomplete_data": true,
    "data_type": "timeseries",
    "docs_links": ["https://academy.santiment.net/metrics/circulation"]
  },
  {
    "human_readable_name": "Circulation for coins that moved in the past {{timebound:human_readable}}",
    "name": "circulation_{{timebound}}",
    "metric": "stack_circulation_{{timebound}}",
    "parameters": [
      {
        "timebound": "1d"
      },
      {
        "timebound": "7d"
      },
      {
        "timebound": "30d"
      },
      {
        "timebound": "60d"
      },
      {
        "timebound": "90d"
      },
      {
        "timebound": "180d"
      },
      {
        "timebound": "365d"
      },
      {
        "timebound": "2y"
      },
      {
        "timebound": "3y"
      },
      {
        "timebound": "5y"
      },
      {
        "timebound": "10y"
      }
    ],
    "is_timebound": true,
    "version": "2019-01-01",
    "access": "restricted",
    "selectors": [
      "slug"
    ],
    "min_plan": {
      "SANAPI": "free",
      "SANBASE": "free"
    },
    "aggregation": "last",
    "min_interval": "1d",
    "table": "daily_metrics_v2",
    "has_incomplete_data": true,
    "data_type": "timeseries",
    "docs_links": ["https://academy.santiment.net/metrics/circulation"]
  },
  {
    "human_readable_name": "Circulation for coins that have not moved in the past {{timebound:human_readable}}",
    "name": "dormant_circulation_{{timebound}}",
    "metric": "dormant_circulation_{{timebound}}",
    "version": "2019-01-01",
    "access": "restricted",
    "selectors": [
      "slug"
    ],
    "parameters": [
      {
        "timebound": "90d"
      },
      {
        "timebound": "180d"
      },
      {
        "timebound": "365d"
      },
      {
        "timebound": "2y"
      },
      {
        "timebound": "3y"
      },
      {
        "timebound": "5y"
      },
      {
        "timebound": "10y"
      }
    ],
    "is_timebound": true,
    "min_plan": {
      "SANAPI": "free",
      "SANBASE": "free"
    },
    "aggregation": "sum",
    "min_interval": "1d",
    "table": "daily_metrics_v2",
    "has_incomplete_data": true,
    "data_type": "timeseries",
    "docs_links": ["https://academy.santiment.net/metrics/dormant-circulation"]
  },
  {
    "human_readable_name": "Mean Age in days",
    "name": "mean_age",
    "metric": "stack_mean_age_days",
    "version": "2019-01-01",
    "access": "restricted",
    "selectors": [
      "slug"
    ],
    "min_plan": {
      "SANAPI": "free",
      "SANBASE": "free"
    },
    "aggregation": "last",
    "min_interval": "1d",
    "table": "daily_metrics_v2",
    "has_incomplete_data": true,
    "data_type": "timeseries",
    "unit": "days",
    "docs_links": ["https://academy.santiment.net/metrics/mean-coin-age"]
  },
  {
    "human_readable_name": "Mean Dollar Invested Age in days for coins that moved",
    "name": "mean_dollar_invested_age",
    "metric": "stack_mean_age_dollar_days",
    "version": "2019-01-01",
    "access": "restricted",
    "selectors": [
      "slug"
    ],
    "min_plan": {
      "SANAPI": "free",
      "SANBASE": "free"
    },
    "aggregation": "last",
    "min_interval": "1d",
    "table": "daily_metrics_v2",
    "has_incomplete_data": true,
    "data_type": "timeseries",
    "unit": "days",
    "docs_links": ["https://academy.santiment.net/metrics/mean-coin-age"]
  },
  {
    "human_readable_name": "Realized Value",
    "name": "realized_value_usd",
    "metric": "stack_realized_cap_usd_20y",
    "version": "2019-01-01",
    "access": "restricted",
    "selectors": [
      "slug"
    ],
    "min_plan": {
      "SANAPI": "free",
      "SANBASE": "free"
    },
    "aggregation": "avg",
    "min_interval": "1d",
    "table": "daily_metrics_v2",
    "has_incomplete_data": true,
    "data_type": "timeseries",
    "docs_links": ["https://academy.santiment.net/metrics/realized-value"]
  },
  {
    "human_readable_name": "Realized Value for coins that moved in the past {{timebound:human_readable}}",
    "name": "realized_value_usd_{{timebound}}",
    "metric": "stack_realized_cap_usd_{{timebound}}",
    "parameters": [
      {
        "timebound": "1d"
      },
      {
        "timebound": "7d"
      },
      {
        "timebound": "30d"
      },
      {
        "timebound": "60d"
      },
      {
        "timebound": "90d"
      },
      {
        "timebound": "180d"
      },
      {
        "timebound": "365d"
      },
      {
        "timebound": "2y"
      },
      {
        "timebound": "3y"
      },
      {
        "timebound": "5y"
      },
      {
        "timebound": "10y"
      }
    ],
    "is_timebound": true,
    "version": "2019-01-01",
    "access": "restricted",
    "selectors": [
      "slug"
    ],
    "min_plan": {
      "SANAPI": "free",
      "SANBASE": "free"
    },
    "aggregation": "avg",
    "min_interval": "1d",
    "table": "daily_metrics_v2",
    "has_incomplete_data": true,
    "data_type": "timeseries",
    "docs_links": ["https://academy.santiment.net/metrics/realized-value"]
  },
  {
    "human_readable_name": "Velocity",
    "name": "velocity",
    "metric": "token_velocity",
    "version": "2019-01-01",
    "access": "restricted",
    "selectors": [
      "slug"
    ],
    "min_plan": {
      "SANAPI": "free",
      "SANBASE": "free"
    },
    "aggregation": "last",
    "min_interval": "1d",
    "table": "daily_metrics_v2",
    "has_incomplete_data": true,
    "data_type": "timeseries",
    "docs_links": ["https://academy.santiment.net/metrics/velocity"]
  },
  {
    "human_readable_name": "On-Chain Transaction Volume",
    "name": "transaction_volume",
    "metric": "transaction_volume_5min",
    "version": "2019-01-01",
    "access": "restricted",
    "selectors": [
      "slug"
    ],
    "min_plan": {
      "SANAPI": "free",
      "SANBASE": "free"
    },
    "aggregation": "sum",
    "min_interval": "5m",
    "table": "intraday_metrics",
    "has_incomplete_data": false,
    "data_type": "timeseries",
    "docs_links": ["https://academy.santiment.net/metrics/transaction-volume"]
  },
  {
    "human_readable_name": "On-Chain Transaction Volume in USD",
    "name": "transaction_volume_usd",
    "metric": "transaction_volume_usd",
    "version": "2019-01-01",
    "access": "restricted",
    "selectors": [
      "slug"
    ],
    "min_plan": {
      "SANAPI": "free",
      "SANBASE": "free"
    },
    "aggregation": "sum",
    "min_interval": "1d",
    "table": "daily_metrics_v2",
    "has_incomplete_data": true,
    "data_type": "timeseries",
    "docs_links": ["https://academy.santiment.net/metrics/transaction-volume"]
  },
  {
    "human_readable_name": "Age Consumed",
    "name": "age_destroyed",
    "aliases": [
      "age_consumed"
    ],
    "metric": "stack_age_consumed_5min",
    "version": "2019-01-01",
    "access": "restricted",
    "selectors": [
      "slug"
    ],
    "min_plan": {
      "SANAPI": "free",
      "SANBASE": "free"
    },
    "aggregation": "sum",
    "min_interval": "5m",
    "table": "intraday_metrics",
    "has_incomplete_data": false,
    "data_type": "timeseries",
    "docs_links": ["https://academy.santiment.net/metrics/age-consumed"]
  },
  {
    "human_readable_name": "NVT (Using Circulation)",
    "name": "nvt",
    "metric": "nvt",
    "version": "2019-01-01",
    "access": "restricted",
    "selectors": [
      "slug"
    ],
    "min_plan": {
      "SANAPI": "free",
      "SANBASE": "free"
    },
    "aggregation": "avg",
    "min_interval": "1d",
    "table": "daily_metrics_v2",
    "has_incomplete_data": true,
    "data_type": "timeseries",
    "docs_links": ["https://academy.santiment.net/metrics/nvt"]
  },
  {
    "human_readable_name": "NVT (Using Transaction Volume)",
    "name": "nvt_transaction_volume",
    "metric": "nvt_transaction_volume",
    "version": "2019-01-01",
    "access": "restricted",
    "selectors": [
      "slug"
    ],
    "min_plan": {
      "SANAPI": "free",
      "SANBASE": "free"
    },
    "aggregation": "avg",
    "min_interval": "1d",
    "table": "daily_metrics_v2",
    "has_incomplete_data": false,
    "data_type": "timeseries",
    "docs_links": ["https://academy.santiment.net/metrics/nvt"]
  },
  {
    "human_readable_name": "Network Growth",
    "name": "network_growth",
    "metric": "network_growth",
    "version": "2019-01-01",
    "access": "restricted",
    "selectors": [
      "slug"
    ],
    "min_plan": {
      "SANAPI": "free",
      "SANBASE": "free"
    },
    "aggregation": "sum",
    "min_interval": "1d",
    "table": "daily_metrics_v2",
    "has_incomplete_data": true,
    "data_type": "timeseries",
    "docs_links": ["https://academy.santiment.net/metrics/network-growth"]
  },
  {
    "human_readable_name": "Active Deposits",
    "name": "active_deposits",
    "metric": "active_deposits",
    "version": "2019-01-01",
    "access": "restricted",
    "selectors": [
      "slug"
    ],
    "min_plan": {
      "SANAPI": "free",
      "SANBASE": "free"
    },
    "aggregation": "avg",
    "min_interval": "1d",
    "table": "daily_metrics_v2",
    "has_incomplete_data": true,
    "data_type": "timeseries",
    "docs_links": ["https://academy.santiment.net/metrics/daily-active-deposits"]
  },
  {
    "human_readable_name": "Deposit Transactions",
    "name": "deposit_transactions",
    "metric": "deposit_transactions",
    "version": "2020-01-01",
    "access": "restricted",
    "selectors": [
      "slug"
    ],
    "min_plan": {
      "SANAPI": "free",
      "SANBASE": "free"
    },
    "aggregation": "sum",
    "min_interval": "1d",
    "table": "daily_metrics_v2",
    "has_incomplete_data": true,
    "data_type": "timeseries",
    "docs_links": ["https://academy.santiment.net/metrics/daily-active-deposits"]
  },
  {
    "human_readable_name": "Active Withdrawals",
    "name": "active_withdrawals",
    "metric": "active_withdrawals",
    "version": "2020-01-01",
    "access": "restricted",
    "selectors": [
      "slug"
    ],
    "min_plan": {
      "SANAPI": "free",
      "SANBASE": "free"
    },
    "aggregation": "avg",
    "min_interval": "1d",
    "table": "daily_metrics_v2",
    "has_incomplete_data": true,
    "data_type": "timeseries",
    "docs_links": ["https://academy.santiment.net/metrics/active-withdrawals"]
  },
  {
    "human_readable_name": "Withdrawal Transactions",
    "name": "withdrawal_transactions",
    "metric": "withdrawal_transactions",
    "version": "2020-01-01",
    "access": "restricted",
    "selectors": [
      "slug"
    ],
    "min_plan": {
      "SANAPI": "free",
      "SANBASE": "free"
    },
    "aggregation": "sum",
    "min_interval": "1d",
    "table": "daily_metrics_v2",
    "has_incomplete_data": true,
    "data_type": "timeseries",
    "docs_links": ["https://academy.santiment.net/metrics/active-withdrawals"]
  },
  {
    "human_readable_name": "Daily Development Activity",
    "name": "dev_activity_1d",
    "metric": "dev_activity",
    "version": "2019-01-01",
    "access": "free",
    "selectors": [
      "slug"
    ],
    "min_plan": {
      "SANAPI": "free",
      "SANBASE": "free"
    },
    "aggregation": "sum",
    "min_interval": "1d",
    "table": "intraday_metrics",
    "has_incomplete_data": true,
    "data_type": "timeseries",
    "docs_links": ["https://academy.santiment.net/metrics/development-activity/development-activity"]
  },
  {
    "human_readable_name": "Development Activity Weekly Contributors Count (Sliding Window)",
    "name": "dev_activity_contributors_count_7d",
    "metric": "dev_activity_contributors_count",
    "version": "2019-01-01",
    "access": "free",
    "selectors": [
      "slug"
    ],
    "min_plan": {
      "SANAPI": "free",
      "SANBASE": "free"
    },
    "aggregation": "last",
    "min_interval": "1d",
    "table": "intraday_metrics",
    "has_incomplete_data": true,
    "data_type": "timeseries",
    "docs_links": ["https://academy.santiment.net/metrics/development-activity/development-activity-contributors-count"]
  },
  {
    "human_readable_name": "Daily GitHub Activity",
    "name": "github_activity_1d",
    "metric": "github_activity",
    "version": "2019-01-01",
    "access": "free",
    "selectors": [
      "slug"
    ],
    "min_plan": {
      "SANAPI": "free",
      "SANBASE": "free"
    },
    "aggregation": "sum",
    "min_interval": "1d",
    "table": "intraday_metrics",
    "has_incomplete_data": true,
    "data_type": "timeseries",
    "docs_links": ["https://academy.santiment.net/metrics/development-activity/github-activity"]
  },
  {
    "human_readable_name": "Github Activity Weekly Contributors Count (Sliding Window)",
    "name": "github_activity_contributors_count_7d",
    "metric": "github_activity_contributors_count",
    "version": "2019-01-01",
    "access": "free",
    "selectors": [
      "slug"
    ],
    "min_plan": {
      "SANAPI": "free",
      "SANBASE": "free"
    },
    "aggregation": "last",
    "min_interval": "1d",
    "table": "intraday_metrics",
    "has_incomplete_data": true,
    "data_type": "timeseries",
    "docs_links": ["https://academy.santiment.net/metrics/development-activity/github-activity-contributors-count"]
  },
  {
    "human_readable_name": "Stock to Flow",
    "name": "stock_to_flow",
    "metric": "stock_to_flow_ratio",
    "version": "2019-01-01",
    "access": "restricted",
    "selectors": [
      "slug"
    ],
    "min_plan": {
      "SANAPI": "pro",
      "SANBASE": "free"
    },
    "aggregation": "last",
    "min_interval": "1d",
    "table": "daily_metrics_v2",
    "has_incomplete_data": true,
    "data_type": "timeseries",
    "docs_links": ["https://academy.santiment.net/metrics/stock-to-flow"]
  },
  {
    "human_readable_name": "Number of Non-Zero Transfers Moving ",
    "name": "payments_count",
    "metric": "payment_count",
    "version": "2019-01-01",
    "access": "restricted",
    "selectors": [
      "slug"
    ],
    "min_plan": {
      "SANAPI": "free",
      "SANBASE": "free"
    },
    "aggregation": "sum",
    "min_interval": "1d",
    "table": "daily_metrics_v2",
    "has_incomplete_data": true,
    "data_type": "timeseries",
    "docs_links": ["https://academy.santiment.net/metrics/transaction-count"]
  },
  {
    "human_readable_name": "Number of Payments for a Given Day",
    "name": "transactions_count",
    "metric": "transaction_count",
    "version": "2019-01-01",
    "access": "restricted",
    "selectors": [
      "slug"
    ],
    "min_plan": {
      "SANAPI": "free",
      "SANBASE": "free"
    },
    "aggregation": "sum",
    "min_interval": "1d",
    "table": "daily_metrics_v2",
    "has_incomplete_data": true,
    "data_type": "timeseries",
    "docs_links": ["https://academy.santiment.net/metrics/transaction-count"]
  },
  {
    "human_readable_name": "Fees Paid in ETH",
    "name": "fees",
    "metric": "fees",
    "version": "2019-01-01",
    "access": "restricted",
    "selectors": [
      "slug"
    ],
    "min_plan": {
      "SANAPI": "free",
      "SANBASE": "free"
    },
    "aggregation": "sum",
    "min_interval": "1d",
    "table": "daily_metrics_v2",
    "has_incomplete_data": true,
    "data_type": "timeseries",
    "docs_links": ["https://academy.santiment.net/metrics/ethereum-fees"]
  },
  {
    "human_readable_name": "Fees Paid in USD",
    "name": "fees_usd",
    "metric": "fees_usd",
    "version": "2019-01-01",
    "access": "restricted",
    "selectors": [
      "slug"
    ],
    "min_plan": {
      "SANAPI": "free",
      "SANBASE": "free"
    },
    "aggregation": "sum",
    "min_interval": "1d",
    "table": "daily_metrics_v2",
    "has_incomplete_data": true,
    "data_type": "timeseries",
    "docs_links": ["https://academy.santiment.net/metrics/ethereum-fees"]
  },
  {
    "human_readable_name": "Fees Paid in ETH",
    "name": "fees_intraday",
    "metric": "fees_intraday",
    "version": "2019-01-01",
    "access": "restricted",
    "selectors": [
      "slug"
    ],
    "min_plan": {
      "SANAPI": "free",
      "SANBASE": "free"
    },
    "aggregation": "sum",
    "min_interval": "5m",
    "table": "intraday_metrics",
    "has_incomplete_data": false,
    "data_type": "timeseries",
    "docs_links": ["https://academy.santiment.net/metrics/ethereum-fees"]
  },
  {
    "human_readable_name": "Fees Paid in USD",
    "name": "fees_usd_intraday",
    "metric": "fees_usd_intraday",
    "version": "2019-01-01",
    "access": "restricted",
    "selectors": [
      "slug"
    ],
    "min_plan": {
      "SANAPI": "free",
      "SANBASE": "free"
    },
    "aggregation": "sum",
    "min_interval": "5m",
    "table": "intraday_metrics",
    "has_incomplete_data": false,
    "data_type": "timeseries",
    "docs_links": ["https://academy.santiment.net/metrics/ethereum-fees"]
  },
  {
    "human_readable_name": "Average Fees Paid in USD",
    "name": "average_fees_usd",
    "metric": "avg_fees_usd",
    "version": "2019-01-01",
    "access": "restricted",
    "selectors": [
      "slug"
    ],
    "min_plan": {
      "SANAPI": "free",
      "SANBASE": "free"
    },
    "aggregation": "last",
    "min_interval": "1d",
    "table": "daily_metrics_v2",
    "has_incomplete_data": true,
    "data_type": "timeseries",
    "docs_links": ["https://academy.santiment.net/metrics/ethereum-fees"]
  },
  {
    "human_readable_name": "Median Fees Paid in USD",
    "name": "median_fees_usd",
    "metric": "median_fees_usd",
    "version": "2019-01-01",
    "access": "restricted",
    "selectors": [
      "slug"
    ],
    "min_plan": {
      "SANAPI": "free",
      "SANBASE": "free"
    },
    "aggregation": "last",
    "min_interval": "1d",
    "table": "daily_metrics_v2",
    "has_incomplete_data": true,
    "data_type": "timeseries",
    "docs_links": ["https://academy.santiment.net/metrics/ethereum-fees"]
  },
  {
    "human_readable_name": "Daily Network Circulation in USD",
    "name": "network_circulation_usd_1d",
    "metric": "network_circulation_usd_1d",
    "version": "2019-01-01",
    "access": "restricted",
    "selectors": [
      "slug"
    ],
    "min_plan": {
      "SANAPI": "free",
      "SANBASE": "free"
    },
    "aggregation": "last",
    "min_interval": "1d",
    "table": "daily_metrics_v2",
    "has_incomplete_data": true,
    "data_type": "timeseries",
    "docs_links": ["https://academy.santiment.net/metrics/ethereum-fees"]
  },
  {
    "human_readable_name": "Fees in USD to Daily Network Circulation in USD",
    "name": "fees_to_network_circulation_usd_1d",
    "metric": "fees_to_network_circulation_usd_1d",
    "version": "2019-01-01",
    "access": "restricted",
    "selectors": [
      "slug"
    ],
    "min_plan": {
      "SANAPI": "free",
      "SANBASE": "free"
    },
    "aggregation": "last",
    "min_interval": "1d",
    "table": "daily_metrics_v2",
    "has_incomplete_data": true,
    "data_type": "timeseries",
    "docs_links": ["https://academy.santiment.net/metrics/ethereum-fees"]
  },
  {
    "human_readable_name": "Price - DAA divergence",
    "name": "price_daa_divergence",
    "metric": "daa_divergence",
    "version": "2019-01-01",
    "access": "restricted",
    "selectors": [
      "slug"
    ],
    "min_plan": {
      "SANAPI": "free",
      "SANBASE": "free"
    },
    "aggregation": "last",
    "min_interval": "1d",
    "table": "daily_metrics_v2",
    "has_incomplete_data": false,
    "data_type": "timeseries"
  },
  {
    "human_readable_name": "Adjusted Price - DAA divergence",
    "name": "adjusted_price_daa_divergence",
    "metric": "adjusted_daa_divergence",
    "version": "2019-01-01",
    "access": "restricted",
    "selectors": [
      "slug"
    ],
    "min_plan": {
      "SANAPI": "free",
      "SANBASE": "free"
    },
    "aggregation": "last",
    "min_interval": "1d",
    "table": "daily_metrics_v2",
    "has_incomplete_data": true,
    "data_type": "timeseries"
  },
  {
    "human_readable_name": "Average Gas Used in Gwei",
    "name": "avg_gas_used",
    "metric": "avg_gas",
    "version": "2019-01-01",
    "access": "restricted",
    "selectors": [
      "slug"
    ],
    "min_plan": {
      "SANAPI": "free",
      "SANBASE": "free"
    },
    "aggregation": "avg",
    "min_interval": "5m",
    "table": "intraday_metrics",
    "has_incomplete_data": false,
    "data_type": "timeseries",
    "docs_links": ["https://academy.santiment.net/metrics/ethereum-fees"]
  },
  {
    "human_readable_name": "Total Gas Used",
    "name": "total_gas_used",
    "metric": "total_gas_used",
    "version": "2019-01-01",
    "access": "restricted",
    "selectors": [
      "slug"
    ],
    "min_plan": {
      "SANAPI": "free",
      "SANBASE": "free"
    },
    "aggregation": "sum",
    "min_interval": "5m",
    "table": "intraday_metrics",
    "has_incomplete_data": false,
    "data_type": "timeseries",
    "docs_links": ["https://academy.santiment.net/metrics/ethereum-fees"]
  },
  {
    "human_readable_name": "Network Realized Profit or Loss in USD",
    "name": "network_profit_loss",
    "metric": "network_profit_loss",
    "version": "2019-01-01",
    "access": "restricted",
    "selectors": [
      "slug"
    ],
    "min_plan": {
      "SANAPI": "free",
      "SANBASE": "free"
    },
    "aggregation": "sum",
    "min_interval": "5m",
    "table": "intraday_metrics",
    "has_incomplete_data": false,
    "data_type": "timeseries",
    "docs_links": ["https://academy.santiment.net/metrics/network-profit-loss"]
  },
  {
    "human_readable_name": "Total Supply in profit",
    "name": "total_supply_in_profit",
    "metric": "total_supply_in_profit",
    "version": "2019-01-01",
    "access": "restricted",
    "selectors": [
      "slug"
    ],
    "min_plan": {
      "SANAPI": "free",
      "SANBASE": "free"
    },
    "aggregation": "last",
    "min_interval": "1d",
    "table": "daily_metrics_v2",
    "has_incomplete_data": false,
    "data_type": "timeseries",
    "docs_links": ["https://academy.santiment.net/metrics/total-supply"]
  },
  {
    "human_readable_name": "Percent of Total Supply in profit",
    "name": "percent_of_total_supply_in_profit",
    "metric": "percent_of_total_supply_in_profit",
    "version": "2019-01-01",
    "access": "restricted",
    "selectors": [
      "slug"
    ],
    "min_plan": {
      "SANAPI": "free",
      "SANBASE": "free"
    },
    "aggregation": "last",
    "min_interval": "1d",
    "table": "daily_metrics_v2",
    "has_incomplete_data": false,
    "data_type": "timeseries",
    "docs_links": ["https://academy.santiment.net/metrics/total-supply"]
  },
  {
    "human_readable_name": "Active Deposits",
    "name": "active_deposits_5m",
    "metric": "active_deposits_5min",
    "version": "2019-01-01",
    "access": "restricted",
    "selectors": [
      "slug"
    ],
    "min_plan": {
      "SANAPI": "free",
      "SANBASE": "free"
    },
    "aggregation": "sum",
    "min_interval": "5m",
    "table": "intraday_metrics",
    "has_incomplete_data": false,
    "data_type": "timeseries",
    "docs_links": ["https://academy.santiment.net/metrics/active-deposits"]
  },
  {
    "human_readable_name": "Deposit Transactions",
    "name": "deposit_transactions_5m",
    "metric": "deposit_transactions_5min",
    "version": "2019-01-01",
    "access": "restricted",
    "selectors": [
      "slug"
    ],
    "min_plan": {
      "SANAPI": "free",
      "SANBASE": "free"
    },
    "aggregation": "sum",
    "min_interval": "5m",
    "table": "intraday_metrics",
    "has_incomplete_data": false,
    "data_type": "timeseries",
    "docs_links": ["https://academy.santiment.net/metrics/daily-active-deposits"]
  },
  {
    "human_readable_name": "Active Withdrawals",
    "name": "active_withdrawals_5m",
    "metric": "active_withdrawals_5min",
    "version": "2019-01-01",
    "access": "restricted",
    "selectors": [
      "slug"
    ],
    "min_plan": {
      "SANAPI": "free",
      "SANBASE": "free"
    },
    "aggregation": "sum",
    "min_interval": "5m",
    "table": "intraday_metrics",
    "has_incomplete_data": false,
    "data_type": "timeseries",
    "docs_links": ["https://academy.santiment.net/metrics/active-withdrawals"]
  },
  {
    "human_readable_name": "Withdrawal Transactions",
    "name": "withdrawal_transactions_5m",
    "metric": "withdrawal_transactions_5min",
    "version": "2019-01-01",
    "access": "restricted",
    "selectors": [
      "slug"
    ],
    "min_plan": {
      "SANAPI": "free",
      "SANBASE": "free"
    },
    "aggregation": "sum",
    "min_interval": "5m",
    "table": "intraday_metrics",
    "has_incomplete_data": false,
    "data_type": "timeseries",
    "docs_links": ["https://academy.santiment.net/metrics/active-withdrawals"]
  },
  {
    "human_readable_name": "Average Fees Paid in USD",
    "name": "average_fees_usd_5m",
    "metric": "avg_fees_usd_intraday",
    "version": "2019-01-01",
    "access": "restricted",
    "selectors": [
      "slug"
    ],
    "min_plan": {
      "SANAPI": "free",
      "SANBASE": "free"
    },
    "aggregation": "avg",
    "min_interval": "5m",
    "table": "intraday_metrics",
    "has_incomplete_data": false,
    "data_type": "timeseries",
    "docs_links": ["https://academy.santiment.net/metrics/ethereum-fees"]
  },
  {
    "human_readable_name": "Median Fees Paid in USD",
    "name": "median_fees_usd_5m",
    "metric": "median_fees_usd_intraday",
    "version": "2019-01-01",
    "access": "restricted",
    "selectors": [
      "slug"
    ],
    "min_plan": {
      "SANAPI": "free",
      "SANBASE": "free"
    },
    "aggregation": "avg",
    "min_interval": "5m",
    "table": "intraday_metrics",
    "has_incomplete_data": false,
    "data_type": "timeseries",
    "docs_links": ["https://academy.santiment.net/metrics/ethereum-fees"]
  },
  {
    "human_readable_name": "Average Transfer",
    "name": "average_transfer_5m",
    "metric": "average_transfer_5min",
    "version": "2019-01-01",
    "access": "restricted",
    "selectors": [
      "slug"
    ],
    "min_plan": {
      "SANAPI": "free",
      "SANBASE": "free"
    },
    "aggregation": "avg",
    "min_interval": "5m",
    "table": "intraday_metrics",
    "has_incomplete_data": false,
    "data_type": "timeseries",
    "docs_links": ["https://academy.santiment.net/metrics/transaction-size"]
  },
  {
    "human_readable_name": "Median Transfer",
    "name": "median_transfer_5m",
    "metric": "median_transfer_5min",
    "version": "2019-01-01",
    "access": "restricted",
    "selectors": [
      "slug"
    ],
    "min_plan": {
      "SANAPI": "free",
      "SANBASE": "free"
    },
    "aggregation": "avg",
    "min_interval": "5m",
    "table": "intraday_metrics",
    "has_incomplete_data": false,
    "data_type": "timeseries",
    "docs_links": ["https://academy.santiment.net/metrics/transaction-size"]
  },
  {
    "human_readable_name": "Number of Transactions Transferring More Than 100k USD",
    "name": "whale_transaction_count_100k_usd_to_inf",
    "metric": "whale_transaction_count_more_than_100k_usd_5min",
    "version": "2019-01-01",
    "access": "restricted",
    "selectors": [
      "slug"
    ],
    "min_plan": {
      "SANAPI": "free",
      "SANBASE": "free"
    },
    "aggregation": "sum",
    "min_interval": "5m",
    "table": "intraday_metrics",
    "has_incomplete_data": false,
    "data_type": "timeseries",
    "docs_links": ["https://academy.santiment.net/metrics/whale-transaction-count"]
  },
  {
    "human_readable_name": "Number of Transactions Transferring More Than 1 million USD",
    "name": "whale_transaction_count_1m_usd_to_inf",
    "metric": "whale_transaction_count_more_than_1m_usd_5min",
    "version": "2019-01-01",
    "access": "restricted",
    "selectors": [
      "slug"
    ],
    "min_plan": {
      "SANAPI": "free",
      "SANBASE": "free"
    },
    "aggregation": "sum",
    "min_interval": "5m",
    "table": "intraday_metrics",
    "has_incomplete_data": false,
    "data_type": "timeseries",
    "docs_links": ["https://academy.santiment.net/metrics/whale-transaction-count"]
  },
  {
    "human_readable_name": "Price in ETH",
    "name": "price_eth",
    "metric": "price_eth",
    "version": "2019-01-01",
    "access": "free",
    "selectors": [
      "slug"
    ],
    "min_plan": {
      "SANAPI": "free",
      "SANBASE": "free"
    },
    "aggregation": "last",
    "min_interval": "5m",
    "table": "intraday_metrics",
    "has_incomplete_data": false,
    "data_type": "timeseries",
    "docs_links": ["https://academy.santiment.net/metrics/price"]
  },
  {
    "human_readable_name": "Daily MVRV-Z Score",
    "name": "mvrv_usd_z_score",
    "metric": "mvrv_z",
    "version": "2019-01-01",
    "access": "restricted",
    "selectors": [
      "slug"
    ],
    "min_plan": {
      "SANAPI": "free",
      "SANBASE": "free"
    },
    "aggregation": "last",
    "min_interval": "1d",
    "table": "daily_metrics_v2",
    "has_incomplete_data": true,
    "data_type": "timeseries",
    "docs_links": ["https://academy.santiment.net/metrics/mvrv"]
  },
  {
    "human_readable_name": "Total Supply",
    "name": "total_supply",
    "aliases": [
      "mcd_erc20_supply"
    ],
    "metric": "total_supply",
    "version": "2019-01-01",
    "access": "free",
    "selectors": [
      "slug"
    ],
    "min_plan": {
      "SANAPI": "free",
      "SANBASE": "free"
    },
    "aggregation": "last",
    "min_interval": "1d",
    "table": "daily_metrics_v2",
    "has_incomplete_data": true,
    "data_type": "timeseries",
    "docs_links": ["https://academy.santiment.net/metrics/mvrv"]
  },
  {
    "human_readable_name": "Total Supply Held by Miner Addresses",
    "name": "miners_total_supply",
    "metric": "miner_supply",
    "version": "2019-01-01",
    "access": "restricted",
    "selectors": [
      "slug"
    ],
    "min_plan": {
      "SANAPI": "free",
      "SANBASE": "free"
    },
    "aggregation": "last",
    "min_interval": "1d",
    "table": "daily_metrics_v2",
    "has_incomplete_data": true,
    "data_type": "timeseries"
  },
  {
    "human_readable_name": "Project Rank by Marketcap",
    "name": "rank",
    "metric": "rank",
    "version": "2019-01-01",
    "access": "free",
    "selectors": [
      "slug"
    ],
    "min_plan": {
      "SANAPI": "free",
      "SANBASE": "free"
    },
    "aggregation": "last",
    "min_interval": "1d",
    "table": "daily_metrics_v2",
    "has_incomplete_data": true,
    "data_type": "timeseries"
  },
  {
    "human_readable_name": "Intraday NVT (Using Circulation)",
    "name": "nvt_5min",
    "metric": "nvt_intraday",
    "version": "2019-01-01",
    "access": "restricted",
    "selectors": [
      "slug"
    ],
    "min_plan": {
      "SANAPI": "free",
      "SANBASE": "free"
    },
    "aggregation": "last",
    "min_interval": "5m",
    "table": "intraday_metrics",
    "has_incomplete_data": false,
    "data_type": "timeseries",
    "docs_links": ["https://academy.santiment.net/metrics/nvt"]
  },
  {
    "human_readable_name": "Percent of Stablecoin Total Supply held by Whales with more than 5 million USD",
    "name": "percent_of_whale_stablecoin_total_supply",
    "metric": "percent_of_whale_total_supply",
    "version": "2019-01-01",
    "access": "restricted",
    "selectors": [
      "slug"
    ],
    "min_plan": {
      "SANAPI": "free",
      "SANBASE": "free"
    },
    "aggregation": "last",
    "min_interval": "1d",
    "table": "daily_metrics_v2",
    "has_incomplete_data": false,
    "data_type": "timeseries",
    "docs_links": ["https://academy.santiment.net/metrics/total-supply"]
  },
  {
    "human_readable_name": "Binance Exchange Funding Rates (USDT)",
    "name": "usdt_bnb_funding_rates",
    "metric": "usdt_bnb_funding_rates",
    "aliases": [
      "usdt_binance_funding_rate"
    ],
    "version": "2019-01-01",
    "access": "restricted",
    "selectors": [
      "slug"
    ],
    "min_plan": {
      "SANAPI": "free",
      "SANBASE": "free"
    },
    "aggregation": "avg",
    "min_interval": "8h",
    "table": "intraday_metrics",
    "has_incomplete_data": false,
    "data_type": "timeseries",
    "docs_links": ["https://academy.santiment.net/metrics/binance-derivatives/usdt-binance-funding-rate"]
  },
  {
    "human_readable_name": "Binance Exchange Funding Rates (BUSD)",
    "name": "busd_bnb_funding_rates",
    "metric": "busd_bnb_funding_rates",
    "aliases": [
      "busd_binance_funding_rate"
    ],
    "version": "2019-01-01",
    "access": "restricted",
    "selectors": [
      "slug"
    ],
    "min_plan": {
      "SANAPI": "free",
      "SANBASE": "free"
    },
    "aggregation": "avg",
    "min_interval": "8h",
    "table": "intraday_metrics",
    "has_incomplete_data": false,
    "data_type": "timeseries",
    "docs_links": ["https://academy.santiment.net/metrics/binance-derivatives/busd-binance-funding-rate"]
  },
  {
    "human_readable_name": "FTX Exchange Funding Rates",
    "name": "ftx_perpetual_funding_rate",
    "metric": "ftx_funding_rates",
    "version": "2019-01-01",
    "access": "restricted",
    "selectors": [
      "slug"
    ],
    "min_plan": {
      "SANAPI": "free",
      "SANBASE": "free"
    },
    "aggregation": "avg",
    "min_interval": "1h",
    "table": "intraday_metrics",
    "has_incomplete_data": false,
    "data_type": "timeseries",
    "docs_links": ["https://academy.santiment.net/metrics/ftx-derivatives/ftx-perpetual-funding-rate"]
  },
  {
    "human_readable_name": "BitFinex Exchange Funding Rates",
    "name": "bitfinex_perpetual_funding_rate",
    "metric": "bitfinex_funding_rates",
    "version": "2019-01-01",
    "access": "restricted",
    "selectors": [
      "slug"
    ],
    "min_plan": {
      "SANAPI": "free",
      "SANBASE": "free"
    },
    "aggregation": "avg",
    "min_interval": "1h",
    "table": "intraday_metrics",
    "has_incomplete_data": false,
    "data_type": "timeseries",
    "docs_links": ["https://academy.santiment.net/metrics/bitfinex-derivatives/bitfinex-perpetual-funding-rate"]
  },
  {
    "human_readable_name": "DyDx Exchange Funding Rates",
    "name": "dydx_perpetual_funding_rate",
    "metric": "dydx_funding_rates",
    "version": "2019-01-01",
    "access": "restricted",
    "selectors": [
      "slug"
    ],
    "min_plan": {
      "SANAPI": "free",
      "SANBASE": "free"
    },
    "aggregation": "avg",
    "min_interval": "1h",
    "table": "intraday_metrics",
    "has_incomplete_data": false,
    "data_type": "timeseries",
    "docs_links": ["https://academy.santiment.net/metrics/dydx-derivatives/dydx-perpetual-funding-rate"]
  },
  {
    "human_readable_name": "Deribit Exchange Funding Rates",
    "name": "deribit_perpetual_funding_rate",
    "metric": "deribit_funding_rates",
    "version": "2019-01-01",
    "access": "restricted",
    "selectors": [
      "slug"
    ],
    "min_plan": {
      "SANAPI": "free",
      "SANBASE": "free"
    },
    "aggregation": "avg",
    "min_interval": "1h",
    "table": "intraday_metrics",
    "has_incomplete_data": false,
    "data_type": "timeseries",
    "docs_links": ["https://academy.santiment.net/metrics/deribit-derivatives/deribit-perpetual-funding-rate"]
  },
  {
    "human_readable_name": "Binance USDT Exchange Open Interest",
    "name": "usdt_bnb_open_interest",
    "metric": "usdt_bnb_open_interest",
    "aliases": [
      "usdt_binance_open_interest"
    ],
    "version": "2019-01-01",
    "access": "restricted",
    "selectors": [
      "slug"
    ],
    "min_plan": {
      "SANAPI": "free",
      "SANBASE": "free"
    },
    "aggregation": "avg",
    "min_interval": "5m",
    "table": "intraday_metrics",
    "has_incomplete_data": false,
    "data_type": "timeseries",
    "docs_links": ["https://academy.santiment.net/metrics/binance-derivatives/usdt-binance-perpetual-open-interest-value"]
  },
  {
    "human_readable_name": "Binance USDT Exchange Open Value",
    "name": "usdt_bnb_open_value",
    "metric": "usdt_bnb_open_value",
    "aliases": [
      "usdt_binance_open_value"
    ],
    "version": "2019-01-01",
    "access": "restricted",
    "selectors": [
      "slug"
    ],
    "min_plan": {
      "SANAPI": "free",
      "SANBASE": "free"
    },
    "aggregation": "avg",
    "min_interval": "5m",
    "table": "intraday_metrics",
    "has_incomplete_data": false,
    "data_type": "timeseries",
    "docs_links": ["https://academy.santiment.net/metrics/binance-derivatives/busd-binance-perpetual-open-interest-value"]
  },
  {
    "human_readable_name": "Binance BUSD Exchange Open Interest",
    "name": "busd_bnb_open_interest",
    "metric": "busd_bnb_open_interest",
    "aliases": [
      "busd_binance_open_interest"
    ],
    "version": "2019-01-01",
    "access": "restricted",
    "selectors": [
      "slug"
    ],
    "min_plan": {
      "SANAPI": "free",
      "SANBASE": "free"
    },
    "aggregation": "avg",
    "min_interval": "5m",
    "table": "intraday_metrics",
    "has_incomplete_data": false,
    "data_type": "timeseries",
    "docs_links": ["https://academy.santiment.net/metrics/binance-derivatives/busd-binance-perpetual-open-interest-value"]
  },
  {
    "human_readable_name": "Binance BUSD Exchange Open Value",
    "name": "busd_bnb_open_value",
    "metric": "busd_bnb_open_value",
    "aliases": [
      "busd_binance_open_value"
    ],
    "version": "2019-01-01",
    "access": "restricted",
    "selectors": [
      "slug"
    ],
    "min_plan": {
      "SANAPI": "free",
      "SANBASE": "free"
    },
    "aggregation": "avg",
    "min_interval": "5m",
    "table": "intraday_metrics",
    "has_incomplete_data": false,
    "data_type": "timeseries",
    "docs_links": ["https://academy.santiment.net/metrics/binance-derivatives/busd-binance-perpetual-open-interest-value"]
  },
  {
    "human_readable_name": "Huobi Exchange Funding Rates",
    "name": "huobi_perpetual_funding_rate",
    "metric": "huobi_funding_rates",
    "version": "2019-01-01",
    "access": "restricted",
    "selectors": [
      "slug"
    ],
    "min_plan": {
      "SANAPI": "free",
      "SANBASE": "free"
    },
    "aggregation": "avg",
    "min_interval": "8h",
    "table": "intraday_metrics",
    "has_incomplete_data": false,
    "data_type": "timeseries",
    "docs_links": ["https://academy.santiment.net/metrics/huobi-derivatives/huobi-perpetual-funding-rate"]
  },
  {
    "human_readable_name": "FTX Exchange Open Interest",
    "name": "ftx_perpetual_open_interest",
    "metric": "ftx_open_interest",
    "version": "2019-01-01",
    "access": "restricted",
    "selectors": [
      "slug"
    ],
    "min_plan": {
      "SANAPI": "free",
      "SANBASE": "free"
    },
    "aggregation": "avg",
    "min_interval": "1h",
    "table": "intraday_metrics",
    "has_incomplete_data": false,
    "data_type": "timeseries"
  },
  {
    "human_readable_name": "Daily On-Chain Transaction Volume in Profit",
    "name": "transaction_volume_in_profit",
    "metric": "transaction_volume_profit",
    "version": "2019-01-01",
    "access": "restricted",
    "selectors": [
      "slug"
    ],
    "min_plan": {
      "SANAPI": "pro",
      "SANBASE": "free"
    },
    "aggregation": "sum",
    "min_interval": "1d",
    "table": "daily_metrics_v2",
    "has_incomplete_data": true,
    "data_type": "timeseries",
    "docs_links": ["https://academy.santiment.net/metrics/transaction-volume-in-profit-or-loss"]
  },
  {
    "human_readable_name": "Daily On-Chain Transaction Volume in Loss",
    "name": "transaction_volume_in_loss",
    "metric": "transaction_volume_loss",
    "version": "2019-01-01",
    "access": "restricted",
    "selectors": [
      "slug"
    ],
    "min_plan": {
      "SANAPI": "pro",
      "SANBASE": "free"
    },
    "aggregation": "sum",
    "min_interval": "1d",
    "table": "daily_metrics_v2",
    "has_incomplete_data": true,
    "data_type": "timeseries",
    "docs_links": ["https://academy.santiment.net/metrics/transaction-volume-in-profit-or-loss"]
  },
  {
    "human_readable_name": "The Ratio of Daily On-Chain Transaction Volume in Profit to Loss",
    "name": "transaction_volume_profit_loss_ratio",
    "metric": "transaction_volume_profit_loss_ratio",
    "version": "2019-01-01",
    "access": "restricted",
    "selectors": [
      "slug"
    ],
    "min_plan": {
      "SANAPI": "pro",
      "SANBASE": "free"
    },
    "aggregation": "avg",
    "min_interval": "1d",
    "table": "daily_metrics_v2",
    "has_incomplete_data": true,
    "data_type": "timeseries",
    "docs_links": ["https://academy.santiment.net/metrics/transaction-volume-in-profit-or-loss"]
  },
  {
    "human_readable_name": "The Spent Coins Age Band for coins {{low:human_readable}} and {{high:human_readable}} old",
    "name": "spent_coins_age_band_{{low}}_to_{{high}}",
    "metric": "spent_coins_age_band_{{db_metric}}",
    "version": "2019-01-01",
    "access": "restricted",
    "selectors": [
      "slug"
    ],
    "parameters": [
      {
        "low": "0d",
        "high": "1d",
        "db_metric": "0d_to_1d"
      },
      {
        "low": "1d",
        "high": "7d",
        "db_metric": "1d_to_7d"
      },
      {
        "low": "7d",
        "high": "30d",
        "db_metric": "7d_to_30d"
      },
      {
        "low": "30d",
        "high": "60d",
        "db_metric": "30d_to_60d"
      },
      {
        "low": "60d",
        "high": "90d",
        "db_metric": "60d_to_90d"
      },
      {
        "low": "90d",
        "high": "180d",
        "db_metric": "90d_to_180d"
      },
      {
        "low": "180d",
        "high": "365d",
        "db_metric": "180d_to_365d"
      },
      {
        "low": "365d",
        "high": "2y",
        "db_metric": "365d_to_2y"
      },
      {
        "low": "2y",
        "high": "3y",
        "db_metric": "2y_to_3y"
      },
      {
        "low": "3y",
        "high": "5y",
        "db_metric": "3y_to_5y"
      },
      {
        "low": "5y",
        "high": "7y",
        "db_metric": "5y_to_7y"
      },
      {
        "low": "7y",
        "high": "10y",
        "db_metric": "7y_to_10y"
      },
      {
        "low": "10y",
        "high": "20y",
        "db_metric": "10y_to_inf"
      }
    ],
    "min_plan": {
      "SANAPI": "pro",
      "SANBASE": "free"
    },
    "aggregation": "sum",
    "min_interval": "1d",
    "table": "daily_metrics_v2",
    "has_incomplete_data": true,
    "data_type": "timeseries",
    "docs_links": ["https://academy.santiment.net/metrics/spent-coins-age-band"]
  },
  {
    "human_readable_name": "The percentage of Spent Coins Age Band for coins between {{low:human_readable}} and {{high:human_readable}} old",
    "name": "percent_of_spent_coins_age_band_{{low}}_to_{{high}}",
    "metric": "percent_of_spent_coins_age_band_{{db_metric}}",
    "version": "2019-01-01",
    "access": "restricted",
    "selectors": [
      "slug"
    ],
    "parameters": [
      {
        "low": "0d",
        "high": "1d",
        "db_metric": "0d_to_1d"
      },
      {
        "low": "1d",
        "high": "7d",
        "db_metric": "1d_to_7d"
      },
      {
        "low": "7d",
        "high": "30d",
        "db_metric": "7d_to_30d"
      },
      {
        "low": "30d",
        "high": "60d",
        "db_metric": "30d_to_60d"
      },
      {
        "low": "60d",
        "high": "90d",
        "db_metric": "60d_to_90d"
      },
      {
        "low": "90d",
        "high": "180d",
        "db_metric": "90d_to_180d"
      },
      {
        "low": "180d",
        "high": "365d",
        "db_metric": "180d_to_365d"
      },
      {
        "low": "365d",
        "high": "2y",
        "db_metric": "365d_to_2y"
      },
      {
        "low": "2y",
        "high": "3y",
        "db_metric": "2y_to_3y"
      },
      {
        "low": "3y",
        "high": "5y",
        "db_metric": "3y_to_5y"
      },
      {
        "low": "5y",
        "high": "7y",
        "db_metric": "5y_to_7y"
      },
      {
        "low": "7y",
        "high": "10y",
        "db_metric": "7y_to_10y"
      },
      {
        "low": "10y",
        "high": "20y",
        "db_metric": "10y_to_inf"
      }
    ],
    "min_plan": {
      "SANAPI": "free",
      "SANBASE": "free"
    },
    "aggregation": "last",
    "min_interval": "1d",
    "table": "daily_metrics_v2",
    "has_incomplete_data": true,
    "data_type": "timeseries",
    "docs_links": ["https://academy.santiment.net/metrics/spent-coins-age-band"]
  },
  {
    "human_readable_name": "The Realized Cap Hodl Waves for coins between {{low:human_readable}} and {{high:human_readable}}",
    "name": "realized_cap_hodl_waves_{{low}}_to_{{high}}",
    "metric": "realized_cap_hodl_waves_{{db_metric}}",
    "version": "2019-01-01",
    "access": "restricted",
    "selectors": [
      "slug"
    ],
    "parameters": [
      {
        "low": "0d",
        "high": "1d",
        "db_metric": "0d_to_1d"
      },
      {
        "low": "1d",
        "high": "7d",
        "db_metric": "1d_to_7d"
      },
      {
        "low": "7d",
        "high": "30d",
        "db_metric": "7d_to_30d"
      },
      {
        "low": "30d",
        "high": "60d",
        "db_metric": "30d_to_60d"
      },
      {
        "low": "60d",
        "high": "90d",
        "db_metric": "60d_to_90d"
      },
      {
        "low": "90d",
        "high": "180d",
        "db_metric": "90d_to_180d"
      },
      {
        "low": "180d",
        "high": "365d",
        "db_metric": "180d_to_365d"
      },
      {
        "low": "365d",
        "high": "2y",
        "db_metric": "365d_to_2y"
      },
      {
        "low": "2y",
        "high": "3y",
        "db_metric": "2y_to_3y"
      },
      {
        "low": "3y",
        "high": "5y",
        "db_metric": "3y_to_5y"
      },
      {
        "low": "5y",
        "high": "10y",
        "db_metric": "5y_to_10y"
      },
      {
        "low": "10y",
        "high": "20y",
        "db_metric": "10y_to_20y"
      }
    ],
    "min_plan": {
      "SANAPI": "pro",
      "SANBASE": "free"
    },
    "aggregation": "last",
    "min_interval": "1d",
    "table": "daily_metrics_v2",
    "has_incomplete_data": true,
    "data_type": "timeseries",
    "docs_links": ["https://academy.santiment.net/metrics/realized-market-capitalization-hodl-waves"]
  },
  {
    "human_readable_name": "Minimum daily price of nft collections in eth",
    "name": "nft_collection_min_price",
    "metric": "nft_collection_min_price",
    "version": "2019-01-01",
    "access": "restricted",
    "selectors": [
      "slug",
      "address"
    ],
    "min_plan": {
      "SANAPI": "pro",
      "SANBASE": "free"
    },
    "aggregation": "last",
    "min_interval": "1d",
    "table": "intraday_nft_metrics",
    "has_incomplete_data": true,
    "data_type": "timeseries",
    "docs_links": ["https://academy.santiment.net/metrics/nft-collection-price"]
  },
  {
    "human_readable_name": "Maximum daily price of nft collections in eth",
    "name": "nft_collection_max_price",
    "metric": "nft_collection_max_price",
    "version": "2019-01-01",
    "access": "restricted",
    "selectors": [
      "slug",
      "address"
    ],
    "min_plan": {
      "SANAPI": "pro",
      "SANBASE": "free"
    },
    "aggregation": "last",
    "min_interval": "1d",
    "table": "intraday_nft_metrics",
    "has_incomplete_data": true,
    "data_type": "timeseries",
    "docs_links": ["https://academy.santiment.net/metrics/nft-collection-price"]
  },
  {
    "human_readable_name": "Average daily price of nft collections in eth",
    "name": "nft_collection_avg_price",
    "metric": "nft_collection_avg_price",
    "version": "2019-01-01",
    "access": "restricted",
    "selectors": [
      "slug",
      "address"
    ],
    "min_plan": {
      "SANAPI": "pro",
      "SANBASE": "free"
    },
    "aggregation": "last",
    "min_interval": "1d",
    "table": "intraday_nft_metrics",
    "has_incomplete_data": true,
    "data_type": "timeseries",
    "docs_links": ["https://academy.santiment.net/metrics/nft-collection-price"]
  },
  {
    "human_readable_name": "Daily trade count of nft collections",
    "name": "nft_collection_trades_count",
    "metric": "nft_collection_trades_count",
    "version": "2019-01-01",
    "access": "restricted",
    "selectors": [
      "slug",
      "address"
    ],
    "min_plan": {
      "SANAPI": "pro",
      "SANBASE": "free"
    },
    "aggregation": "last",
    "min_interval": "1d",
    "table": "intraday_nft_metrics",
    "has_incomplete_data": true,
    "data_type": "timeseries",
    "docs_links": ["https://academy.santiment.net/metrics/nft-collection-price"]
  },
  {
    "human_readable_name": "Minimum daily price of nft collections in usd",
    "name": "nft_collection_min_price_usd",
    "metric": "nft_collection_min_price_usd",
    "version": "2019-01-01",
    "access": "restricted",
    "selectors": [
      "slug",
      "address"
    ],
    "min_plan": {
      "SANAPI": "pro",
      "SANBASE": "free"
    },
    "aggregation": "last",
    "min_interval": "1d",
    "table": "intraday_nft_metrics",
    "has_incomplete_data": true,
    "data_type": "timeseries",
    "docs_links": ["https://academy.santiment.net/metrics/nft-collection-price"]
  },
  {
    "human_readable_name": "Maximum daily price of nft collections in usd",
    "name": "nft_collection_max_price_usd",
    "metric": "nft_collection_max_price_usd",
    "version": "2019-01-01",
    "access": "restricted",
    "selectors": [
      "slug",
      "address"
    ],
    "min_plan": {
      "SANAPI": "pro",
      "SANBASE": "free"
    },
    "aggregation": "last",
    "min_interval": "1d",
    "table": "intraday_nft_metrics",
    "has_incomplete_data": true,
    "data_type": "timeseries",
    "docs_links": ["https://academy.santiment.net/metrics/nft-collection-price"]
  },
  {
    "human_readable_name": "Average daily price of nft collections in usd",
    "name": "nft_collection_avg_price_usd",
    "metric": "nft_collection_avg_price_usd",
    "version": "2019-01-01",
    "access": "restricted",
    "selectors": [
      "slug",
      "address"
    ],
    "min_plan": {
      "SANAPI": "pro",
      "SANBASE": "free"
    },
    "aggregation": "last",
    "min_interval": "1d",
    "table": "intraday_nft_metrics",
    "has_incomplete_data": true,
    "data_type": "timeseries",
    "docs_links": ["https://academy.santiment.net/metrics/nft-collection-price"]
  },
  {
    "human_readable_name": "Price in eth for specific token ids in NFT collection",
    "name": "nft_token_id_price",
    "metric": "nft_token_id_price",
    "version": "2019-01-01",
    "access": "restricted",
    "selectors": [
      "slug",
      "address",
      "token_id"
    ],
    "min_plan": {
      "SANAPI": "pro",
      "SANBASE": "free"
    },
    "aggregation": "last",
    "min_interval": "5m",
    "table": "intraday_nft_metrics",
    "has_incomplete_data": false,
    "data_type": "timeseries"
  },
  {
    "human_readable_name": "Price in usd for specific token ids in NFT collection",
    "name": "nft_token_id_price_usd",
    "metric": "nft_token_id_price_usd",
    "version": "2019-01-01",
    "access": "restricted",
    "selectors": [
      "slug",
      "address",
      "token_id"
    ],
    "min_plan": {
      "SANAPI": "pro",
      "SANBASE": "free"
    },
    "aggregation": "last",
    "min_interval": "5m",
    "table": "intraday_nft_metrics",
    "has_incomplete_data": false,
    "data_type": "timeseries"
  },
  {
    "human_readable_name": "Daily market buy/sell volume in eth for NFT collections",
    "name": "nft_market_volume",
    "metric": "nft_market_volume",
    "version": "2019-01-01",
    "access": "restricted",
    "selectors": [
      "slug",
      "address"
    ],
    "min_plan": {
      "SANAPI": "pro",
      "SANBASE": "free"
    },
    "aggregation": "last",
    "min_interval": "1d",
    "table": "intraday_nft_metrics",
    "has_incomplete_data": true,
    "data_type": "timeseries",
    "docs_links": ["https://academy.santiment.net/metrics/nft-market-volume"]
  },
  {
    "human_readable_name": "Daily market buy/sell count for NFT collections",
    "name": "nft_market_count",
    "metric": "nft_market_count",
    "version": "2019-01-01",
    "access": "restricted",
    "selectors": [
      "slug",
      "address"
    ],
    "min_plan": {
      "SANAPI": "pro",
      "SANBASE": "free"
    },
    "aggregation": "last",
    "min_interval": "1d",
    "table": "intraday_nft_metrics",
    "has_incomplete_data": true,
    "data_type": "timeseries",
    "docs_links": ["https://academy.santiment.net/metrics/nft-market-volume"]
  },
  {
    "human_readable_name": "Daily NFT collection holders average balance",
    "name": "nft_collection_holders_balance",
    "metric": "nft_collection_holders_balance",
    "version": "2019-01-01",
    "access": "restricted",
    "selectors": [
      "slug",
      "address"
    ],
    "min_plan": {
      "SANAPI": "pro",
      "SANBASE": "free"
    },
    "aggregation": "last",
    "min_interval": "1d",
    "table": "intraday_nft_metrics",
    "has_incomplete_data": true,
    "data_type": "timeseries",
    "docs_links": ["https://academy.santiment.net/metrics/nft-collection-holders-balance"]
  },
  {
    "human_readable_name": "NFT network realized profit/loss for all NFTs in ETH",
    "name": "nft_network_profit_loss",
    "metric": "nft_network_profit_loss",
    "version": "2019-01-01",
    "access": "restricted",
    "selectors": [
      "slug"
    ],
    "min_plan": {
      "SANAPI": "pro",
      "SANBASE": "free"
    },
    "aggregation": "sum",
    "min_interval": "5m",
    "table": "intraday_nft_metrics",
    "has_incomplete_data": false,
    "data_type": "timeseries",
    "docs_links": ["https://academy.santiment.net/metrics/nft-network-profit-loss"]
  },
  {
    "human_readable_name": "NFT network realized profit/loss for all NFTs in USD",
    "name": "nft_network_profit_loss_usd",
    "metric": "nft_network_profit_loss_usd",
    "version": "2019-01-01",
    "access": "restricted",
    "selectors": [
      "slug"
    ],
    "min_plan": {
      "SANAPI": "pro",
      "SANBASE": "free"
    },
    "aggregation": "sum",
    "min_interval": "5m",
    "table": "intraday_nft_metrics",
    "has_incomplete_data": false,
    "data_type": "timeseries"
  },
  {
    "human_readable_name": "NFT network realized profit/loss for each NFT collection separately in ETH",
    "name": "nft_collection_profit_loss",
    "metric": "nft_collection_profit_loss",
    "version": "2019-01-01",
    "access": "restricted",
    "selectors": [
      "slug",
      "address"
    ],
    "min_plan": {
      "SANAPI": "pro",
      "SANBASE": "free"
    },
    "aggregation": "sum",
    "min_interval": "1d",
    "table": "intraday_nft_metrics",
    "has_incomplete_data": true,
    "data_type": "timeseries",
    "docs_links": ["https://academy.santiment.net/metrics/nft-network-profit-loss"]
  },
  {
    "human_readable_name": "NFT network realized profit/loss for each NFT collection separately in USD",
    "name": "nft_collection_profit_loss_usd",
    "metric": "nft_collection_profit_loss_usd",
    "version": "2019-01-01",
    "access": "restricted",
    "selectors": [
      "slug",
      "address"
    ],
    "min_plan": {
      "SANAPI": "pro",
      "SANBASE": "free"
    },
    "aggregation": "sum",
    "min_interval": "1d",
    "table": "intraday_nft_metrics",
    "has_incomplete_data": true,
    "data_type": "timeseries",
    "docs_links": ["https://academy.santiment.net/metrics/nft-network-profit-loss"]
  },
  {
    "human_readable_name": "Mean Age in days for the past {{timebound:human_readable}}",
    "name": "mean_age_{{timebound}}",
    "metric": "stack_mean_age_days_{{timebound}}",
    "parameters": [
      {
        "timebound": "90d"
      },
      {
        "timebound": "180d"
      },
      {
        "timebound": "365d"
      },
      {
        "timebound": "2y"
      },
      {
        "timebound": "3y"
      },
      {
        "timebound": "5y"
      }
    ],
    "is_timebound": true,
    "version": "2019-01-01",
    "access": "restricted",
    "selectors": [
      "slug"
    ],
    "min_plan": {
      "SANAPI": "free",
      "SANBASE": "free"
    },
    "aggregation": "last",
    "min_interval": "1d",
    "table": "daily_metrics_v2",
    "has_incomplete_data": true,
    "data_type": "timeseries",
    "unit": "days",
    "docs_links": ["https://academy.santiment.net/metrics/mean-coin-age"]
  },
  {
    "human_readable_name": "Mean Dollar Invested Age in days for the past {{timebound:human_readable}}",
    "name": "mean_dollar_invested_age_{{timebound}}",
    "metric": "stack_mean_age_dollar_days_{{timebound}}",
    "parameters": [
      {
        "timebound": "90d"
      },
      {
        "timebound": "180d"
      },
      {
        "timebound": "365d"
      },
      {
        "timebound": "2y"
      },
      {
        "timebound": "3y"
      },
      {
        "timebound": "5y"
      }
    ],
    "is_timebound": true,
    "version": "2019-01-01",
    "access": "restricted",
    "selectors": [
      "slug"
    ],
    "min_plan": {
      "SANAPI": "free",
      "SANBASE": "free"
    },
    "aggregation": "last",
    "min_interval": "1d",
    "table": "daily_metrics_v2",
    "has_incomplete_data": true,
    "data_type": "timeseries",
    "unit": "days",
    "docs_links": ["https://academy.santiment.net/metrics/mean-coin-age"]
  },
  {
    "human_readable_name": "Aave v2 deposits",
    "name": "aave_v2_action_deposits",
    "metric": "aavev2_action_deposits",
    "version": "2019-01-01",
    "access": "restricted",
    "selectors": [
      "slug"
    ],
    "min_plan": {
      "SANAPI": "pro",
      "SANBASE": "free"
    },
    "aggregation": "sum",
    "min_interval": "5m",
    "table": "intraday_metrics",
    "has_incomplete_data": false,
    "data_type": "timeseries",
    "docs_links": ["https://academy.santiment.net/metrics/lending-and-borrowing-protocols/aave-v2"]
  },
  {
    "human_readable_name": "Aave v2 liquidations",
    "name": "aave_v2_action_liquidations",
    "metric": "aavev2_action_liquidations",
    "version": "2019-01-01",
    "access": "restricted",
    "selectors": [
      "slug"
    ],
    "min_plan": {
      "SANAPI": "pro",
      "SANBASE": "free"
    },
    "aggregation": "sum",
    "min_interval": "5m",
    "table": "intraday_metrics",
    "has_incomplete_data": false,
    "data_type": "timeseries",
    "docs_links": ["https://academy.santiment.net/metrics/lending-and-borrowing-protocols/aave-v2"]
  },
  {
    "human_readable_name": "Aave v2 new debt",
    "name": "aave_v2_action_new_debt",
    "metric": "aavev2_action_new_debt",
    "version": "2019-01-01",
    "access": "restricted",
    "selectors": [
      "slug"
    ],
    "min_plan": {
      "SANAPI": "pro",
      "SANBASE": "free"
    },
    "aggregation": "sum",
    "min_interval": "5m",
    "table": "intraday_metrics",
    "has_incomplete_data": false,
    "data_type": "timeseries",
    "docs_links": ["https://academy.santiment.net/metrics/lending-and-borrowing-protocols/aave-v2"]
  },
  {
    "human_readable_name": "Aave v2 repayments",
    "name": "aave_v2_action_repayments",
    "metric": "aavev2_action_repayments",
    "version": "2019-01-01",
    "access": "restricted",
    "selectors": [
      "slug"
    ],
    "min_plan": {
      "SANAPI": "pro",
      "SANBASE": "free"
    },
    "aggregation": "sum",
    "min_interval": "5m",
    "table": "intraday_metrics",
    "has_incomplete_data": false,
    "data_type": "timeseries",
    "docs_links": ["https://academy.santiment.net/metrics/lending-and-borrowing-protocols/aave-v2"]
  },
  {
    "human_readable_name": "Aave v2 deposits in USD",
    "name": "aave_v2_action_deposits_usd",
    "metric": "aavev2_action_deposits_usd",
    "version": "2019-01-01",
    "access": "restricted",
    "selectors": [
      "slug"
    ],
    "min_plan": {
      "SANAPI": "pro",
      "SANBASE": "free"
    },
    "aggregation": "sum",
    "min_interval": "5m",
    "table": "intraday_metrics",
    "has_incomplete_data": false,
    "data_type": "timeseries",
    "docs_links": ["https://academy.santiment.net/metrics/lending-and-borrowing-protocols/aave-v2"]
  },
  {
    "human_readable_name": "Aave v2 liquidations in USD",
    "name": "aave_v2_action_liquidations_usd",
    "metric": "aavev2_action_liquidations_usd",
    "version": "2019-01-01",
    "access": "restricted",
    "selectors": [
      "slug"
    ],
    "min_plan": {
      "SANAPI": "pro",
      "SANBASE": "free"
    },
    "aggregation": "sum",
    "min_interval": "5m",
    "table": "intraday_metrics",
    "has_incomplete_data": false,
    "data_type": "timeseries",
    "docs_links": ["https://academy.santiment.net/metrics/lending-and-borrowing-protocols/aave-v2"]
  },
  {
    "human_readable_name": "Aave v2 new debt in USD",
    "name": "aave_v2_action_new_debt_usd",
    "metric": "aavev2_action_new_debt_usd",
    "version": "2019-01-01",
    "access": "restricted",
    "selectors": [
      "slug"
    ],
    "min_plan": {
      "SANAPI": "pro",
      "SANBASE": "free"
    },
    "aggregation": "sum",
    "min_interval": "5m",
    "table": "intraday_metrics",
    "has_incomplete_data": false,
    "data_type": "timeseries",
    "docs_links": ["https://academy.santiment.net/metrics/lending-and-borrowing-protocols/aave-v2"]
  },
  {
    "human_readable_name": "Aave v2 repayments in USD",
    "name": "aave_v2_action_repayments_usd",
    "metric": "aavev2_action_repayments_usd",
    "version": "2019-01-01",
    "access": "restricted",
    "selectors": [
      "slug"
    ],
    "min_plan": {
      "SANAPI": "pro",
      "SANBASE": "free"
    },
    "aggregation": "sum",
    "min_interval": "5m",
    "table": "intraday_metrics",
    "has_incomplete_data": false,
    "data_type": "timeseries",
    "docs_links": ["https://academy.santiment.net/metrics/lending-and-borrowing-protocols/aave-v2"]
  },
  {
    "human_readable_name": "Aave v2 total deposits in USD",
    "name": "aave_v2_total_deposits_usd",
    "metric": "aavev2_total_deposits_usd",
    "version": "2019-01-01",
    "access": "restricted",
    "selectors": [
      "slug"
    ],
    "min_plan": {
      "SANAPI": "pro",
      "SANBASE": "free"
    },
    "aggregation": "sum",
    "min_interval": "5m",
    "table": "intraday_metrics",
    "has_incomplete_data": false,
    "data_type": "timeseries",
    "docs_links": ["https://academy.santiment.net/metrics/lending-and-borrowing-protocols/aave-v2"]
  },
  {
    "human_readable_name": "Aave v2 total liquidations in USD",
    "name": "aave_v2_total_liquidations_usd",
    "metric": "aavev2_total_liquidations_usd",
    "version": "2019-01-01",
    "access": "restricted",
    "selectors": [
      "slug"
    ],
    "min_plan": {
      "SANAPI": "pro",
      "SANBASE": "free"
    },
    "aggregation": "sum",
    "min_interval": "5m",
    "table": "intraday_metrics",
    "has_incomplete_data": false,
    "data_type": "timeseries",
    "docs_links": ["https://academy.santiment.net/metrics/lending-and-borrowing-protocols/aave-v2"]
  },
  {
    "human_readable_name": "Aave v2 total new debt in USD",
    "name": "aave_v2_total_new_debt_usd",
    "metric": "aavev2_total_new_debt_usd",
    "version": "2019-01-01",
    "access": "restricted",
    "selectors": [
      "slug"
    ],
    "min_plan": {
      "SANAPI": "pro",
      "SANBASE": "free"
    },
    "aggregation": "sum",
    "min_interval": "5m",
    "table": "intraday_metrics",
    "has_incomplete_data": false,
    "data_type": "timeseries",
    "docs_links": ["https://academy.santiment.net/metrics/lending-and-borrowing-protocols/aave-v2"]
  },
  {
    "human_readable_name": "Aave v2 total repayments in USD",
    "name": "aave_v2_total_repayments_usd",
    "metric": "aavev2_total_repayments_usd",
    "version": "2019-01-01",
    "access": "restricted",
    "selectors": [
      "slug"
    ],
    "min_plan": {
      "SANAPI": "pro",
      "SANBASE": "free"
    },
    "aggregation": "sum",
    "min_interval": "5m",
    "table": "intraday_metrics",
    "has_incomplete_data": false,
    "data_type": "timeseries",
    "docs_links": ["https://academy.santiment.net/metrics/lending-and-borrowing-protocols/aave-v2"]
  },
  {
    "human_readable_name": "Aave v2 total supplied",
    "name": "aave_v2_total_supplied",
    "metric": "aavev2_total_supplied",
    "version": "2019-01-01",
    "access": "restricted",
    "selectors": [
      "slug"
    ],
    "min_plan": {
      "SANAPI": "pro",
      "SANBASE": "free"
    },
    "aggregation": "last",
    "min_interval": "5m",
    "table": "intraday_metrics",
    "has_incomplete_data": false,
    "data_type": "timeseries",
    "docs_links": ["https://academy.santiment.net/metrics/lending-and-borrowing-protocols/aave-v2"]
  },
  {
    "human_readable_name": "Aave v2 total supplied in USD",
    "name": "aave_v2_total_supplied_usd",
    "metric": "aavev2_total_supplied_usd",
    "version": "2019-01-01",
    "access": "restricted",
    "selectors": [
      "slug"
    ],
    "min_plan": {
      "SANAPI": "pro",
      "SANBASE": "free"
    },
    "aggregation": "last",
    "min_interval": "5m",
    "table": "intraday_metrics",
    "has_incomplete_data": false,
    "data_type": "timeseries",
    "docs_links": ["https://academy.santiment.net/metrics/lending-and-borrowing-protocols/aave-v2"]
  },
  {
    "human_readable_name": "Aave v2 total borrowed",
    "name": "aave_v2_total_borrowed",
    "metric": "aavev2_total_borrowed",
    "version": "2019-01-01",
    "access": "restricted",
    "selectors": [
      "slug"
    ],
    "min_plan": {
      "SANAPI": "pro",
      "SANBASE": "free"
    },
    "aggregation": "last",
    "min_interval": "5m",
    "table": "intraday_metrics",
    "has_incomplete_data": false,
    "data_type": "timeseries",
    "docs_links": ["https://academy.santiment.net/metrics/lending-and-borrowing-protocols/aave-v2"]
  },
  {
    "human_readable_name": "Aave v2 total borrowed in USD",
    "name": "aave_v2_total_borrowed_usd",
    "metric": "aavev2_total_borrowed_usd",
    "version": "2019-01-01",
    "access": "restricted",
    "selectors": [
      "slug"
    ],
    "min_plan": {
      "SANAPI": "pro",
      "SANBASE": "free"
    },
    "aggregation": "last",
    "min_interval": "5m",
    "table": "intraday_metrics",
    "has_incomplete_data": false,
    "data_type": "timeseries",
    "docs_links": ["https://academy.santiment.net/metrics/lending-and-borrowing-protocols/aave-v2"]
  },
  {
    "human_readable_name": "Aave v2 protocol total supplied in USD",
    "name": "aave_v2_protocol_total_supplied_usd",
    "metric": "aavev2_total_protocol_supplied_usd",
    "version": "2019-01-01",
    "access": "restricted",
    "selectors": [
      "slug"
    ],
    "min_plan": {
      "SANAPI": "pro",
      "SANBASE": "free"
    },
    "aggregation": "last",
    "min_interval": "5m",
    "table": "intraday_metrics",
    "has_incomplete_data": false,
    "data_type": "timeseries",
    "docs_links": ["https://academy.santiment.net/metrics/lending-and-borrowing-protocols/aave-v2"]
  },
  {
    "human_readable_name": "Aave v2 protocol total borrowed in USD",
    "name": "aave_v2_protocol_total_borrowed_usd",
    "metric": "aavev2_total_protocol_borrowed_usd",
    "version": "2019-01-01",
    "access": "restricted",
    "selectors": [
      "slug"
    ],
    "min_plan": {
      "SANAPI": "pro",
      "SANBASE": "free"
    },
    "aggregation": "last",
    "min_interval": "5m",
    "table": "intraday_metrics",
    "has_incomplete_data": false,
    "data_type": "timeseries",
    "docs_links": ["https://academy.santiment.net/metrics/lending-and-borrowing-protocols/aave-v2"]
  },
  {
    "human_readable_name": "Aave v2 supply APY",
    "name": "aave_v2_supply_apy",
    "metric": "aavev2_supply_apy",
    "version": "2019-01-01",
    "access": "restricted",
    "selectors": [
      "slug"
    ],
    "min_plan": {
      "SANAPI": "pro",
      "SANBASE": "free"
    },
    "aggregation": "avg",
    "min_interval": "5m",
    "table": "intraday_metrics",
    "has_incomplete_data": false,
    "data_type": "timeseries",
    "docs_links": ["https://academy.santiment.net/metrics/lending-and-borrowing-protocols/aave-v2"]
  },
  {
    "human_readable_name": "Aave v2 stable borrow APY",
    "name": "aave_v2_stable_borrow_apy",
    "metric": "aavev2_stable_borrow_apy",
    "version": "2019-01-01",
    "access": "restricted",
    "selectors": [
      "slug"
    ],
    "min_plan": {
      "SANAPI": "pro",
      "SANBASE": "free"
    },
    "aggregation": "avg",
    "min_interval": "5m",
    "table": "intraday_metrics",
    "has_incomplete_data": false,
    "data_type": "timeseries",
    "docs_links": ["https://academy.santiment.net/metrics/lending-and-borrowing-protocols/aave-v2"]
  },
  {
    "human_readable_name": "Aave v2 variable borrow APY",
    "name": "aave_v2_variable_borrow_apy",
    "metric": "aavev2_variable_borrow_apy",
    "version": "2019-01-01",
    "access": "restricted",
    "selectors": [
      "slug"
    ],
    "min_plan": {
      "SANAPI": "pro",
      "SANBASE": "free"
    },
    "aggregation": "avg",
    "min_interval": "5m",
    "table": "intraday_metrics",
    "has_incomplete_data": false,
    "data_type": "timeseries",
    "docs_links": ["https://academy.santiment.net/metrics/lending-and-borrowing-protocols/aave-v2"]
  },
  {
    "human_readable_name": "Daily Active Addresses on Aave v2",
    "name": "aave_v2_active_addresses",
    "metric": "aavev2_active_addresses",
    "version": "2019-01-01",
    "access": "restricted",
    "selectors": [
      "slug"
    ],
    "min_plan": {
      "SANAPI": "pro",
      "SANBASE": "free"
    },
    "aggregation": "avg",
    "min_interval": "1d",
    "table": "daily_metrics_v2",
    "has_incomplete_data": true,
    "data_type": "timeseries",
    "docs_links": ["https://academy.santiment.net/metrics/lending-and-borrowing-protocols/aave-v2"]
  },
  {
    "human_readable_name": "Daily Aave v2 Revenue",
    "name": "aave_v2_revenue",
    "metric": "aavev2_revenue",
    "version": "2019-01-01",
    "access": "restricted",
    "selectors": [
      "slug"
    ],
    "min_plan": {
      "SANAPI": "pro",
      "SANBASE": "free"
    },
    "aggregation": "sum",
    "min_interval": "1d",
    "table": "daily_metrics_v2",
    "has_incomplete_data": true,
    "data_type": "timeseries",
    "docs_links": ["https://academy.santiment.net/metrics/lending-and-borrowing-protocols/aave-v2"]
  },
  {
    "human_readable_name": "Daily Aave v2 Revenue in USD",
    "name": "aave_v2_revenue_usd",
    "metric": "aavev2_revenue_usd",
    "version": "2019-01-01",
    "access": "restricted",
    "selectors": [
      "slug"
    ],
    "min_plan": {
      "SANAPI": "pro",
      "SANBASE": "free"
    },
    "aggregation": "sum",
    "min_interval": "1d",
    "table": "daily_metrics_v2",
    "has_incomplete_data": true,
    "data_type": "timeseries",
    "docs_links": ["https://academy.santiment.net/metrics/lending-and-borrowing-protocols/aave-v2"]
  },
  {
    "human_readable_name": "Daily Aave v2 Total Protocol Revenue",
    "name": "aave_v2_total_protocol_revenue_usd",
    "metric": "aavev2_total_revenue_usd",
    "version": "2019-01-01",
    "access": "restricted",
    "selectors": [
      "slug"
    ],
    "min_plan": {
      "SANAPI": "pro",
      "SANBASE": "free"
    },
    "aggregation": "sum",
    "min_interval": "1d",
    "table": "daily_metrics_v2",
    "has_incomplete_data": true,
    "data_type": "timeseries",
    "docs_links": ["https://academy.santiment.net/metrics/lending-and-borrowing-protocols/aave-v2"]
  },
  {
    "human_readable_name": "Daily Aave v2 Total Protocol Cumulative Revenue",
    "name": "aave_v2_total_protocol_cumulative_revenue_usd",
    "metric": "aavev2_total_cumulative_revenue_usd",
    "version": "2019-01-01",
    "access": "restricted",
    "selectors": [
      "slug"
    ],
    "min_plan": {
      "SANAPI": "pro",
      "SANBASE": "free"
    },
    "aggregation": "last",
    "min_interval": "1d",
    "table": "daily_metrics_v2",
    "has_incomplete_data": true,
    "data_type": "timeseries",
    "docs_links": ["https://academy.santiment.net/metrics/lending-and-borrowing-protocols/aave-v2"]
  },
  {
    "human_readable_name": "Aave v3 deposits",
    "name": "aave_v3_action_deposits",
    "metric": "aavev3_action_deposits",
    "version": "2019-01-01",
    "access": "restricted",
    "selectors": [
      "slug"
    ],
    "min_plan": {
      "SANAPI": "pro",
      "SANBASE": "free"
    },
    "aggregation": "sum",
    "min_interval": "5m",
    "table": "intraday_metrics",
    "has_incomplete_data": false,
    "data_type": "timeseries",
    "docs_links": ["https://academy.santiment.net/metrics/lending-and-borrowing-protocols/aave-v3"]
  },
  {
    "human_readable_name": "Aave v3 liquidations",
    "name": "aave_v3_action_liquidations",
    "metric": "aavev3_action_liquidations",
    "version": "2019-01-01",
    "access": "restricted",
    "selectors": [
      "slug"
    ],
    "min_plan": {
      "SANAPI": "pro",
      "SANBASE": "free"
    },
    "aggregation": "sum",
    "min_interval": "5m",
    "table": "intraday_metrics",
    "has_incomplete_data": false,
    "data_type": "timeseries",
    "docs_links": ["https://academy.santiment.net/metrics/lending-and-borrowing-protocols/aave-v3"]
  },
  {
    "human_readable_name": "Aave v3 new debt",
    "name": "aave_v3_action_new_debt",
    "metric": "aavev3_action_new_debt",
    "version": "2019-01-01",
    "access": "restricted",
    "selectors": [
      "slug"
    ],
    "min_plan": {
      "SANAPI": "pro",
      "SANBASE": "free"
    },
    "aggregation": "sum",
    "min_interval": "5m",
    "table": "intraday_metrics",
    "has_incomplete_data": false,
    "data_type": "timeseries",
    "docs_links": ["https://academy.santiment.net/metrics/lending-and-borrowing-protocols/aave-v3"]
  },
  {
    "human_readable_name": "Aave v3 repayments",
    "name": "aave_v3_action_repayments",
    "metric": "aavev3_action_repayments",
    "version": "2019-01-01",
    "access": "restricted",
    "selectors": [
      "slug"
    ],
    "min_plan": {
      "SANAPI": "pro",
      "SANBASE": "free"
    },
    "aggregation": "sum",
    "min_interval": "5m",
    "table": "intraday_metrics",
    "has_incomplete_data": false,
    "data_type": "timeseries",
    "docs_links": ["https://academy.santiment.net/metrics/lending-and-borrowing-protocols/aave-v3"]
  },
  {
    "human_readable_name": "Aave v3 deposits in USD",
    "name": "aave_v3_action_deposits_usd",
    "metric": "aavev3_action_deposits_usd",
    "version": "2019-01-01",
    "access": "restricted",
    "selectors": [
      "slug"
    ],
    "min_plan": {
      "SANAPI": "pro",
      "SANBASE": "free"
    },
    "aggregation": "sum",
    "min_interval": "5m",
    "table": "intraday_metrics",
    "has_incomplete_data": false,
    "data_type": "timeseries",
    "docs_links": ["https://academy.santiment.net/metrics/lending-and-borrowing-protocols/aave-v3"]
  },
  {
    "human_readable_name": "Aave v3 liquidations in USD",
    "name": "aave_v3_action_liquidations_usd",
    "metric": "aavev3_action_liquidations_usd",
    "version": "2019-01-01",
    "access": "restricted",
    "selectors": [
      "slug"
    ],
    "min_plan": {
      "SANAPI": "pro",
      "SANBASE": "free"
    },
    "aggregation": "sum",
    "min_interval": "5m",
    "table": "intraday_metrics",
    "has_incomplete_data": false,
    "data_type": "timeseries",
    "docs_links": ["https://academy.santiment.net/metrics/lending-and-borrowing-protocols/aave-v3"]
  },
  {
    "human_readable_name": "Aave v3 new debt in USD",
    "name": "aave_v3_action_new_debt_usd",
    "metric": "aavev3_action_new_debt_usd",
    "version": "2019-01-01",
    "access": "restricted",
    "selectors": [
      "slug"
    ],
    "min_plan": {
      "SANAPI": "pro",
      "SANBASE": "free"
    },
    "aggregation": "sum",
    "min_interval": "5m",
    "table": "intraday_metrics",
    "has_incomplete_data": false,
    "data_type": "timeseries",
    "docs_links": ["https://academy.santiment.net/metrics/lending-and-borrowing-protocols/aave-v3"]
  },
  {
    "human_readable_name": "Aave v3 repayments in USD",
    "name": "aave_v3_action_repayments_usd",
    "metric": "aavev3_action_repayments_usd",
    "version": "2019-01-01",
    "access": "restricted",
    "selectors": [
      "slug"
    ],
    "min_plan": {
      "SANAPI": "pro",
      "SANBASE": "free"
    },
    "aggregation": "sum",
    "min_interval": "5m",
    "table": "intraday_metrics",
    "has_incomplete_data": false,
    "data_type": "timeseries",
    "docs_links": ["https://academy.santiment.net/metrics/lending-and-borrowing-protocols/aave-v3"]
  },
  {
    "human_readable_name": "Aave v3 total deposits in USD",
    "name": "aave_v3_total_deposits_usd",
    "metric": "aavev3_total_deposits_usd",
    "version": "2019-01-01",
    "access": "restricted",
    "selectors": [
      "slug"
    ],
    "min_plan": {
      "SANAPI": "pro",
      "SANBASE": "free"
    },
    "aggregation": "sum",
    "min_interval": "5m",
    "table": "intraday_metrics",
    "has_incomplete_data": false,
    "data_type": "timeseries",
    "docs_links": ["https://academy.santiment.net/metrics/lending-and-borrowing-protocols/aave-v3"]
  },
  {
    "human_readable_name": "Aave v3 total liquidations in USD",
    "name": "aave_v3_total_liquidations_usd",
    "metric": "aavev3_total_liquidations_usd",
    "version": "2019-01-01",
    "access": "restricted",
    "selectors": [
      "slug"
    ],
    "min_plan": {
      "SANAPI": "pro",
      "SANBASE": "free"
    },
    "aggregation": "sum",
    "min_interval": "5m",
    "table": "intraday_metrics",
    "has_incomplete_data": false,
    "data_type": "timeseries",
    "docs_links": ["https://academy.santiment.net/metrics/lending-and-borrowing-protocols/aave-v3"]
  },
  {
    "human_readable_name": "Aave v3 total new debt in USD",
    "name": "aave_v3_total_new_debt_usd",
    "metric": "aavev3_total_new_debt_usd",
    "version": "2019-01-01",
    "access": "restricted",
    "selectors": [
      "slug"
    ],
    "min_plan": {
      "SANAPI": "pro",
      "SANBASE": "free"
    },
    "aggregation": "sum",
    "min_interval": "5m",
    "table": "intraday_metrics",
    "has_incomplete_data": false,
    "data_type": "timeseries",
    "docs_links": ["https://academy.santiment.net/metrics/lending-and-borrowing-protocols/aave-v3"]
  },
  {
    "human_readable_name": "Aave v3 total repayments in USD",
    "name": "aave_v3_total_repayments_usd",
    "metric": "aavev3_total_repayments_usd",
    "version": "2019-01-01",
    "access": "restricted",
    "selectors": [
      "slug"
    ],
    "min_plan": {
      "SANAPI": "pro",
      "SANBASE": "free"
    },
    "aggregation": "sum",
    "min_interval": "5m",
    "table": "intraday_metrics",
    "has_incomplete_data": false,
    "data_type": "timeseries",
    "docs_links": ["https://academy.santiment.net/metrics/lending-and-borrowing-protocols/aave-v3"]
  },
  {
    "human_readable_name": "Aave v3 total supplied",
    "name": "aave_v3_total_supplied",
    "metric": "aavev3_total_supplied",
    "version": "2019-01-01",
    "access": "restricted",
    "selectors": [
      "slug"
    ],
    "min_plan": {
      "SANAPI": "pro",
      "SANBASE": "free"
    },
    "aggregation": "last",
    "min_interval": "5m",
    "table": "intraday_metrics",
    "has_incomplete_data": false,
    "data_type": "timeseries",
    "docs_links": ["https://academy.santiment.net/metrics/lending-and-borrowing-protocols/aave-v3"]
  },
  {
    "human_readable_name": "Aave v3 total supplied in USD",
    "name": "aave_v3_total_supplied_usd",
    "metric": "aavev3_total_supplied_usd",
    "version": "2019-01-01",
    "access": "restricted",
    "selectors": [
      "slug"
    ],
    "min_plan": {
      "SANAPI": "pro",
      "SANBASE": "free"
    },
    "aggregation": "last",
    "min_interval": "5m",
    "table": "intraday_metrics",
    "has_incomplete_data": false,
    "data_type": "timeseries",
    "docs_links": ["https://academy.santiment.net/metrics/lending-and-borrowing-protocols/aave-v3"]
  },
  {
    "human_readable_name": "Aave v3 total borrowed",
    "name": "aave_v3_total_borrowed",
    "metric": "aavev3_total_borrowed",
    "version": "2019-01-01",
    "access": "restricted",
    "selectors": [
      "slug"
    ],
    "min_plan": {
      "SANAPI": "pro",
      "SANBASE": "free"
    },
    "aggregation": "last",
    "min_interval": "5m",
    "table": "intraday_metrics",
    "has_incomplete_data": false,
    "data_type": "timeseries",
    "docs_links": ["https://academy.santiment.net/metrics/lending-and-borrowing-protocols/aave-v3"]
  },
  {
    "human_readable_name": "Aave v3 total borrowed in USD",
    "name": "aave_v3_total_borrowed_usd",
    "metric": "aavev3_total_borrowed_usd",
    "version": "2019-01-01",
    "access": "restricted",
    "selectors": [
      "slug"
    ],
    "min_plan": {
      "SANAPI": "pro",
      "SANBASE": "free"
    },
    "aggregation": "last",
    "min_interval": "5m",
    "table": "intraday_metrics",
    "has_incomplete_data": false,
    "data_type": "timeseries",
    "docs_links": ["https://academy.santiment.net/metrics/lending-and-borrowing-protocols/aave-v3"]
  },
  {
    "human_readable_name": "Aave v3 protocol total supplied in USD",
    "name": "aave_v3_protocol_total_supplied_usd",
    "metric": "aavev3_total_protocol_supplied_usd",
    "version": "2019-01-01",
    "access": "restricted",
    "selectors": [
      "slug"
    ],
    "min_plan": {
      "SANAPI": "pro",
      "SANBASE": "free"
    },
    "aggregation": "last",
    "min_interval": "5m",
    "table": "intraday_metrics",
    "has_incomplete_data": false,
    "data_type": "timeseries",
    "docs_links": ["https://academy.santiment.net/metrics/lending-and-borrowing-protocols/aave-v3"]
  },
  {
    "human_readable_name": "Aave v3 protocol total borrowed in USD",
    "name": "aave_v3_protocol_total_borrowed_usd",
    "metric": "aavev3_total_protocol_borrowed_usd",
    "version": "2019-01-01",
    "access": "restricted",
    "selectors": [
      "slug"
    ],
    "min_plan": {
      "SANAPI": "pro",
      "SANBASE": "free"
    },
    "aggregation": "last",
    "min_interval": "5m",
    "table": "intraday_metrics",
    "has_incomplete_data": false,
    "data_type": "timeseries",
    "docs_links": ["https://academy.santiment.net/metrics/lending-and-borrowing-protocols/aave-v3"]
  },
  {
    "human_readable_name": "Aave v3 supply APY",
    "name": "aave_v3_supply_apy",
    "metric": "aavev3_supply_apy",
    "version": "2019-01-01",
    "access": "restricted",
    "selectors": [
      "slug"
    ],
    "min_plan": {
      "SANAPI": "pro",
      "SANBASE": "free"
    },
    "aggregation": "avg",
    "min_interval": "5m",
    "table": "intraday_metrics",
    "has_incomplete_data": false,
    "data_type": "timeseries",
    "docs_links": ["https://academy.santiment.net/metrics/lending-and-borrowing-protocols/aave-v3"]
  },
  {
    "human_readable_name": "Aave v3 variable borrow APY",
    "name": "aave_v3_variable_borrow_apy",
    "metric": "aavev3_variable_borrow_apy",
    "version": "2019-01-01",
    "access": "restricted",
    "selectors": [
      "slug"
    ],
    "min_plan": {
      "SANAPI": "pro",
      "SANBASE": "free"
    },
    "aggregation": "avg",
    "min_interval": "5m",
    "table": "intraday_metrics",
    "has_incomplete_data": false,
    "data_type": "timeseries",
    "docs_links": ["https://academy.santiment.net/metrics/lending-and-borrowing-protocols/aave-v3"]
  },
  {
    "human_readable_name": "Daily Active Addresses on Aave v3",
    "name": "aave_v3_active_addresses",
    "metric": "aavev3_active_addresses",
    "version": "2019-01-01",
    "access": "restricted",
    "selectors": [
      "slug"
    ],
    "min_plan": {
      "SANAPI": "pro",
      "SANBASE": "free"
    },
    "aggregation": "avg",
    "min_interval": "1d",
    "table": "daily_metrics_v2",
    "has_incomplete_data": true,
    "data_type": "timeseries",
    "docs_links": ["https://academy.santiment.net/metrics/lending-and-borrowing-protocols/aave-v3"]
  },
  {
    "human_readable_name": "Daily Aave v3 Revenue",
    "name": "aave_v3_revenue",
    "metric": "aavev3_revenue",
    "version": "2019-01-01",
    "access": "restricted",
    "selectors": [
      "slug"
    ],
    "min_plan": {
      "SANAPI": "pro",
      "SANBASE": "free"
    },
    "aggregation": "sum",
    "min_interval": "1d",
    "table": "daily_metrics_v2",
    "has_incomplete_data": true,
    "data_type": "timeseries",
    "docs_links": ["https://academy.santiment.net/metrics/lending-and-borrowing-protocols/aave-v3"]
  },
  {
    "human_readable_name": "Daily Aave v3 Revenue in USD",
    "name": "aave_v3_revenue_usd",
    "metric": "aavev3_revenue_usd",
    "version": "2019-01-01",
    "access": "restricted",
    "selectors": [
      "slug"
    ],
    "min_plan": {
      "SANAPI": "pro",
      "SANBASE": "free"
    },
    "aggregation": "sum",
    "min_interval": "1d",
    "table": "daily_metrics_v2",
    "has_incomplete_data": true,
    "data_type": "timeseries",
    "docs_links": ["https://academy.santiment.net/metrics/lending-and-borrowing-protocols/aave-v3"]
  },
  {
    "human_readable_name": "Daily Aave v3 Total Protocol Revenue",
    "name": "aave_v3_total_protocol_revenue_usd",
    "metric": "aavev3_total_revenue_usd",
    "version": "2019-01-01",
    "access": "restricted",
    "selectors": [
      "slug"
    ],
    "min_plan": {
      "SANAPI": "pro",
      "SANBASE": "free"
    },
    "aggregation": "sum",
    "min_interval": "1d",
    "table": "daily_metrics_v2",
    "has_incomplete_data": true,
    "data_type": "timeseries",
    "docs_links": ["https://academy.santiment.net/metrics/lending-and-borrowing-protocols/aave-v3"]
  },
  {
    "human_readable_name": "Daily Aave v3 Total Protocol Cumulative Revenue",
    "name": "aave_v3_total_protocol_cumulative_revenue_usd",
    "metric": "aavev3_total_cumulative_revenue_usd",
    "version": "2019-01-01",
    "access": "restricted",
    "selectors": [
      "slug"
    ],
    "min_plan": {
      "SANAPI": "pro",
      "SANBASE": "free"
    },
    "aggregation": "last",
    "min_interval": "1d",
    "table": "daily_metrics_v2",
    "has_incomplete_data": true,
    "data_type": "timeseries",
    "docs_links": ["https://academy.santiment.net/metrics/lending-and-borrowing-protocols/aave-v3"]
  },
  {
    "human_readable_name": "Compound deposits",
    "name": "compound_action_deposits",
    "metric": "compound_action_deposits",
    "version": "2019-01-01",
    "access": "restricted",
    "selectors": [
      "slug"
    ],
    "min_plan": {
      "SANAPI": "pro",
      "SANBASE": "free"
    },
    "aggregation": "sum",
    "min_interval": "5m",
    "table": "intraday_metrics",
    "has_incomplete_data": false,
    "data_type": "timeseries",
    "docs_links": ["https://academy.santiment.net/metrics/lending-and-borrowing-protocols/compound"]
  },
  {
    "human_readable_name": "Compound liquidations",
    "name": "compound_action_liquidations",
    "metric": "compound_action_liquidations",
    "version": "2019-01-01",
    "access": "restricted",
    "selectors": [
      "slug"
    ],
    "min_plan": {
      "SANAPI": "pro",
      "SANBASE": "free"
    },
    "aggregation": "sum",
    "min_interval": "5m",
    "table": "intraday_metrics",
    "has_incomplete_data": false,
    "data_type": "timeseries",
    "docs_links": ["https://academy.santiment.net/metrics/lending-and-borrowing-protocols/compound"]
  },
  {
    "human_readable_name": "Compound new debt",
    "name": "compound_action_new_debt",
    "metric": "compound_action_new_debt",
    "version": "2019-01-01",
    "access": "restricted",
    "selectors": [
      "slug"
    ],
    "min_plan": {
      "SANAPI": "pro",
      "SANBASE": "free"
    },
    "aggregation": "sum",
    "min_interval": "5m",
    "table": "intraday_metrics",
    "has_incomplete_data": false,
    "data_type": "timeseries",
    "docs_links": ["https://academy.santiment.net/metrics/lending-and-borrowing-protocols/compound"]
  },
  {
    "human_readable_name": "Compound repayments",
    "name": "compound_action_repayments",
    "metric": "compound_action_repayments",
    "version": "2019-01-01",
    "access": "restricted",
    "selectors": [
      "slug"
    ],
    "min_plan": {
      "SANAPI": "pro",
      "SANBASE": "free"
    },
    "aggregation": "sum",
    "min_interval": "5m",
    "table": "intraday_metrics",
    "has_incomplete_data": false,
    "data_type": "timeseries",
    "docs_links": ["https://academy.santiment.net/metrics/lending-and-borrowing-protocols/compound"]
  },
  {
    "human_readable_name": "Compound deposits in USD",
    "name": "compound_action_deposits_usd",
    "metric": "compound_action_deposits_usd",
    "version": "2019-01-01",
    "access": "restricted",
    "selectors": [
      "slug"
    ],
    "min_plan": {
      "SANAPI": "pro",
      "SANBASE": "free"
    },
    "aggregation": "sum",
    "min_interval": "5m",
    "table": "intraday_metrics",
    "has_incomplete_data": false,
    "data_type": "timeseries",
    "docs_links": ["https://academy.santiment.net/metrics/lending-and-borrowing-protocols/compound"]
  },
  {
    "human_readable_name": "Compound liquidations in USD",
    "name": "compound_action_liquidations_usd",
    "metric": "compound_action_liquidations_usd",
    "version": "2019-01-01",
    "access": "restricted",
    "selectors": [
      "slug"
    ],
    "min_plan": {
      "SANAPI": "pro",
      "SANBASE": "free"
    },
    "aggregation": "sum",
    "min_interval": "5m",
    "table": "intraday_metrics",
    "has_incomplete_data": false,
    "data_type": "timeseries",
    "docs_links": ["https://academy.santiment.net/metrics/lending-and-borrowing-protocols/compound"]
  },
  {
    "human_readable_name": "Compound new debt in USD",
    "name": "compound_action_new_debt_usd",
    "metric": "compound_action_new_debt_usd",
    "version": "2019-01-01",
    "access": "restricted",
    "selectors": [
      "slug"
    ],
    "min_plan": {
      "SANAPI": "pro",
      "SANBASE": "free"
    },
    "aggregation": "sum",
    "min_interval": "5m",
    "table": "intraday_metrics",
    "has_incomplete_data": false,
    "data_type": "timeseries",
    "docs_links": ["https://academy.santiment.net/metrics/lending-and-borrowing-protocols/compound"]
  },
  {
    "human_readable_name": "Compound repayments in USD",
    "name": "compound_action_repayments_usd",
    "metric": "compound_action_repayments_usd",
    "version": "2019-01-01",
    "access": "restricted",
    "selectors": [
      "slug"
    ],
    "min_plan": {
      "SANAPI": "pro",
      "SANBASE": "free"
    },
    "aggregation": "sum",
    "min_interval": "5m",
    "table": "intraday_metrics",
    "has_incomplete_data": false,
    "data_type": "timeseries",
    "docs_links": ["https://academy.santiment.net/metrics/lending-and-borrowing-protocols/compound"]
  },
  {
    "human_readable_name": "Compound total deposits in USD",
    "name": "compound_total_deposits_usd",
    "metric": "compound_total_deposits_usd",
    "version": "2019-01-01",
    "access": "restricted",
    "selectors": [
      "slug"
    ],
    "min_plan": {
      "SANAPI": "pro",
      "SANBASE": "free"
    },
    "aggregation": "sum",
    "min_interval": "5m",
    "table": "intraday_metrics",
    "has_incomplete_data": false,
    "data_type": "timeseries",
    "docs_links": ["https://academy.santiment.net/metrics/lending-and-borrowing-protocols/compound"]
  },
  {
    "human_readable_name": "Compound total liquidations in USD",
    "name": "compound_total_liquidations_usd",
    "metric": "compound_total_liquidations_usd",
    "version": "2019-01-01",
    "access": "restricted",
    "selectors": [
      "slug"
    ],
    "min_plan": {
      "SANAPI": "pro",
      "SANBASE": "free"
    },
    "aggregation": "sum",
    "min_interval": "5m",
    "table": "intraday_metrics",
    "has_incomplete_data": false,
    "data_type": "timeseries",
    "docs_links": ["https://academy.santiment.net/metrics/lending-and-borrowing-protocols/compound"]
  },
  {
    "human_readable_name": "Compound total new debt in USD",
    "name": "compound_total_new_debt_usd",
    "metric": "compound_total_new_debt_usd",
    "version": "2019-01-01",
    "access": "restricted",
    "selectors": [
      "slug"
    ],
    "min_plan": {
      "SANAPI": "pro",
      "SANBASE": "free"
    },
    "aggregation": "sum",
    "min_interval": "5m",
    "table": "intraday_metrics",
    "has_incomplete_data": false,
    "data_type": "timeseries",
    "docs_links": ["https://academy.santiment.net/metrics/lending-and-borrowing-protocols/compound"]
  },
  {
    "human_readable_name": "Compound total repayments in USD",
    "name": "compound_total_repayments_usd",
    "metric": "compound_total_repayments_usd",
    "version": "2019-01-01",
    "access": "restricted",
    "selectors": [
      "slug"
    ],
    "min_plan": {
      "SANAPI": "pro",
      "SANBASE": "free"
    },
    "aggregation": "sum",
    "min_interval": "5m",
    "table": "intraday_metrics",
    "has_incomplete_data": false,
    "data_type": "timeseries",
    "docs_links": ["https://academy.santiment.net/metrics/lending-and-borrowing-protocols/compound"]
  },
  {
    "human_readable_name": "Compound total supplied",
    "name": "compound_total_supplied",
    "metric": "compound_total_supplied",
    "version": "2019-01-01",
    "access": "restricted",
    "selectors": [
      "slug"
    ],
    "min_plan": {
      "SANAPI": "pro",
      "SANBASE": "free"
    },
    "aggregation": "last",
    "min_interval": "5m",
    "table": "intraday_metrics",
    "has_incomplete_data": false,
    "data_type": "timeseries",
    "docs_links": ["https://academy.santiment.net/metrics/lending-and-borrowing-protocols/compound"]
  },
  {
    "human_readable_name": "Compound total supplied in USD",
    "name": "compound_total_supplied_usd",
    "metric": "compound_total_supplied_usd",
    "version": "2019-01-01",
    "access": "restricted",
    "selectors": [
      "slug"
    ],
    "min_plan": {
      "SANAPI": "pro",
      "SANBASE": "free"
    },
    "aggregation": "last",
    "min_interval": "5m",
    "table": "intraday_metrics",
    "has_incomplete_data": false,
    "data_type": "timeseries",
    "docs_links": ["https://academy.santiment.net/metrics/lending-and-borrowing-protocols/compound"]
  },
  {
    "human_readable_name": "Compound total borrowed",
    "name": "compound_total_borrowed",
    "metric": "compound_total_borrowed",
    "version": "2019-01-01",
    "access": "restricted",
    "selectors": [
      "slug"
    ],
    "min_plan": {
      "SANAPI": "pro",
      "SANBASE": "free"
    },
    "aggregation": "last",
    "min_interval": "5m",
    "table": "intraday_metrics",
    "has_incomplete_data": false,
    "data_type": "timeseries",
    "docs_links": ["https://academy.santiment.net/metrics/lending-and-borrowing-protocols/compound"]
  },
  {
    "human_readable_name": "Compound total borrowed in USD",
    "name": "compound_total_borrowed_usd",
    "metric": "compound_total_borrowed_usd",
    "version": "2019-01-01",
    "access": "restricted",
    "selectors": [
      "slug"
    ],
    "min_plan": {
      "SANAPI": "pro",
      "SANBASE": "free"
    },
    "aggregation": "last",
    "min_interval": "5m",
    "table": "intraday_metrics",
    "has_incomplete_data": false,
    "data_type": "timeseries",
    "docs_links": ["https://academy.santiment.net/metrics/lending-and-borrowing-protocols/compound"]
  },
  {
    "human_readable_name": "Compound protocol total supplied in USD",
    "name": "compound_protocol_total_supplied_usd",
    "metric": "compound_total_protocol_supplied_usd",
    "version": "2019-01-01",
    "access": "restricted",
    "selectors": [
      "slug"
    ],
    "min_plan": {
      "SANAPI": "pro",
      "SANBASE": "free"
    },
    "aggregation": "last",
    "min_interval": "5m",
    "table": "intraday_metrics",
    "has_incomplete_data": false,
    "data_type": "timeseries",
    "docs_links": ["https://academy.santiment.net/metrics/lending-and-borrowing-protocols/compound"]
  },
  {
    "human_readable_name": "Compound protocol total borrowed in USD",
    "name": "compound_protocol_total_borrowed_usd",
    "metric": "compound_total_protocol_borrowed_usd",
    "version": "2019-01-01",
    "access": "restricted",
    "selectors": [
      "slug"
    ],
    "min_plan": {
      "SANAPI": "pro",
      "SANBASE": "free"
    },
    "aggregation": "last",
    "min_interval": "5m",
    "table": "intraday_metrics",
    "has_incomplete_data": false,
    "data_type": "timeseries",
    "docs_links": ["https://academy.santiment.net/metrics/lending-and-borrowing-protocols/compound"]
  },
  {
    "human_readable_name": "Compound supply APY",
    "name": "compound_supply_apy",
    "metric": "compound_supply_apy",
    "version": "2019-01-01",
    "access": "restricted",
    "selectors": [
      "slug"
    ],
    "min_plan": {
      "SANAPI": "pro",
      "SANBASE": "free"
    },
    "aggregation": "avg",
    "min_interval": "5m",
    "table": "intraday_metrics",
    "has_incomplete_data": false,
    "data_type": "timeseries",
    "docs_links": ["https://academy.santiment.net/metrics/lending-and-borrowing-protocols/compound"]
  },
  {
    "human_readable_name": "Compound borrow APY",
    "name": "compound_borrow_apy",
    "metric": "compound_borrow_apy",
    "version": "2019-01-01",
    "access": "restricted",
    "selectors": [
      "slug"
    ],
    "min_plan": {
      "SANAPI": "pro",
      "SANBASE": "free"
    },
    "aggregation": "avg",
    "min_interval": "5m",
    "table": "intraday_metrics",
    "has_incomplete_data": false,
    "data_type": "timeseries",
    "docs_links": ["https://academy.santiment.net/metrics/lending-and-borrowing-protocols/compound"]
  },
  {
    "human_readable_name": "Daily Active Addresses on Compound",
    "name": "compound_active_addresses",
    "metric": "compound_active_addresses",
    "version": "2019-01-01",
    "access": "restricted",
    "selectors": [
      "slug"
    ],
    "min_plan": {
      "SANAPI": "pro",
      "SANBASE": "free"
    },
    "aggregation": "avg",
    "min_interval": "1d",
    "table": "daily_metrics_v2",
    "has_incomplete_data": true,
    "data_type": "timeseries",
    "docs_links": ["https://academy.santiment.net/metrics/lending-and-borrowing-protocols/compound"]
  },
  {
    "human_readable_name": "Daily Compound Revenue",
    "name": "compound_revenue",
    "metric": "compound_revenue",
    "version": "2019-01-01",
    "access": "restricted",
    "selectors": [
      "slug"
    ],
    "min_plan": {
      "SANAPI": "pro",
      "SANBASE": "free"
    },
    "aggregation": "sum",
    "min_interval": "1d",
    "table": "daily_metrics_v2",
    "has_incomplete_data": true,
    "data_type": "timeseries",
    "docs_links": ["https://academy.santiment.net/metrics/lending-and-borrowing-protocols/compound"]
  },
  {
    "human_readable_name": "Daily Compound Revenue in USD",
    "name": "compound_revenue_usd",
    "metric": "compound_revenue_usd",
    "version": "2019-01-01",
    "access": "restricted",
    "selectors": [
      "slug"
    ],
    "min_plan": {
      "SANAPI": "pro",
      "SANBASE": "free"
    },
    "aggregation": "sum",
    "min_interval": "1d",
    "table": "daily_metrics_v2",
    "has_incomplete_data": true,
    "data_type": "timeseries",
    "docs_links": ["https://academy.santiment.net/metrics/lending-and-borrowing-protocols/compound"]
  },
  {
    "human_readable_name": "Daily Compound Total Protocol Revenue",
    "name": "compound_total_protocol_revenue_usd",
    "metric": "compound_total_revenue_usd",
    "version": "2019-01-01",
    "access": "restricted",
    "selectors": [
      "slug"
    ],
    "min_plan": {
      "SANAPI": "pro",
      "SANBASE": "free"
    },
    "aggregation": "sum",
    "min_interval": "1d",
    "table": "daily_metrics_v2",
    "has_incomplete_data": true,
    "data_type": "timeseries",
    "docs_links": ["https://academy.santiment.net/metrics/lending-and-borrowing-protocols/compound"]
  },
  {
    "human_readable_name": "Daily Compound Total Protocol Cumulative Revenue",
    "name": "compound_total_protocol_cumulative_revenue_usd",
    "metric": "compound_total_cumulative_revenue_usd",
    "version": "2019-01-01",
    "access": "restricted",
    "selectors": [
      "slug"
    ],
    "min_plan": {
      "SANAPI": "pro",
      "SANBASE": "free"
    },
    "aggregation": "last",
    "min_interval": "1d",
    "table": "daily_metrics_v2",
    "has_incomplete_data": true,
    "data_type": "timeseries",
    "docs_links": ["https://academy.santiment.net/metrics/lending-and-borrowing-protocols/compound"]
  },
  {
    "human_readable_name": "Compound v3 deposits",
    "name": "compound_v3_action_deposits",
    "metric": "compoundv3_action_deposits",
    "version": "2019-01-01",
    "access": "restricted",
    "selectors": [
      "slug"
    ],
    "min_plan": {
      "SANAPI": "pro",
      "SANBASE": "free"
    },
    "aggregation": "sum",
    "min_interval": "5m",
    "table": "intraday_metrics",
    "has_incomplete_data": false,
    "data_type": "timeseries",
    "docs_links": ["https://academy.santiment.net/metrics/lending-and-borrowing-protocols/compound-v3"]
  },
  {
    "human_readable_name": "Compound v3 liquidations",
    "name": "compound_v3_action_liquidations",
    "metric": "compoundv3_action_liquidations",
    "version": "2019-01-01",
    "access": "restricted",
    "selectors": [
      "slug"
    ],
    "min_plan": {
      "SANAPI": "pro",
      "SANBASE": "free"
    },
    "aggregation": "sum",
    "min_interval": "5m",
    "table": "intraday_metrics",
    "has_incomplete_data": false,
    "data_type": "timeseries",
    "docs_links": ["https://academy.santiment.net/metrics/lending-and-borrowing-protocols/compound-v3"]
  },
  {
    "human_readable_name": "Compound v3 new debt",
    "name": "compound_v3_action_new_debt",
    "metric": "compoundv3_action_new_debt",
    "version": "2019-01-01",
    "access": "restricted",
    "selectors": [
      "slug"
    ],
    "min_plan": {
      "SANAPI": "pro",
      "SANBASE": "free"
    },
    "aggregation": "sum",
    "min_interval": "5m",
    "table": "intraday_metrics",
    "has_incomplete_data": false,
    "data_type": "timeseries",
    "docs_links": ["https://academy.santiment.net/metrics/lending-and-borrowing-protocols/compound-v3"]
  },
  {
    "human_readable_name": "Compound v3 repayments",
    "name": "compound_v3_action_repayments",
    "metric": "compoundv3_action_repayments",
    "version": "2019-01-01",
    "access": "restricted",
    "selectors": [
      "slug"
    ],
    "min_plan": {
      "SANAPI": "pro",
      "SANBASE": "free"
    },
    "aggregation": "sum",
    "min_interval": "5m",
    "table": "intraday_metrics",
    "has_incomplete_data": false,
    "data_type": "timeseries",
    "docs_links": ["https://academy.santiment.net/metrics/lending-and-borrowing-protocols/compound-v3"]
  },
  {
    "human_readable_name": "Compound v3 deposits in USD",
    "name": "compound_v3_action_deposits_usd",
    "metric": "compoundv3_action_deposits_usd",
    "version": "2019-01-01",
    "access": "restricted",
    "selectors": [
      "slug"
    ],
    "min_plan": {
      "SANAPI": "pro",
      "SANBASE": "free"
    },
    "aggregation": "sum",
    "min_interval": "5m",
    "table": "intraday_metrics",
    "has_incomplete_data": false,
    "data_type": "timeseries",
    "docs_links": ["https://academy.santiment.net/metrics/lending-and-borrowing-protocols/compound-v3"]
  },
  {
    "human_readable_name": "Compound v3 liquidations in USD",
    "name": "compound_v3_action_liquidations_usd",
    "metric": "compoundv3_action_liquidations_usd",
    "version": "2019-01-01",
    "access": "restricted",
    "selectors": [
      "slug"
    ],
    "min_plan": {
      "SANAPI": "pro",
      "SANBASE": "free"
    },
    "aggregation": "sum",
    "min_interval": "5m",
    "table": "intraday_metrics",
    "has_incomplete_data": false,
    "data_type": "timeseries",
    "docs_links": ["https://academy.santiment.net/metrics/lending-and-borrowing-protocols/compound-v3"]
  },
  {
    "human_readable_name": "Compound v3 new debt in USD",
    "name": "compound_v3_action_new_debt_usd",
    "metric": "compoundv3_action_new_debt_usd",
    "version": "2019-01-01",
    "access": "restricted",
    "selectors": [
      "slug"
    ],
    "min_plan": {
      "SANAPI": "pro",
      "SANBASE": "free"
    },
    "aggregation": "sum",
    "min_interval": "5m",
    "table": "intraday_metrics",
    "has_incomplete_data": false,
    "data_type": "timeseries",
    "docs_links": ["https://academy.santiment.net/metrics/lending-and-borrowing-protocols/compound-v3"]
  },
  {
    "human_readable_name": "Compound v3 repayments in USD",
    "name": "compound_v3_action_repayments_usd",
    "metric": "compoundv3_action_repayments_usd",
    "version": "2019-01-01",
    "access": "restricted",
    "selectors": [
      "slug"
    ],
    "min_plan": {
      "SANAPI": "pro",
      "SANBASE": "free"
    },
    "aggregation": "sum",
    "min_interval": "5m",
    "table": "intraday_metrics",
    "has_incomplete_data": false,
    "data_type": "timeseries",
    "docs_links": ["https://academy.santiment.net/metrics/lending-and-borrowing-protocols/compound-v3"]
  },
  {
    "human_readable_name": "Compound v3 total deposits in USD",
    "name": "compound_v3_total_deposits_usd",
    "metric": "compoundv3_total_deposits_usd",
    "version": "2019-01-01",
    "access": "restricted",
    "selectors": [
      "slug"
    ],
    "min_plan": {
      "SANAPI": "pro",
      "SANBASE": "free"
    },
    "aggregation": "sum",
    "min_interval": "5m",
    "table": "intraday_metrics",
    "has_incomplete_data": false,
    "data_type": "timeseries",
    "docs_links": ["https://academy.santiment.net/metrics/lending-and-borrowing-protocols/compound-v3"]
  },
  {
    "human_readable_name": "Compound v3 total liquidations in USD",
    "name": "compound_v3_total_liquidations_usd",
    "metric": "compoundv3_total_liquidations_usd",
    "version": "2019-01-01",
    "access": "restricted",
    "selectors": [
      "slug"
    ],
    "min_plan": {
      "SANAPI": "pro",
      "SANBASE": "free"
    },
    "aggregation": "sum",
    "min_interval": "5m",
    "table": "intraday_metrics",
    "has_incomplete_data": false,
    "data_type": "timeseries",
    "docs_links": ["https://academy.santiment.net/metrics/lending-and-borrowing-protocols/compound-v3"]
  },
  {
    "human_readable_name": "Compound v3 total new debt in USD",
    "name": "compound_v3_total_new_debt_usd",
    "metric": "compoundv3_total_new_debt_usd",
    "version": "2019-01-01",
    "access": "restricted",
    "selectors": [
      "slug"
    ],
    "min_plan": {
      "SANAPI": "pro",
      "SANBASE": "free"
    },
    "aggregation": "sum",
    "min_interval": "5m",
    "table": "intraday_metrics",
    "has_incomplete_data": false,
    "data_type": "timeseries",
    "docs_links": ["https://academy.santiment.net/metrics/lending-and-borrowing-protocols/compound-v3"]
  },
  {
    "human_readable_name": "Compound v3 total repayments in USD",
    "name": "compound_v3_total_repayments_usd",
    "metric": "compoundv3_total_repayments_usd",
    "version": "2019-01-01",
    "access": "restricted",
    "selectors": [
      "slug"
    ],
    "min_plan": {
      "SANAPI": "pro",
      "SANBASE": "free"
    },
    "aggregation": "sum",
    "min_interval": "5m",
    "table": "intraday_metrics",
    "has_incomplete_data": false,
    "data_type": "timeseries",
    "docs_links": ["https://academy.santiment.net/metrics/lending-and-borrowing-protocols/compound-v3"]
  },
  {
    "human_readable_name": "Compound v3 total supplied",
    "name": "compound_v3_total_supplied",
    "metric": "compoundv3_total_supplied",
    "version": "2019-01-01",
    "access": "restricted",
    "selectors": [
      "slug"
    ],
    "min_plan": {
      "SANAPI": "pro",
      "SANBASE": "free"
    },
    "aggregation": "last",
    "min_interval": "5m",
    "table": "intraday_metrics",
    "has_incomplete_data": false,
    "data_type": "timeseries",
    "docs_links": ["https://academy.santiment.net/metrics/lending-and-borrowing-protocols/compound-v3"]
  },
  {
    "human_readable_name": "Compound v3 total supplied in USD",
    "name": "compound_v3_total_supplied_usd",
    "metric": "compoundv3_total_supplied_usd",
    "version": "2019-01-01",
    "access": "restricted",
    "selectors": [
      "slug"
    ],
    "min_plan": {
      "SANAPI": "pro",
      "SANBASE": "free"
    },
    "aggregation": "last",
    "min_interval": "5m",
    "table": "intraday_metrics",
    "has_incomplete_data": false,
    "data_type": "timeseries",
    "docs_links": ["https://academy.santiment.net/metrics/lending-and-borrowing-protocols/compound-v3"]
  },
  {
    "human_readable_name": "Compound v3 total borrowed",
    "name": "compound_v3_total_borrowed",
    "metric": "compoundv3_total_borrowed",
    "version": "2019-01-01",
    "access": "restricted",
    "selectors": [
      "slug"
    ],
    "min_plan": {
      "SANAPI": "pro",
      "SANBASE": "free"
    },
    "aggregation": "last",
    "min_interval": "5m",
    "table": "intraday_metrics",
    "has_incomplete_data": false,
    "data_type": "timeseries",
    "docs_links": ["https://academy.santiment.net/metrics/lending-and-borrowing-protocols/compound-v3"]
  },
  {
    "human_readable_name": "Compound v3 total borrowed in USD",
    "name": "compound_v3_total_borrowed_usd",
    "metric": "compoundv3_total_borrowed_usd",
    "version": "2019-01-01",
    "access": "restricted",
    "selectors": [
      "slug"
    ],
    "min_plan": {
      "SANAPI": "pro",
      "SANBASE": "free"
    },
    "aggregation": "last",
    "min_interval": "5m",
    "table": "intraday_metrics",
    "has_incomplete_data": false,
    "data_type": "timeseries",
    "docs_links": ["https://academy.santiment.net/metrics/lending-and-borrowing-protocols/compound-v3"]
  },
  {
    "human_readable_name": "Compound v3 protocol total supplied in USD",
    "name": "compound_v3_protocol_total_supplied_usd",
    "metric": "compoundv3_total_protocol_supplied_usd",
    "version": "2019-01-01",
    "access": "restricted",
    "selectors": [
      "slug"
    ],
    "min_plan": {
      "SANAPI": "pro",
      "SANBASE": "free"
    },
    "aggregation": "last",
    "min_interval": "5m",
    "table": "intraday_metrics",
    "has_incomplete_data": false,
    "data_type": "timeseries",
    "docs_links": ["https://academy.santiment.net/metrics/lending-and-borrowing-protocols/compound-v3"]
  },
  {
    "human_readable_name": "Compound v3 protocol total borrowed in USD",
    "name": "compound_v3_protocol_total_borrowed_usd",
    "metric": "compoundv3_total_protocol_borrowed_usd",
    "version": "2019-01-01",
    "access": "restricted",
    "selectors": [
      "slug"
    ],
    "min_plan": {
      "SANAPI": "pro",
      "SANBASE": "free"
    },
    "aggregation": "last",
    "min_interval": "5m",
    "table": "intraday_metrics",
    "has_incomplete_data": false,
    "data_type": "timeseries",
    "docs_links": ["https://academy.santiment.net/metrics/lending-and-borrowing-protocols/compound-v3"]
  },
  {
    "human_readable_name": "Compound v3 ETH market supply APY",
    "name": "compound_v3_eth_market_supply_apy",
    "metric": "compoundv3_eth_market_supply_rate",
    "version": "2019-01-01",
    "access": "restricted",
    "selectors": [
      "slug"
    ],
    "min_plan": {
      "SANAPI": "pro",
      "SANBASE": "free"
    },
    "aggregation": "avg",
    "min_interval": "5m",
    "table": "intraday_metrics",
    "has_incomplete_data": false,
    "data_type": "timeseries",
    "docs_links": ["https://academy.santiment.net/metrics/lending-and-borrowing-protocols/compound-v3"]
  },
  {
    "human_readable_name": "Compound v3 ETH market borrow APY",
    "name": "compound_v3_eth_market_borrow_apy",
    "metric": "compoundv3_eth_market_borrow_rate",
    "version": "2019-01-01",
    "access": "restricted",
    "selectors": [
      "slug"
    ],
    "min_plan": {
      "SANAPI": "pro",
      "SANBASE": "free"
    },
    "aggregation": "avg",
    "min_interval": "5m",
    "table": "intraday_metrics",
    "has_incomplete_data": false,
    "data_type": "timeseries",
    "docs_links": ["https://academy.santiment.net/metrics/lending-and-borrowing-protocols/compound-v3"]
  },
  {
    "human_readable_name": "Compound v3 USDC market supply APY",
    "name": "compound_v3_usdc_market_supply_apy",
    "metric": "compoundv3_usdc_market_supply_rate",
    "version": "2019-01-01",
    "access": "restricted",
    "selectors": [
      "slug"
    ],
    "min_plan": {
      "SANAPI": "pro",
      "SANBASE": "free"
    },
    "aggregation": "avg",
    "min_interval": "5m",
    "table": "intraday_metrics",
    "has_incomplete_data": false,
    "data_type": "timeseries",
    "docs_links": ["https://academy.santiment.net/metrics/lending-and-borrowing-protocols/compound-v3"]
  },
  {
    "human_readable_name": "Compound v3 USDC market borrow APY",
    "name": "compound_v3_usdc_market_borrow_apy",
    "metric": "compoundv3_usdc_market_borrow_rate",
    "version": "2019-01-01",
    "access": "restricted",
    "selectors": [
      "slug"
    ],
    "min_plan": {
      "SANAPI": "pro",
      "SANBASE": "free"
    },
    "aggregation": "avg",
    "min_interval": "5m",
    "table": "intraday_metrics",
    "has_incomplete_data": false,
    "data_type": "timeseries",
    "docs_links": ["https://academy.santiment.net/metrics/lending-and-borrowing-protocols/compound-v3"]
  },
  {
    "human_readable_name": "Daily Active Addresses on Compound v3",
    "name": "compound_v3_active_addresses",
    "metric": "compoundv3_active_addresses",
    "version": "2019-01-01",
    "access": "restricted",
    "selectors": [
      "slug"
    ],
    "min_plan": {
      "SANAPI": "pro",
      "SANBASE": "free"
    },
    "aggregation": "avg",
    "min_interval": "1d",
    "table": "daily_metrics_v2",
    "has_incomplete_data": true,
    "data_type": "timeseries",
    "docs_links": ["https://academy.santiment.net/metrics/lending-and-borrowing-protocols/compound-v3"]
  },
  {
    "human_readable_name": "Liquity deposits",
    "name": "liquity_action_deposits",
    "metric": "liquity_action_deposits",
    "version": "2019-01-01",
    "access": "restricted",
    "selectors": ["slug"],
    "min_plan": {
      "SANAPI": "pro",
      "SANBASE": "free"
    },
    "aggregation": "sum",
    "min_interval": "5m",
    "table": "intraday_metrics",
    "has_incomplete_data": false,
    "data_type": "timeseries",
    "docs_links": ["https://academy.santiment.net/metrics/lending-and-borrowing-protocols/liquity"]
  },
  {
    "human_readable_name": "Liquity liquidations",
    "name": "liquity_action_liquidations",
    "metric": "liquity_action_liquidations",
    "version": "2019-01-01",
    "access": "restricted",
    "selectors": ["slug"],
    "min_plan": {
      "SANAPI": "pro",
      "SANBASE": "free"
    },
    "aggregation": "sum",
    "min_interval": "5m",
    "table": "intraday_metrics",
    "has_incomplete_data": false,
    "data_type": "timeseries",
    "docs_links": ["https://academy.santiment.net/metrics/lending-and-borrowing-protocols/liquity"]
  },
  {
    "human_readable_name": "Liquity new debt",
    "name": "liquity_action_new_debt",
    "metric": "liquity_action_new_debt",
    "version": "2019-01-01",
    "access": "restricted",
    "selectors": ["slug"],
    "min_plan": {
      "SANAPI": "pro",
      "SANBASE": "free"
    },
    "aggregation": "sum",
    "min_interval": "5m",
    "table": "intraday_metrics",
    "has_incomplete_data": false,
    "data_type": "timeseries",
    "docs_links": ["https://academy.santiment.net/metrics/lending-and-borrowing-protocols/liquity"]
  },
  {
    "human_readable_name": "Liquity repayments",
    "name": "liquity_action_repayments",
    "metric": "liquity_action_repayments",
    "version": "2019-01-01",
    "access": "restricted",
    "selectors": ["slug"],
    "min_plan": {
      "SANAPI": "pro",
      "SANBASE": "free"
    },
    "aggregation": "sum",
    "min_interval": "5m",
    "table": "intraday_metrics",
    "has_incomplete_data": false,
    "data_type": "timeseries",
    "docs_links": ["https://academy.santiment.net/metrics/lending-and-borrowing-protocols/liquity"]
  },
  {
    "human_readable_name": "Liquity deposits in USD",
    "name": "liquity_action_deposits_usd",
    "metric": "liquity_action_deposits_usd",
    "version": "2019-01-01",
    "access": "restricted",
    "selectors": ["slug"],
    "min_plan": {
      "SANAPI": "pro",
      "SANBASE": "free"
    },
    "aggregation": "sum",
    "min_interval": "5m",
    "table": "intraday_metrics",
    "has_incomplete_data": false,
    "data_type": "timeseries",
    "docs_links": ["https://academy.santiment.net/metrics/lending-and-borrowing-protocols/liquity"]
  },
  {
    "human_readable_name": "Liquity liquidations in USD",
    "name": "liquity_action_liquidations_usd",
    "metric": "liquity_action_liquidations_usd",
    "version": "2019-01-01",
    "access": "restricted",
    "selectors": ["slug"],
    "min_plan": {
      "SANAPI": "pro",
      "SANBASE": "free"
    },
    "aggregation": "sum",
    "min_interval": "5m",
    "table": "intraday_metrics",
    "has_incomplete_data": false,
    "data_type": "timeseries",
    "docs_links": ["https://academy.santiment.net/metrics/lending-and-borrowing-protocols/liquity"]
  },
  {
    "human_readable_name": "Liquity new debt in USD",
    "name": "liquity_action_new_debt_usd",
    "metric": "liquity_action_new_debt_usd",
    "version": "2019-01-01",
    "access": "restricted",
    "selectors": ["slug"],
    "min_plan": {
      "SANAPI": "pro",
      "SANBASE": "free"
    },
    "aggregation": "sum",
    "min_interval": "5m",
    "table": "intraday_metrics",
    "has_incomplete_data": false,
    "data_type": "timeseries",
    "docs_links": ["https://academy.santiment.net/metrics/lending-and-borrowing-protocols/liquity"]
  },
  {
    "human_readable_name": "Liquity repayments in USD",
    "name": "liquity_action_repayments_usd",
    "metric": "liquity_action_repayments_usd",
    "version": "2019-01-01",
    "access": "restricted",
    "selectors": ["slug"],
    "min_plan": {
      "SANAPI": "pro",
      "SANBASE": "free"
    },
    "aggregation": "sum",
    "min_interval": "5m",
    "table": "intraday_metrics",
    "has_incomplete_data": false,
    "data_type": "timeseries",
    "docs_links": ["https://academy.santiment.net/metrics/lending-and-borrowing-protocols/liquity"]
  },
  {
    "human_readable_name": "Liquity total supplied",
    "name": "liquity_total_supplied",
    "metric": "liquity_total_supplied",
    "version": "2019-01-01",
    "access": "restricted",
    "selectors": ["slug"],
    "min_plan": {
      "SANAPI": "pro",
      "SANBASE": "free"
    },
    "aggregation": "last",
    "min_interval": "5m",
    "table": "intraday_metrics",
    "has_incomplete_data": false,
    "data_type": "timeseries",
    "docs_links": ["https://academy.santiment.net/metrics/lending-and-borrowing-protocols/liquity"]
  },
  {
    "human_readable_name": "Liquity total supplied in USD",
    "name": "liquity_total_supplied_usd",
    "metric": "liquity_total_supplied_usd",
    "version": "2019-01-01",
    "access": "restricted",
    "selectors": ["slug"],
    "min_plan": {
      "SANAPI": "pro",
      "SANBASE": "free"
    },
    "aggregation": "last",
    "min_interval": "5m",
    "table": "intraday_metrics",
    "has_incomplete_data": false,
    "data_type": "timeseries",
    "docs_links": ["https://academy.santiment.net/metrics/lending-and-borrowing-protocols/liquity"]
  },
  {
    "human_readable_name": "Liquity total borrowed",
    "name": "liquity_total_borrowed",
    "metric": "liquity_total_borrowed",
    "version": "2019-01-01",
    "access": "restricted",
    "selectors": ["slug"],
    "min_plan": {
      "SANAPI": "pro",
      "SANBASE": "free"
    },
    "aggregation": "last",
    "min_interval": "5m",
    "table": "intraday_metrics",
    "has_incomplete_data": false,
    "data_type": "timeseries",
    "docs_links": ["https://academy.santiment.net/metrics/lending-and-borrowing-protocols/liquity"]
  },
  {
    "human_readable_name": "Liquity total borrowed in USD",
    "name": "liquity_total_borrowed_usd",
    "metric": "liquity_total_borrowed_usd",
    "version": "2019-01-01",
    "access": "restricted",
    "selectors": ["slug"],
    "min_plan": {
      "SANAPI": "pro",
      "SANBASE": "free"
    },
    "aggregation": "last",
    "min_interval": "5m",
    "table": "intraday_metrics",
    "has_incomplete_data": false,
    "data_type": "timeseries",
    "docs_links": ["https://academy.santiment.net/metrics/lending-and-borrowing-protocols/liquity"]
  },
  {
    "human_readable_name": "Liquity borrow fee",
    "name": "liquity_borrow_fee",
    "metric": "liquity_borrow_fee",
    "version": "2019-01-01",
    "access": "restricted",
    "selectors": [
      "slug"
    ],
    "min_plan": {
      "SANAPI": "pro",
      "SANBASE": "free"
    },
    "aggregation": "avg",
    "min_interval": "5m",
    "table": "intraday_metrics",
    "has_incomplete_data": false,
    "data_type": "timeseries",
    "docs_links": ["https://academy.santiment.net/metrics/lending-and-borrowing-protocols/liquity"]
  },
  {
    "human_readable_name": "Daily Active Addresses on Liquity",
    "name": "liquity_active_addresses",
    "metric": "liquity_active_addresses",
    "version": "2019-01-01",
    "access": "restricted",
    "selectors": ["slug"],
    "min_plan": {
      "SANAPI": "pro",
      "SANBASE": "free"
    },
    "aggregation": "avg",
    "min_interval": "1d",
    "table": "daily_metrics_v2",
    "has_incomplete_data": true,
    "data_type": "timeseries",
    "docs_links": ["https://academy.santiment.net/metrics/lending-and-borrowing-protocols/liquity"]
  },
  {
    "human_readable_name": "Fraxlend deposits",
    "name": "fraxlend_action_deposits",
    "metric": "fraxlend_action_deposits",
    "version": "2019-01-01",
    "access": "restricted",
    "selectors": [
      "slug"
    ],
    "min_plan": {
      "SANAPI": "pro",
      "SANBASE": "free"
    },
    "aggregation": "sum",
    "min_interval": "5m",
    "table": "intraday_metrics",
    "has_incomplete_data": false,
    "data_type": "timeseries",
    "docs_links": ["https://academy.santiment.net/metrics/lending-and-borrowing-protocols/fraxlend"]
  },
  {
    "human_readable_name": "Fraxlend liquidations",
    "name": "fraxlend_action_liquidations",
    "metric": "fraxlend_action_liquidations",
    "version": "2019-01-01",
    "access": "restricted",
    "selectors": [
      "slug"
    ],
    "min_plan": {
      "SANAPI": "pro",
      "SANBASE": "free"
    },
    "aggregation": "sum",
    "min_interval": "5m",
    "table": "intraday_metrics",
    "has_incomplete_data": false,
    "data_type": "timeseries",
    "docs_links": ["https://academy.santiment.net/metrics/lending-and-borrowing-protocols/fraxlend"]
  },
  {
    "human_readable_name": "Fraxlend new debt",
    "name": "fraxlend_action_new_debt",
    "metric": "fraxlend_action_new_debt",
    "version": "2019-01-01",
    "access": "restricted",
    "selectors": [
      "slug"
    ],
    "min_plan": {
      "SANAPI": "pro",
      "SANBASE": "free"
    },
    "aggregation": "sum",
    "min_interval": "5m",
    "table": "intraday_metrics",
    "has_incomplete_data": false,
    "data_type": "timeseries",
    "docs_links": ["https://academy.santiment.net/metrics/lending-and-borrowing-protocols/fraxlend"]
  },
  {
    "human_readable_name": "Fraxlend repayments",
    "name": "fraxlend_action_repayments",
    "metric": "fraxlend_action_repayments",
    "version": "2019-01-01",
    "access": "restricted",
    "selectors": [
      "slug"
    ],
    "min_plan": {
      "SANAPI": "pro",
      "SANBASE": "free"
    },
    "aggregation": "sum",
    "min_interval": "5m",
    "table": "intraday_metrics",
    "has_incomplete_data": false,
    "data_type": "timeseries",
    "docs_links": ["https://academy.santiment.net/metrics/lending-and-borrowing-protocols/fraxlend"]
  },
  {
    "human_readable_name": "Fraxlend deposits in USD",
    "name": "fraxlend_action_deposits_usd",
    "metric": "fraxlend_action_deposits_usd",
    "version": "2019-01-01",
    "access": "restricted",
    "selectors": [
      "slug"
    ],
    "min_plan": {
      "SANAPI": "pro",
      "SANBASE": "free"
    },
    "aggregation": "sum",
    "min_interval": "5m",
    "table": "intraday_metrics",
    "has_incomplete_data": false,
    "data_type": "timeseries",
    "docs_links": ["https://academy.santiment.net/metrics/lending-and-borrowing-protocols/fraxlend"]
  },
  {
    "human_readable_name": "Fraxlend liquidations in USD",
    "name": "fraxlend_action_liquidations_usd",
    "metric": "fraxlend_action_liquidations_usd",
    "version": "2019-01-01",
    "access": "restricted",
    "selectors": [
      "slug"
    ],
    "min_plan": {
      "SANAPI": "pro",
      "SANBASE": "free"
    },
    "aggregation": "sum",
    "min_interval": "5m",
    "table": "intraday_metrics",
    "has_incomplete_data": false,
    "data_type": "timeseries",
    "docs_links": ["https://academy.santiment.net/metrics/lending-and-borrowing-protocols/fraxlend"]
  },
  {
    "human_readable_name": "Fraxlend new debt in USD",
    "name": "fraxlend_action_new_debt_usd",
    "metric": "fraxlend_action_new_debt_usd",
    "version": "2019-01-01",
    "access": "restricted",
    "selectors": [
      "slug"
    ],
    "min_plan": {
      "SANAPI": "pro",
      "SANBASE": "free"
    },
    "aggregation": "sum",
    "min_interval": "5m",
    "table": "intraday_metrics",
    "has_incomplete_data": false,
    "data_type": "timeseries",
    "docs_links": ["https://academy.santiment.net/metrics/lending-and-borrowing-protocols/fraxlend"]
  },
  {
    "human_readable_name": "Fraxlend repayments in USD",
    "name": "fraxlend_action_repayments_usd",
    "metric": "fraxlend_action_repayments_usd",
    "version": "2019-01-01",
    "access": "restricted",
    "selectors": [
      "slug"
    ],
    "min_plan": {
      "SANAPI": "pro",
      "SANBASE": "free"
    },
    "aggregation": "sum",
    "min_interval": "5m",
    "table": "intraday_metrics",
    "has_incomplete_data": false,
    "data_type": "timeseries",
    "docs_links": ["https://academy.santiment.net/metrics/lending-and-borrowing-protocols/fraxlend"]
  },
  {
    "human_readable_name": "Fraxlend total deposits in USD",
    "name": "fraxlend_total_deposits_usd",
    "metric": "fraxlend_total_deposits_usd",
    "version": "2019-01-01",
    "access": "restricted",
    "selectors": [
      "slug"
    ],
    "min_plan": {
      "SANAPI": "pro",
      "SANBASE": "free"
    },
    "aggregation": "sum",
    "min_interval": "5m",
    "table": "intraday_metrics",
    "has_incomplete_data": false,
    "data_type": "timeseries",
    "docs_links": ["https://academy.santiment.net/metrics/lending-and-borrowing-protocols/fraxlend"]
  },
  {
    "human_readable_name": "Fraxlend total liquidations in USD",
    "name": "fraxlend_total_liquidations_usd",
    "metric": "fraxlend_total_liquidations_usd",
    "version": "2019-01-01",
    "access": "restricted",
    "selectors": [
      "slug"
    ],
    "min_plan": {
      "SANAPI": "pro",
      "SANBASE": "free"
    },
    "aggregation": "sum",
    "min_interval": "5m",
    "table": "intraday_metrics",
    "has_incomplete_data": false,
    "data_type": "timeseries",
    "docs_links": ["https://academy.santiment.net/metrics/lending-and-borrowing-protocols/fraxlend"]
  },
  {
    "human_readable_name": "Fraxlend total new debt in USD",
    "name": "fraxlend_total_new_debt_usd",
    "metric": "fraxlend_total_new_debt_usd",
    "version": "2019-01-01",
    "access": "restricted",
    "selectors": [
      "slug"
    ],
    "min_plan": {
      "SANAPI": "pro",
      "SANBASE": "free"
    },
    "aggregation": "sum",
    "min_interval": "5m",
    "table": "intraday_metrics",
    "has_incomplete_data": false,
    "data_type": "timeseries",
    "docs_links": ["https://academy.santiment.net/metrics/lending-and-borrowing-protocols/fraxlend"]
  },
  {
    "human_readable_name": "Fraxlend total repayments in USD",
    "name": "fraxlend_total_repayments_usd",
    "metric": "fraxlend_total_repayments_usd",
    "version": "2019-01-01",
    "access": "restricted",
    "selectors": [
      "slug"
    ],
    "min_plan": {
      "SANAPI": "pro",
      "SANBASE": "free"
    },
    "aggregation": "sum",
    "min_interval": "5m",
    "table": "intraday_metrics",
    "has_incomplete_data": false,
    "data_type": "timeseries",
    "docs_links": ["https://academy.santiment.net/metrics/lending-and-borrowing-protocols/fraxlend"]
  },
  {
    "human_readable_name": "Fraxlend borrow APY",
    "name": "fraxlend_borrow_apy",
    "metric": "fraxlend_borrow_apy",
    "version": "2019-01-01",
    "access": "restricted",
    "selectors": [
      "slug"
    ],
    "min_plan": {
      "SANAPI": "pro",
      "SANBASE": "free"
    },
    "aggregation": "avg",
    "min_interval": "5m",
    "table": "intraday_metrics",
    "has_incomplete_data": false,
    "data_type": "timeseries",
    "docs_links": ["https://academy.santiment.net/metrics/lending-and-borrowing-protocols/fraxlend"]
  },
  {
    "human_readable_name": "Daily Active Addresses on Fraxlend",
    "name": "fraxlend_active_addresses",
    "metric": "fraxlend_active_addresses",
    "version": "2019-01-01",
    "access": "restricted",
    "selectors": [
      "slug"
    ],
    "min_plan": {
      "SANAPI": "pro",
      "SANBASE": "free"
    },
    "aggregation": "avg",
    "min_interval": "1d",
    "table": "daily_metrics_v2",
    "has_incomplete_data": true,
    "data_type": "timeseries",
    "docs_links": ["https://academy.santiment.net/metrics/lending-and-borrowing-protocols/fraxlend"]
  },
  {
    "human_readable_name": "MakerDAO DSR (DAI Savings Rate) deposits",
    "name": "makerdao_dsr_deposits",
    "metric": "makerdao_dsr_deposits",
    "version": "2019-01-01",
    "access": "restricted",
    "selectors": ["slug"],
    "min_plan": {
      "SANAPI": "pro",
      "SANBASE": "free"
    },
    "aggregation": "sum",
    "min_interval": "5m",
    "table": "intraday_metrics",
    "has_incomplete_data": false,
    "data_type": "timeseries",
    "docs_links": ["https://academy.santiment.net/metrics/makerdao-dai-savings-rate"]
  },
  {
    "human_readable_name": "MakerDAO DSR (DAI Savings Rate) withdrawals",
    "name": "makerdao_dsr_withdrawals",
    "metric": "makerdao_dsr_withdrawals",
    "version": "2019-01-01",
    "access": "restricted",
    "selectors": ["slug"],
    "min_plan": {
      "SANAPI": "pro",
      "SANBASE": "free"
    },
    "aggregation": "sum",
    "min_interval": "5m",
    "table": "intraday_metrics",
    "has_incomplete_data": false,
    "data_type": "timeseries",
    "docs_links": ["https://academy.santiment.net/metrics/makerdao-dai-savings-rate"]
  },
  {
    "human_readable_name": "MakerDAO DSR (DAI Savings Rate) total supplied",
    "name": "makerdao_dsr_total_supplied",
    "metric": "makerdao_dsr_total_supplied",
    "version": "2019-01-01",
    "access": "restricted",
    "selectors": ["slug"],
    "min_plan": {
      "SANAPI": "pro",
      "SANBASE": "free"
    },
    "aggregation": "last",
    "min_interval": "5m",
    "table": "intraday_metrics",
    "has_incomplete_data": false,
    "data_type": "timeseries",
    "docs_links": ["https://academy.santiment.net/metrics/makerdao-dai-savings-rate"]
  },
  {
    "human_readable_name": "Ethena staking deposits",
    "name": "ethena_staking_deposits",
    "metric": "ethena_staking_deposits",
    "version": "2019-01-01",
    "access": "restricted",
    "selectors": ["slug"],
    "min_plan": {
      "SANAPI": "pro",
      "SANBASE": "free"
    },
    "aggregation": "sum",
    "min_interval": "1d",
    "table": "daily_metrics_v2",
    "has_incomplete_data": true,
    "data_type": "timeseries",
    "docs_links": ["https://academy.santiment.net/metrics/ethena-staking"]
  },
  {
    "human_readable_name": "Ethena staking withdrawals",
    "name": "ethena_staking_withdrawals",
    "metric": "ethena_staking_withdrawals",
    "version": "2019-01-01",
    "access": "restricted",
    "selectors": ["slug"],
    "min_plan": {
      "SANAPI": "pro",
      "SANBASE": "free"
    },
    "aggregation": "sum",
    "min_interval": "1d",
    "table": "daily_metrics_v2",
    "has_incomplete_data": true,
    "data_type": "timeseries",
    "docs_links": ["https://academy.santiment.net/metrics/ethena-staking"]
  },
  {
    "human_readable_name": "Ethena staking APY",
    "name": "ethena_staking_apy",
    "metric": "ethena_staking_apy",
    "version": "2019-01-01",
    "access": "restricted",
    "selectors": ["slug"],
    "min_plan": {
      "SANAPI": "pro",
      "SANBASE": "free"
    },
    "aggregation": "avg",
    "min_interval": "1d",
    "table": "daily_metrics_v2",
    "has_incomplete_data": true,
    "data_type": "timeseries",
    "docs_links": ["https://academy.santiment.net/metrics/ethena-staking"]
  },
  {
    "human_readable_name": "Price volatility for the last {{sliding_window:human_readable}}",
    "name": "price_volatility_{{sliding_window}}",
    "metric": "price_volatility_{{sliding_window}}",
    "version": "2019-01-01",
    "access": "free",
    "selectors": [
      "slug"
    ],
    "parameters": [
      {
        "sliding_window": "1d"
      },
      {
        "sliding_window": "1w"
      },
      {
        "sliding_window": "2w"
      },
      {
        "sliding_window": "4w"
      }
    ],
    "min_plan": {
      "SANAPI": "free",
      "SANBASE": "free"
    },
    "aggregation": "avg",
    "min_interval": "5m",
    "table": "intraday_metrics",
    "has_incomplete_data": false,
    "data_type": "timeseries",
    "docs_links": ["https://academy.santiment.net/metrics/price-volatility"]
  },
  {
    "human_readable_name": "ETH 2.0 stakers realized Value for coins that moved in the past {{timebound:human_readable}}",
    "name": "eth2_stakers_realized_value_usd_{{timebound}}",
    "metric": "stack_stakers_realized_cap_usd_{{timebound}}",
    "parameters": [
      {
        "timebound": "365d"
      },
      {
        "timebound": "2y"
      },
      {
        "timebound": "3y"
      },
      {
        "timebound": "5y"
      },
      {
        "timebound": "10y"
      }
    ],
    "is_timebound": true,
    "version": "2019-01-01",
    "access": "restricted",
    "selectors": [
      "slug"
    ],
    "min_plan": {
      "SANAPI": "free",
      "SANBASE": "free"
    },
    "aggregation": "avg",
    "min_interval": "1d",
    "table": "daily_metrics_v2",
    "has_incomplete_data": true,
    "data_type": "timeseries",
    "docs_links": ["https://academy.santiment.net/metrics/eth-2"]
  },
  {
    "human_readable_name": "ETH 2.0 stakers MVRV for coins that moved in the past {{timebound:human_readable}}",
    "name": "eth2_stakers_mvrv_usd_{{timebound}}",
    "metric": "stakers_mvrv_usd_{{timebound}}",
    "parameters": [
      {
        "timebound": "365d"
      },
      {
        "timebound": "2y"
      },
      {
        "timebound": "3y"
      },
      {
        "timebound": "5y"
      },
      {
        "timebound": "10y"
      }
    ],
    "is_timebound": true,
    "version": "2019-01-01",
    "access": "restricted",
    "selectors": [
      "slug"
    ],
    "min_plan": {
      "SANAPI": "free",
      "SANBASE": "free"
    },
    "aggregation": "last",
    "min_interval": "1d",
    "table": "daily_metrics_v2",
    "has_incomplete_data": true,
    "data_type": "timeseries",
    "docs_links": ["https://academy.santiment.net/metrics/eth-2"]
  },
  {
    "human_readable_name": "Daily new XRPL assets issued",
    "name": "daily_assets_issued",
    "metric": "daily_assets_issued",
    "version": "2019-01-01",
    "access": "restricted",
    "selectors": [
      "slug"
    ],
    "min_plan": {
      "SANAPI": "pro",
      "SANBASE": "free"
    },
    "aggregation": "sum",
    "min_interval": "1d",
    "table": "daily_metrics_v2",
    "has_incomplete_data": true,
    "data_type": "timeseries",
    "docs_links": ["https://academy.santiment.net/metrics/xrpl-metrics/assets-issued"]
  },
  {
    "human_readable_name": "Total amount of XRPL assets issued",
    "name": "total_assets_issued",
    "metric": "total_assets_issued",
    "version": "2019-01-01",
    "access": "restricted",
    "selectors": [
      "slug"
    ],
    "min_plan": {
      "SANAPI": "pro",
      "SANBASE": "free"
    },
    "aggregation": "last",
    "min_interval": "1d",
    "table": "daily_metrics_v2",
    "has_incomplete_data": true,
    "data_type": "timeseries",
    "docs_links": ["https://academy.santiment.net/metrics/xrpl-metrics/assets-issued"]
  },
  {
    "human_readable_name": "Daily amount of XRPL trustlines created or closed",
    "name": "daily_trustlines_count_change",
    "metric": "trustlines_count_delta",
    "version": "2019-01-01",
    "access": "restricted",
    "selectors": [
      "slug"
    ],
    "min_plan": {
      "SANAPI": "pro",
      "SANBASE": "free"
    },
    "aggregation": "sum",
    "min_interval": "1d",
    "table": "daily_metrics_v2",
    "has_incomplete_data": true,
    "data_type": "timeseries",
    "docs_links": ["https://academy.santiment.net/metrics/xrpl-metrics/trustline-count"]
  },
  {
    "human_readable_name": "Total amount of XRPL trustlines created",
    "name": "total_trustlines_count",
    "metric": "trustlines_count",
    "version": "2019-01-01",
    "access": "restricted",
    "selectors": [
      "slug"
    ],
    "min_plan": {
      "SANAPI": "pro",
      "SANBASE": "free"
    },
    "aggregation": "last",
    "min_interval": "1d",
    "table": "daily_metrics_v2",
    "has_incomplete_data": true,
    "data_type": "timeseries",
    "docs_links": ["https://academy.santiment.net/metrics/xrpl-metrics/trustline-count"]
  },
  {
    "human_readable_name": "DEX volume in XRP",
    "name": "dex_volume_in_xrp_5m",
    "metric": "dex_volume_in_xrp_5min",
    "version": "2019-01-01",
    "access": "restricted",
    "selectors": [
      "slug"
    ],
    "min_plan": {
      "SANAPI": "pro",
      "SANBASE": "free"
    },
    "aggregation": "sum",
    "min_interval": "5m",
    "table": "intraday_metrics",
    "has_incomplete_data": true,
    "data_type": "timeseries",
    "docs_links": ["https://academy.santiment.net/metrics/xrpl-metrics/dex-volume"]
  },
  {
    "human_readable_name": "DEX volume in USD",
    "name": "dex_volume_in_usd_5m",
    "metric": "dex_volume_in_usd_5min",
    "version": "2019-01-01",
    "access": "restricted",
    "selectors": [
      "slug"
    ],
    "min_plan": {
      "SANAPI": "pro",
      "SANBASE": "free"
    },
    "aggregation": "sum",
    "min_interval": "5m",
    "table": "intraday_metrics",
    "has_incomplete_data": true,
    "data_type": "timeseries",
    "docs_links": ["https://academy.santiment.net/metrics/xrpl-metrics/dex-volume-in-usd"]
  },
  {
    "human_readable_name": "MakerDAO deposits",
    "name": "makerdao_action_deposits",
    "metric": "makerdao_action_deposits",
    "version": "2019-01-01",
    "access": "restricted",
    "selectors": [
      "slug"
    ],
    "min_plan": {
      "SANAPI": "pro",
      "SANBASE": "free"
    },
    "aggregation": "sum",
    "min_interval": "5m",
    "table": "intraday_metrics",
    "has_incomplete_data": false,
    "data_type": "timeseries",
    "docs_links": ["https://academy.santiment.net/metrics/lending-and-borrowing-protocols/makerdao"]
  },
  {
    "human_readable_name": "MakerDAO liquidations",
    "name": "makerdao_action_liquidations",
    "metric": "makerdao_action_liquidations",
    "version": "2019-01-01",
    "access": "restricted",
    "selectors": [
      "slug"
    ],
    "min_plan": {
      "SANAPI": "pro",
      "SANBASE": "free"
    },
    "aggregation": "sum",
    "min_interval": "5m",
    "table": "intraday_metrics",
    "has_incomplete_data": false,
    "data_type": "timeseries",
    "docs_links": ["https://academy.santiment.net/metrics/lending-and-borrowing-protocols/makerdao"]
  },
  {
    "human_readable_name": "MakerDAO new debt",
    "name": "makerdao_action_new_debt",
    "metric": "makerdao_action_new_debt",
    "version": "2019-01-01",
    "access": "restricted",
    "selectors": [
      "slug"
    ],
    "min_plan": {
      "SANAPI": "pro",
      "SANBASE": "free"
    },
    "aggregation": "sum",
    "min_interval": "5m",
    "table": "intraday_metrics",
    "has_incomplete_data": false,
    "data_type": "timeseries",
    "docs_links": ["https://academy.santiment.net/metrics/lending-and-borrowing-protocols/makerdao"]
  },
  {
    "human_readable_name": "MakerDAO repayments",
    "name": "makerdao_action_repayments",
    "metric": "makerdao_action_repayments",
    "version": "2019-01-01",
    "access": "restricted",
    "selectors": [
      "slug"
    ],
    "min_plan": {
      "SANAPI": "pro",
      "SANBASE": "free"
    },
    "aggregation": "sum",
    "min_interval": "5m",
    "table": "intraday_metrics",
    "has_incomplete_data": false,
    "data_type": "timeseries",
    "docs_links": ["https://academy.santiment.net/metrics/lending-and-borrowing-protocols/makerdao"]
  },
  {
    "human_readable_name": "MakerDAO deposits in USD",
    "name": "makerdao_action_deposits_usd",
    "metric": "makerdao_action_deposits_usd",
    "version": "2019-01-01",
    "access": "restricted",
    "selectors": [
      "slug"
    ],
    "min_plan": {
      "SANAPI": "pro",
      "SANBASE": "free"
    },
    "aggregation": "sum",
    "min_interval": "5m",
    "table": "intraday_metrics",
    "has_incomplete_data": false,
    "data_type": "timeseries",
    "docs_links": ["https://academy.santiment.net/metrics/lending-and-borrowing-protocols/makerdao"]
  },
  {
    "human_readable_name": "MakerDAO liquidations in USD",
    "name": "makerdao_action_liquidations_usd",
    "metric": "makerdao_action_liquidations_usd",
    "version": "2019-01-01",
    "access": "restricted",
    "selectors": [
      "slug"
    ],
    "min_plan": {
      "SANAPI": "pro",
      "SANBASE": "free"
    },
    "aggregation": "sum",
    "min_interval": "5m",
    "table": "intraday_metrics",
    "has_incomplete_data": false,
    "data_type": "timeseries",
    "docs_links": ["https://academy.santiment.net/metrics/lending-and-borrowing-protocols/makerdao"]
  },
  {
    "human_readable_name": "MakerDAO new debt in USD",
    "name": "makerdao_action_new_debt_usd",
    "metric": "makerdao_action_new_debt_usd",
    "version": "2019-01-01",
    "access": "restricted",
    "selectors": [
      "slug"
    ],
    "min_plan": {
      "SANAPI": "pro",
      "SANBASE": "free"
    },
    "aggregation": "sum",
    "min_interval": "5m",
    "table": "intraday_metrics",
    "has_incomplete_data": false,
    "data_type": "timeseries",
    "docs_links": ["https://academy.santiment.net/metrics/lending-and-borrowing-protocols/makerdao"]
  },
  {
    "human_readable_name": "MakerDAO repayments in USD",
    "name": "makerdao_action_repayments_usd",
    "metric": "makerdao_action_repayments_usd",
    "version": "2019-01-01",
    "access": "restricted",
    "selectors": [
      "slug"
    ],
    "min_plan": {
      "SANAPI": "pro",
      "SANBASE": "free"
    },
    "aggregation": "sum",
    "min_interval": "5m",
    "table": "intraday_metrics",
    "has_incomplete_data": false,
    "data_type": "timeseries",
    "docs_links": ["https://academy.santiment.net/metrics/lending-and-borrowing-protocols/makerdao"]
  },
  {
    "human_readable_name": "MakerDAO total deposits in USD",
    "name": "makerdao_total_deposits_usd",
    "metric": "makerdao_total_deposits_usd",
    "version": "2019-01-01",
    "access": "restricted",
    "selectors": [
      "slug"
    ],
    "min_plan": {
      "SANAPI": "pro",
      "SANBASE": "free"
    },
    "aggregation": "sum",
    "min_interval": "5m",
    "table": "intraday_metrics",
    "has_incomplete_data": false,
    "data_type": "timeseries",
    "docs_links": ["https://academy.santiment.net/metrics/lending-and-borrowing-protocols/makerdao"]
  },
  {
    "human_readable_name": "MakerDAO total liquidations in USD",
    "name": "makerdao_total_liquidations_usd",
    "metric": "makerdao_total_liquidations_usd",
    "version": "2019-01-01",
    "access": "restricted",
    "selectors": [
      "slug"
    ],
    "min_plan": {
      "SANAPI": "pro",
      "SANBASE": "free"
    },
    "aggregation": "sum",
    "min_interval": "5m",
    "table": "intraday_metrics",
    "has_incomplete_data": false,
    "data_type": "timeseries",
    "docs_links": ["https://academy.santiment.net/metrics/lending-and-borrowing-protocols/makerdao"]
  },
  {
    "human_readable_name": "MakerDAO total new debt in USD",
    "name": "makerdao_total_new_debt_usd",
    "metric": "makerdao_total_new_debt_usd",
    "version": "2019-01-01",
    "access": "restricted",
    "selectors": [
      "slug"
    ],
    "min_plan": {
      "SANAPI": "pro",
      "SANBASE": "free"
    },
    "aggregation": "sum",
    "min_interval": "5m",
    "table": "intraday_metrics",
    "has_incomplete_data": false,
    "data_type": "timeseries",
    "docs_links": ["https://academy.santiment.net/metrics/lending-and-borrowing-protocols/makerdao"]
  },
  {
    "human_readable_name": "MakerDAO total repayments in USD",
    "name": "makerdao_total_repayments_usd",
    "metric": "makerdao_total_repayments_usd",
    "version": "2019-01-01",
    "access": "restricted",
    "selectors": [
      "slug"
    ],
    "min_plan": {
      "SANAPI": "pro",
      "SANBASE": "free"
    },
    "aggregation": "sum",
    "min_interval": "5m",
    "table": "intraday_metrics",
    "has_incomplete_data": false,
    "data_type": "timeseries",
    "docs_links": ["https://academy.santiment.net/metrics/lending-and-borrowing-protocols/makerdao"]
  },
  {
    "human_readable_name": "MakerDAO total supplied",
    "name": "makerdao_total_supplied",
    "metric": "makerdao_total_supplied",
    "version": "2019-01-01",
    "access": "restricted",
    "selectors": [
      "slug"
    ],
    "min_plan": {
      "SANAPI": "pro",
      "SANBASE": "free"
    },
    "aggregation": "last",
    "min_interval": "5m",
    "table": "intraday_metrics",
    "has_incomplete_data": false,
    "data_type": "timeseries",
    "docs_links": ["https://academy.santiment.net/metrics/lending-and-borrowing-protocols/makerdao"]
  },
  {
    "human_readable_name": "MakerDAO total supplied in USD",
    "name": "makerdao_total_supplied_usd",
    "metric": "makerdao_total_supplied_usd",
    "version": "2019-01-01",
    "access": "restricted",
    "selectors": [
      "slug"
    ],
    "min_plan": {
      "SANAPI": "pro",
      "SANBASE": "free"
    },
    "aggregation": "last",
    "min_interval": "5m",
    "table": "intraday_metrics",
    "has_incomplete_data": false,
    "data_type": "timeseries",
    "docs_links": ["https://academy.santiment.net/metrics/lending-and-borrowing-protocols/makerdao"]
  },
  {
    "human_readable_name": "MakerDAO total borrowed",
    "name": "makerdao_total_borrowed",
    "metric": "makerdao_total_borrowed",
    "version": "2019-01-01",
    "access": "restricted",
    "selectors": [
      "slug"
    ],
    "min_plan": {
      "SANAPI": "pro",
      "SANBASE": "free"
    },
    "aggregation": "last",
    "min_interval": "5m",
    "table": "intraday_metrics",
    "has_incomplete_data": false,
    "data_type": "timeseries",
    "docs_links": ["https://academy.santiment.net/metrics/lending-and-borrowing-protocols/makerdao"]
  },
  {
    "human_readable_name": "MakerDAO total borrowed in USD",
    "name": "makerdao_total_borrowed_usd",
    "metric": "makerdao_total_borrowed_usd",
    "version": "2019-01-01",
    "access": "restricted",
    "selectors": [
      "slug"
    ],
    "min_plan": {
      "SANAPI": "pro",
      "SANBASE": "free"
    },
    "aggregation": "last",
    "min_interval": "5m",
    "table": "intraday_metrics",
    "has_incomplete_data": false,
    "data_type": "timeseries",
    "docs_links": ["https://academy.santiment.net/metrics/lending-and-borrowing-protocols/makerdao"]
  },
  {
    "human_readable_name": "MakerDAO protocol total supplied in USD",
    "name": "makerdao_protocol_total_supplied_usd",
    "metric": "makerdao_total_protocol_supplied_usd",
    "version": "2019-01-01",
    "access": "restricted",
    "selectors": [
      "slug"
    ],
    "min_plan": {
      "SANAPI": "pro",
      "SANBASE": "free"
    },
    "aggregation": "last",
    "min_interval": "5m",
    "table": "intraday_metrics",
    "has_incomplete_data": false,
    "data_type": "timeseries",
    "docs_links": ["https://academy.santiment.net/metrics/lending-and-borrowing-protocols/makerdao"]
  },
  {
    "human_readable_name": "MakerDAO protocol total borrowed in USD",
    "name": "makerdao_protocol_total_borrowed_usd",
    "metric": "makerdao_total_protocol_borrowed_usd",
    "version": "2019-01-01",
    "access": "restricted",
    "selectors": [
      "slug"
    ],
    "min_plan": {
      "SANAPI": "pro",
      "SANBASE": "free"
    },
    "aggregation": "last",
    "min_interval": "5m",
    "table": "intraday_metrics",
    "has_incomplete_data": false,
    "data_type": "timeseries",
    "docs_links": ["https://academy.santiment.net/metrics/lending-and-borrowing-protocols/makerdao"]
  },
  {
    "human_readable_name": "Daily Active Addresses on MakerDAO",
    "name": "makerdao_active_addresses",
    "metric": "makerdao_active_addresses",
    "version": "2019-01-01",
    "access": "restricted",
    "selectors": [
      "slug"
    ],
    "min_plan": {
      "SANAPI": "pro",
      "SANBASE": "free"
    },
    "aggregation": "avg",
    "min_interval": "1d",
    "table": "daily_metrics_v2",
    "has_incomplete_data": true,
    "data_type": "timeseries",
    "docs_links": ["https://academy.santiment.net/metrics/lending-and-borrowing-protocols/makerdao"]
  },
  {
    "human_readable_name": "Beacon chain ether deposits",
    "name": "eth_beacon_deposits",
    "metric": "ether_beacon_deposits",
    "version": "2019-01-01",
    "access": "restricted",
    "selectors": [
      "slug"
    ],
    "min_plan": {
      "SANAPI": "pro",
      "SANBASE": "free"
    },
    "aggregation": "sum",
    "min_interval": "5m",
    "table": "intraday_metrics",
    "has_incomplete_data": false,
    "data_type": "timeseries",
    "docs_links": ["https://academy.santiment.net/metrics/eth-2"]
  },
  {
    "human_readable_name": "Beacon chain validator withdrawals - 32 ETH",
    "name": "eth_beacon_validator_withdrawals",
    "metric": "ether_beacon_validator_withdrawals",
    "version": "2019-01-01",
    "access": "restricted",
    "selectors": [
      "slug"
    ],
    "min_plan": {
      "SANAPI": "pro",
      "SANBASE": "free"
    },
    "aggregation": "sum",
    "min_interval": "5m",
    "table": "intraday_metrics",
    "has_incomplete_data": false,
    "data_type": "timeseries",
    "docs_links": ["https://academy.santiment.net/metrics/eth-2"]
  },
  {
    "human_readable_name": "Beacon chain validator rewards withdrawals",
    "name": "eth_beacon_reward_withdrawals",
    "metric": "ether_beacon_reward_withdrawals",
    "version": "2019-01-01",
    "access": "restricted",
    "selectors": [
      "slug"
    ],
    "min_plan": {
      "SANAPI": "pro",
      "SANBASE": "free"
    },
    "aggregation": "sum",
    "min_interval": "5m",
    "table": "intraday_metrics",
    "has_incomplete_data": false,
    "data_type": "timeseries",
    "docs_links": ["https://academy.santiment.net/metrics/eth-2"]
  },
  {
    "human_readable_name": "Etheruem Fees burnt",
    "name": "fees_burnt_5m",
    "metric": "fees_burnt_5min",
    "version": "2019-01-01",
    "access": "restricted",
    "selectors": [
      "slug"
    ],
    "min_plan": {
      "SANAPI": "pro",
      "SANBASE": "free"
    },
    "aggregation": "sum",
    "min_interval": "5m",
    "table": "intraday_metrics",
    "has_incomplete_data": false,
    "data_type": "timeseries",
    "docs_links": ["https://academy.santiment.net/metrics/ethereum-fees"]
  },
  {
    "human_readable_name": "Etheruem Fees burnt in USD",
    "name": "fees_burnt_usd_5m",
    "metric": "fees_burnt_usd_5min",
    "version": "2019-01-01",
    "access": "restricted",
    "selectors": [
      "slug"
    ],
    "min_plan": {
      "SANAPI": "pro",
      "SANBASE": "free"
    },
    "aggregation": "sum",
    "min_interval": "5m",
    "table": "intraday_metrics",
    "has_incomplete_data": false,
    "data_type": "timeseries",
    "docs_links": ["https://academy.santiment.net/metrics/ethereum-fees"]
  },
  {
    "human_readable_name": "Open Interest in USD per Exchange",
    "name": "exchange_open_interest",
    "metric": "exchange_open_interest",
    "version": "2019-01-01",
    "access": "restricted",
    "selectors": [
      "slug",
      "owner",
      "label"
    ],
    "min_plan": {
      "SANAPI": "pro",
      "SANBASE": "free"
    },
    "aggregation": "last",
    "min_interval": "5m",
    "table": "intraday_label_based_metrics",
    "has_incomplete_data": false,
    "data_type": "timeseries",
    "docs_links": ["https://academy.santiment.net/metrics/open-interest"]
  },
  {
    "human_readable_name": "Open Interest in USD per Settlement Currency",
    "name": "open_interest_per_settlement_currency",
    "metric": "open_interest_per_settlement_currency",
    "version": "2019-01-01",
    "access": "restricted",
    "selectors": [
      "slug",
      "owner",
      "label"
    ],
    "min_plan": {
      "SANAPI": "pro",
      "SANBASE": "free"
    },
    "aggregation": "last",
    "min_interval": "5m",
    "table": "intraday_label_based_metrics",
    "has_incomplete_data": false,
    "data_type": "timeseries",
    "docs_links": ["https://academy.santiment.net/metrics/open-interest"]
  },
  {
    "human_readable_name": "Total Open Interest in USD",
    "name": "total_open_interest",
    "metric": "total_open_interest",
    "version": "2019-01-01",
    "access": "restricted",
    "selectors": [
      "slug"
    ],
    "min_plan": {
      "SANAPI": "pro",
      "SANBASE": "free"
    },
    "aggregation": "last",
    "min_interval": "5m",
    "table": "intraday_metrics",
    "has_incomplete_data": false,
    "data_type": "timeseries",
    "docs_links": ["https://academy.santiment.net/metrics/open-interest"]
  },
  {
    "human_readable_name": "Funding Rates Aggregated by Exchange",
    "name": "funding_rates_aggregated_by_exchange",
    "metric": "funding_rates_aggregated_per_exchange",
    "version": "2019-01-01",
    "access": "restricted",
    "selectors": [
      "slug",
      "owner",
      "label"
    ],
    "min_plan": {
      "SANAPI": "pro",
      "SANBASE": "free"
    },
    "aggregation": "last",
    "min_interval": "5m",
    "table": "intraday_label_based_metrics",
    "has_incomplete_data": false,
    "data_type": "timeseries",
    "docs_links": ["https://academy.santiment.net/metrics/funding-rates-aggregated"]
  },
  {
    "human_readable_name": "Funding Rates Aggregated by Settlement Currency",
    "name": "funding_rates_aggregated_by_settlement_currency",
    "metric": "funding_rates_aggregated_per_settlement_currency",
    "version": "2019-01-01",
    "access": "restricted",
    "selectors": [
      "slug",
      "owner",
      "label"
    ],
    "min_plan": {
      "SANAPI": "pro",
      "SANBASE": "free"
    },
    "aggregation": "last",
    "min_interval": "5m",
    "table": "intraday_label_based_metrics",
    "has_incomplete_data": false,
    "data_type": "timeseries",
    "docs_links": ["https://academy.santiment.net/metrics/funding-rates-aggregated"]
  },
  {
    "human_readable_name": "Total Funding Rates Aggregated by Asset",
    "name": "total_funding_rates_aggregated_per_asset",
    "metric": "total_funding_rates_aggregated_per_asset",
    "version": "2019-01-01",
    "access": "restricted",
    "selectors": [
      "slug"
    ],
    "min_plan": {
      "SANAPI": "pro",
      "SANBASE": "free"
    },
    "aggregation": "last",
    "min_interval": "5m",
    "table": "intraday_metrics",
    "has_incomplete_data": false,
    "data_type": "timeseries",
    "docs_links": ["https://academy.santiment.net/metrics/funding-rates-aggregated"]
  },
  {
    "human_readable_name": "Relative Strength Index 4h",
    "name": "rsi_4h",
    "metric": "rsi_4h",
    "version": "2019-01-01",
    "access": "restricted",
    "selectors": [
      "slug"
    ],
    "min_plan": {
      "SANAPI": "pro",
      "SANBASE": "free"
    },
    "aggregation": "last",
    "min_interval": "5m",
    "table": "intraday_metrics",
    "has_incomplete_data": true,
    "data_type": "timeseries",
    "docs_links": ["https://academy.santiment.net/metrics/rsi"]
  },
  {
    "human_readable_name": "Relative Strength Index 1d",
    "name": "rsi_1d",
    "metric": "rsi_1d",
    "version": "2019-01-01",
    "access": "restricted",
    "selectors": [
      "slug"
    ],
    "min_plan": {
      "SANAPI": "pro",
      "SANBASE": "free"
    },
    "aggregation": "last",
    "min_interval": "5m",
    "table": "intraday_metrics",
    "has_incomplete_data": true,
    "data_type": "timeseries",
    "docs_links": ["https://academy.santiment.net/metrics/rsi"]
  },
  {
    "human_readable_name": "Relative Strength Index 7d",
    "name": "rsi_7d",
    "metric": "rsi_7d",
    "version": "2019-01-01",
    "access": "restricted",
    "selectors": [
      "slug"
    ],
    "min_plan": {
      "SANAPI": "pro",
      "SANBASE": "free"
    },
    "aggregation": "last",
    "min_interval": "5m",
    "table": "intraday_metrics",
    "has_incomplete_data": true,
    "data_type": "timeseries",
    "docs_links": ["https://academy.santiment.net/metrics/rsi"]
  },
  {
    "human_readable_name": "Gini Index",
    "name": "gini_index",
    "metric": "gini_index",
    "version": "2019-01-01",
    "access": "free",
    "selectors": [
      "slug"
    ],
    "min_plan": {
      "SANAPI": "free",
      "SANBASE": "free"
    },
    "aggregation": "last",
    "min_interval": "1d",
    "table": "daily_metrics_v2",
    "has_incomplete_data": true,
    "data_type": "timeseries",
    "docs_links": ["https://academy.santiment.net/metrics/gini-index"]
  },
  {
    "human_readable_name": "Annual Inflation Rate",
    "name": "annual_inflation_rate",
    "metric": "annual_inflation_rate",
    "version": "2019-01-01",
    "access": "free",
    "selectors": [
      "slug"
    ],
    "min_plan": {
      "SANAPI": "free",
      "SANBASE": "free"
    },
    "aggregation": "avg",
    "min_interval": "1d",
    "table": "daily_metrics_v2",
    "has_incomplete_data": true,
    "data_type": "timeseries",
    "docs_links": ["https://academy.santiment.net/metrics/annual-inflation-rate"]
  },
  {
    "human_readable_name": "USD Trading Volume For ETF Shares",
    "name": "etf_volume_usd_5m",
    "metric": "etf_trading_volume",
    "version": "2019-01-01",
    "access": "free",
    "selectors": [
      "slug"
    ],
    "min_plan": {
      "SANAPI": "free",
      "SANBASE": "free"
    },
    "aggregation": "sum",
    "min_interval": "5m",
    "table": "intraday_metrics",
    "has_incomplete_data": false,
    "data_type": "timeseries",
    "docs_links": ["https://academy.santiment.net/metrics/bitcoin-etf-volume"]
  },
  {
<<<<<<< HEAD
    "human_readable_name": "XRPL DEX AMM Volume in XRP",
    "name": "dex_amm_volume_in_xrp_5min",
    "metric": "dex_amm_volume_in_xrp_5min",
=======
    "human_readable_name": "Money Supply",
    "name": "money_supply",
    "metric": "money_supply",
>>>>>>> b35c4986
    "version": "2019-01-01",
    "access": "free",
    "selectors": [
      "slug"
    ],
    "min_plan": {
      "SANAPI": "free",
      "SANBASE": "free"
    },
<<<<<<< HEAD
    "aggregation": "sum",
    "min_interval": "5m",
    "table": "intraday_metrics",
    "has_incomplete_data": false,
    "data_type": "timeseries",
    "docs_links": ["https://academy.santiment.net/metrics/xrpl-metrics/dex-volume"]
  },
  {
    "human_readable_name": "XRPL DEX AMM Volume in USD",
    "name": "dex_amm_volume_in_usd_5min",
    "metric": "dex_amm_volume_in_usd_5min",
    "version": "2019-01-01",
    "access": "free",
    "selectors": [
      "slug"
    ],
    "min_plan": {
      "SANAPI": "free",
      "SANBASE": "free"
    },
    "aggregation": "sum",
    "min_interval": "5m",
    "table": "intraday_metrics",
    "has_incomplete_data": false,
    "data_type": "timeseries",
    "docs_links": ["https://academy.santiment.net/metrics/xrpl-metrics/dex-volume"]
=======
    "aggregation": "last",
    "min_interval": "7d",
    "table": "daily_metrics_v2",
    "has_incomplete_data": false,
    "data_type": "timeseries",
    "docs_links": ["https://academy.santiment.net/metrics/m2-money-supply"]
>>>>>>> b35c4986
  }
]<|MERGE_RESOLUTION|>--- conflicted
+++ resolved
@@ -6318,15 +6318,29 @@
     "docs_links": ["https://academy.santiment.net/metrics/bitcoin-etf-volume"]
   },
   {
-<<<<<<< HEAD
+    "human_readable_name": "Money Supply",
+    "name": "money_supply",
+    "metric": "money_supply",
+    "version": "2019-01-01",
+    "access": "free",
+    "selectors": [
+      "slug"
+    ],
+    "min_plan": {
+      "SANAPI": "free",
+      "SANBASE": "free"
+    },
+    "aggregation": "last",
+    "min_interval": "7d",
+    "table": "daily_metrics_v2",
+    "has_incomplete_data": false,
+    "data_type": "timeseries",
+    "docs_links": ["https://academy.santiment.net/metrics/m2-money-supply"]
+  },
+  {
     "human_readable_name": "XRPL DEX AMM Volume in XRP",
     "name": "dex_amm_volume_in_xrp_5min",
     "metric": "dex_amm_volume_in_xrp_5min",
-=======
-    "human_readable_name": "Money Supply",
-    "name": "money_supply",
-    "metric": "money_supply",
->>>>>>> b35c4986
     "version": "2019-01-01",
     "access": "free",
     "selectors": [
@@ -6336,7 +6350,6 @@
       "SANAPI": "free",
       "SANBASE": "free"
     },
-<<<<<<< HEAD
     "aggregation": "sum",
     "min_interval": "5m",
     "table": "intraday_metrics",
@@ -6363,13 +6376,5 @@
     "has_incomplete_data": false,
     "data_type": "timeseries",
     "docs_links": ["https://academy.santiment.net/metrics/xrpl-metrics/dex-volume"]
-=======
-    "aggregation": "last",
-    "min_interval": "7d",
-    "table": "daily_metrics_v2",
-    "has_incomplete_data": false,
-    "data_type": "timeseries",
-    "docs_links": ["https://academy.santiment.net/metrics/m2-money-supply"]
->>>>>>> b35c4986
   }
 ]