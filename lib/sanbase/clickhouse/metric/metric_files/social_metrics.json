[
  {
    "human_readable_name": "Social Volume Total",
    "name": "social_volume_total",
    "metric": "social_volume",
    "version": "2020-07-31",
<<<<<<< HEAD
    "access": {
      "historical": "restricted",
      "realtime": "free"
    },
    "selectors": [
      "slug",
      "text"
    ],
=======
    "access": "restricted",
    "selectors": ["slug", "text"],
>>>>>>> 26a980fc
    "min_plan": {
      "SANAPI": "free",
      "SANBASE": "free"
    },
    "aggregation": "sum",
    "min_interval": "5m",
    "table": "intraday_metrics",
    "has_incomplete_data": false,
    "data_type": "timeseries"
  },
  {
    "human_readable_name": "Social Dominance Total",
    "name": "social_dominance_total",
    "metric": "social_dominance",
    "version": "2020-07-31",
    "access": "restricted",
    "selectors": ["slug", "text"],
    "min_plan": {
      "SANAPI": "free",
      "SANBASE": "free"
    },
    "aggregation": "last",
    "min_interval": "5m",
    "table": "intraday_metrics",
    "has_incomplete_data": false,
    "data_type": "timeseries"
  },

  {
    "human_readable_name": "Sentiment Volume Consumed Total",
    "name": "sentiment_volume_consumed_total",
    "metric": "sentiment_volume_consumed",
    "version": "2020-07-31",
    "access": "restricted",
    "selectors": ["slug", "text"],
    "min_plan": {
      "SANAPI": "free",
      "SANBASE": "free"
    },
    "aggregation": "sum",
    "min_interval": "5m",
    "table": "intraday_metrics",
    "has_incomplete_data": false,
    "data_type": "timeseries"
  },
  {
    "human_readable_name": "Sentiment Positive Total",
    "name": "sentiment_positive_total",
    "metric": "sentiment_positive",
    "version": "2020-07-31",
    "access": "restricted",
    "selectors": ["slug", "text"],
    "min_plan": {
      "SANAPI": "free",
      "SANBASE": "free"
    },
    "aggregation": "sum",
    "min_interval": "5m",
    "table": "intraday_metrics",
    "has_incomplete_data": false,
    "data_type": "timeseries"
  },
  {
    "human_readable_name": "Sentiment Negative Total",
    "name": "sentiment_negative_total",
    "metric": "sentiment_negative",
    "version": "2020-07-31",
    "access": "restricted",
    "selectors": ["slug", "text"],
    "min_plan": {
      "SANAPI": "free",
      "SANBASE": "free"
    },
    "aggregation": "sum",
    "min_interval": "5m",
    "table": "intraday_metrics",
    "has_incomplete_data": false,
    "data_type": "timeseries"
  },
  {
    "human_readable_name": "Sentiment Balance Total",
    "name": "sentiment_balance_total",
    "metric": "sentiment_balance",
    "version": "2020-07-31",
    "access": "restricted",
    "selectors": ["slug", "text"],
    "min_plan": {
      "SANAPI": "free",
      "SANBASE": "free"
    },
    "aggregation": "sum",
    "min_interval": "5m",
    "table": "intraday_metrics",
    "has_incomplete_data": false,
    "data_type": "timeseries"
  },
  {
    "human_readable_name": "Social Volume Telegram",
    "name": "social_volume_telegram",
    "metric": "social_volume_telegram",
    "version": "2020-07-31",
<<<<<<< HEAD
    "access": {
      "historical": "restricted",
      "realtime": "free"
    },
    "selectors": [
      "slug",
      "text"
    ],
=======
    "access": "restricted",
    "selectors": ["slug", "text"],
>>>>>>> 26a980fc
    "min_plan": {
      "SANAPI": "free",
      "SANBASE": "free"
    },
    "aggregation": "sum",
    "min_interval": "5m",
    "table": "intraday_metrics",
    "has_incomplete_data": false,
    "data_type": "timeseries"
  },
  {
    "human_readable_name": "Social Dominance Telegram",
    "name": "social_dominance_telegram",
    "metric": "social_dominance_telegram",
    "version": "2020-07-31",
    "access": "restricted",
    "selectors": ["slug", "text"],
    "min_plan": {
      "SANAPI": "free",
      "SANBASE": "free"
    },
    "aggregation": "last",
    "min_interval": "5m",
    "table": "intraday_metrics",
    "has_incomplete_data": false,
    "data_type": "timeseries"
  },
  {
    "human_readable_name": "Sentiment Volume Consumed Telegram",
    "name": "sentiment_volume_consumed_telegram",
    "metric": "sentiment_volume_consumed_telegram",
    "version": "2020-07-31",
    "access": "restricted",
    "selectors": ["slug", "text"],
    "min_plan": {
      "SANAPI": "free",
      "SANBASE": "free"
    },
    "aggregation": "sum",
    "min_interval": "5m",
    "table": "intraday_metrics",
    "has_incomplete_data": false,
    "data_type": "timeseries"
  },
  {
    "human_readable_name": "Sentiment Positive Telegram",
    "name": "sentiment_positive_telegram",
    "metric": "sentiment_positive_telegram",
    "version": "2020-07-31",
    "access": "restricted",
    "selectors": ["slug", "text"],
    "min_plan": {
      "SANAPI": "free",
      "SANBASE": "free"
    },
    "aggregation": "sum",
    "min_interval": "5m",
    "table": "intraday_metrics",
    "has_incomplete_data": false,
    "data_type": "timeseries"
  },
  {
    "human_readable_name": "Sentiment Negative Telegram",
    "name": "sentiment_negative_telegram",
    "metric": "sentiment_negative_telegram",
    "version": "2020-07-31",
    "access": "restricted",
    "selectors": ["slug", "text"],
    "min_plan": {
      "SANAPI": "free",
      "SANBASE": "free"
    },
    "aggregation": "sum",
    "min_interval": "5m",
    "table": "intraday_metrics",
    "has_incomplete_data": false,
    "data_type": "timeseries"
  },
  {
    "human_readable_name": "Sentiment Balance Telegram",
    "name": "sentiment_balance_telegram",
    "metric": "sentiment_balance_telegram",
    "version": "2020-07-31",
    "access": "restricted",
    "selectors": ["slug", "text"],
    "min_plan": {
      "SANAPI": "free",
      "SANBASE": "free"
    },
    "aggregation": "sum",
    "min_interval": "5m",
    "table": "intraday_metrics",
    "has_incomplete_data": false,
    "data_type": "timeseries"
  },
  {
    "human_readable_name": "Social Volume Reddit",
    "name": "social_volume_reddit",
    "metric": "social_volume_reddit",
    "version": "2020-07-31",
<<<<<<< HEAD
    "access": {
      "historical": "restricted",
      "realtime": "free"
    },
    "selectors": [
      "slug",
      "text"
    ],
=======
    "access": "restricted",
    "selectors": ["slug", "text"],
>>>>>>> 26a980fc
    "min_plan": {
      "SANAPI": "free",
      "SANBASE": "free"
    },
    "aggregation": "sum",
    "min_interval": "5m",
    "table": "intraday_metrics",
    "has_incomplete_data": false,
    "data_type": "timeseries"
  },
  {
    "human_readable_name": "Social Dominance Reddit",
    "name": "social_dominance_reddit",
    "metric": "social_dominance_reddit",
    "version": "2020-07-31",
    "access": "restricted",
    "selectors": ["slug", "text"],
    "min_plan": {
      "SANAPI": "free",
      "SANBASE": "free"
    },
    "aggregation": "last",
    "min_interval": "5m",
    "table": "intraday_metrics",
    "has_incomplete_data": false,
    "data_type": "timeseries"
  },
  {
    "human_readable_name": "Sentiment Volume Consumed Reddit",
    "name": "sentiment_volume_consumed_reddit",
    "metric": "sentiment_volume_consumed_reddit",
    "version": "2020-07-31",
    "access": "restricted",
    "selectors": ["slug", "text"],
    "min_plan": {
      "SANAPI": "free",
      "SANBASE": "free"
    },
    "aggregation": "sum",
    "min_interval": "5m",
    "table": "intraday_metrics",
    "has_incomplete_data": false,
    "data_type": "timeseries"
  },
  {
    "human_readable_name": "Sentiment Positive Reddit",
    "name": "sentiment_positive_reddit",
    "metric": "sentiment_positive_reddit",
    "version": "2020-07-31",
    "access": "restricted",
    "selectors": ["slug", "text"],
    "min_plan": {
      "SANAPI": "free",
      "SANBASE": "free"
    },
    "aggregation": "sum",
    "min_interval": "5m",
    "table": "intraday_metrics",
    "has_incomplete_data": false,
    "data_type": "timeseries"
  },
  {
    "human_readable_name": "Sentiment Negative Reddit",
    "name": "sentiment_negative_reddit",
    "metric": "sentiment_negative_reddit",
    "version": "2020-07-31",
    "access": "restricted",
    "selectors": ["slug", "text"],
    "min_plan": {
      "SANAPI": "free",
      "SANBASE": "free"
    },
    "aggregation": "sum",
    "min_interval": "5m",
    "table": "intraday_metrics",
    "has_incomplete_data": false,
    "data_type": "timeseries"
  },
  {
    "human_readable_name": "Sentiment Balance Reddit",
    "name": "sentiment_balance_reddit",
    "metric": "sentiment_balance_reddit",
    "version": "2020-07-31",
    "access": "restricted",
    "selectors": ["slug", "text"],
    "min_plan": {
      "SANAPI": "free",
      "SANBASE": "free"
    },
    "aggregation": "sum",
    "min_interval": "5m",
    "table": "intraday_metrics",
    "has_incomplete_data": false,
    "data_type": "timeseries"
  },
  {
    "human_readable_name": "Social Volume Discord",
    "name": "social_volume_discord",
    "metric": "social_volume_discord",
    "version": "2020-07-31",
<<<<<<< HEAD
    "access": {
      "historical": "restricted",
      "realtime": "free"
    },
    "selectors": [
      "slug",
      "text"
    ],
=======
    "access": "restricted",
    "selectors": ["slug", "text"],
>>>>>>> 26a980fc
    "min_plan": {
      "SANAPI": "free",
      "SANBASE": "free"
    },
    "aggregation": "sum",
    "min_interval": "5m",
    "table": "intraday_metrics",
    "has_incomplete_data": false,
    "data_type": "timeseries"
  },
  {
    "human_readable_name": "Social Dominance Discord",
    "name": "social_dominance_discord",
    "metric": "social_dominance_discord",
    "version": "2020-07-31",
    "access": "restricted",
    "selectors": ["slug", "text"],
    "min_plan": {
      "SANAPI": "free",
      "SANBASE": "free"
    },
    "aggregation": "last",
    "min_interval": "5m",
    "table": "intraday_metrics",
    "has_incomplete_data": false,
    "data_type": "timeseries"
  },
  {
    "human_readable_name": "Sentiment Volume Consumed Discord",
    "name": "sentiment_volume_consumed_discord",
    "metric": "sentiment_volume_consumed_discord",
    "version": "2020-07-31",
    "access": "restricted",
    "selectors": ["slug", "text"],
    "min_plan": {
      "SANAPI": "free",
      "SANBASE": "free"
    },
    "aggregation": "sum",
    "min_interval": "5m",
    "table": "intraday_metrics",
    "has_incomplete_data": false,
    "data_type": "timeseries"
  },
  {
    "human_readable_name": "Sentiment Positive Discord",
    "name": "sentiment_positive_discord",
    "metric": "sentiment_positive_discord",
    "version": "2020-07-31",
    "access": "restricted",
    "selectors": ["slug", "text"],
    "min_plan": {
      "SANAPI": "free",
      "SANBASE": "free"
    },
    "aggregation": "sum",
    "min_interval": "5m",
    "table": "intraday_metrics",
    "has_incomplete_data": false,
    "data_type": "timeseries"
  },
  {
    "human_readable_name": "Sentiment Negative Discord",
    "name": "sentiment_negative_discord",
    "metric": "sentiment_negative_discord",
    "version": "2020-07-31",
    "access": "restricted",
    "selectors": ["slug", "text"],
    "min_plan": {
      "SANAPI": "free",
      "SANBASE": "free"
    },
    "aggregation": "sum",
    "min_interval": "5m",
    "table": "intraday_metrics",
    "has_incomplete_data": false,
    "data_type": "timeseries"
  },
  {
    "human_readable_name": "Sentiment Balance Discord",
    "name": "sentiment_balance_discord",
    "metric": "sentiment_balance_discord",
    "version": "2020-07-31",
    "access": "restricted",
    "selectors": ["slug", "text"],
    "min_plan": {
      "SANAPI": "free",
      "SANBASE": "free"
    },
    "aggregation": "sum",
    "min_interval": "5m",
    "table": "intraday_metrics",
    "has_incomplete_data": false,
    "data_type": "timeseries"
  },
  {
    "human_readable_name": "Social Volume Professional Traders Chat",
    "name": "social_volume_professional_traders_chat",
    "metric": "social_volume_professional_traders_chat",
    "version": "2020-07-31",
<<<<<<< HEAD
    "access": {
      "historical": "restricted",
      "realtime": "free"
    },
    "selectors": [
      "slug",
      "text"
    ],
=======
    "access": "restricted",
    "selectors": ["slug", "text"],
>>>>>>> 26a980fc
    "min_plan": {
      "SANAPI": "free",
      "SANBASE": "free"
    },
    "aggregation": "sum",
    "min_interval": "5m",
    "table": "intraday_metrics",
    "has_incomplete_data": false,
    "data_type": "timeseries"
  },
  {
    "human_readable_name": "Social Dominance Professional Traders Chat",
    "name": "social_dominance_professional_traders_chat",
    "metric": "social_dominance_professional_traders_chat",
    "version": "2020-07-31",
    "access": "restricted",
    "selectors": ["slug", "text"],
    "min_plan": {
      "SANAPI": "free",
      "SANBASE": "free"
    },
    "aggregation": "last",
    "min_interval": "5m",
    "table": "intraday_metrics",
    "has_incomplete_data": false,
    "data_type": "timeseries"
  },
  {
    "human_readable_name": "Sentiment Volume Consumed Professional Traders Chat",
    "name": "sentiment_volume_consumed_professional_traders_chat",
    "metric": "sentiment_volume_consumed_professional_traders_chat",
    "version": "2020-07-31",
    "access": "restricted",
    "selectors": ["slug", "text"],
    "min_plan": {
      "SANAPI": "free",
      "SANBASE": "free"
    },
    "aggregation": "sum",
    "min_interval": "5m",
    "table": "intraday_metrics",
    "has_incomplete_data": false,
    "data_type": "timeseries"
  },
  {
    "human_readable_name": "Sentiment Positive Professional Traders Chat",
    "name": "sentiment_positive_professional_traders_chat",
    "metric": "sentiment_positive_professional_traders_chat",
    "version": "2020-07-31",
    "access": "restricted",
    "selectors": ["slug", "text"],
    "min_plan": {
      "SANAPI": "free",
      "SANBASE": "free"
    },
    "aggregation": "sum",
    "min_interval": "5m",
    "table": "intraday_metrics",
    "has_incomplete_data": false,
    "data_type": "timeseries"
  },
  {
    "human_readable_name": "Sentiment Negative Professional Traders Chat",
    "name": "sentiment_negative_professional_traders_chat",
    "metric": "sentiment_negative_professional_traders_chat",
    "version": "2020-07-31",
    "access": "restricted",
    "selectors": ["slug", "text"],
    "min_plan": {
      "SANAPI": "free",
      "SANBASE": "free"
    },
    "aggregation": "sum",
    "min_interval": "5m",
    "table": "intraday_metrics",
    "has_incomplete_data": false,
    "data_type": "timeseries"
  },
  {
    "human_readable_name": "Sentiment Balance Professional Traders Chat",
    "name": "sentiment_balance_professional_traders_chat",
    "metric": "sentiment_balance_professional_traders_chat",
    "version": "2020-07-31",
    "access": "restricted",
    "selectors": ["slug", "text"],
    "min_plan": {
      "SANAPI": "free",
      "SANBASE": "free"
    },
    "aggregation": "sum",
    "min_interval": "5m",
    "table": "intraday_metrics",
    "has_incomplete_data": false,
    "data_type": "timeseries"
  },
  {
    "human_readable_name": "Social Volume Twitter",
    "name": "social_volume_twitter",
    "metric": "social_volume_twitter",
    "version": "2020-07-31",
<<<<<<< HEAD
    "access": {
      "historical": "restricted",
      "realtime": "free"
    },
    "selectors": [
      "slug",
      "text"
    ],
=======
    "access": "restricted",
    "selectors": ["slug", "text"],
>>>>>>> 26a980fc
    "min_plan": {
      "SANAPI": "free",
      "SANBASE": "free"
    },
    "aggregation": "sum",
    "min_interval": "5m",
    "table": "intraday_metrics",
    "has_incomplete_data": false,
    "data_type": "timeseries"
  },
  {
    "human_readable_name": "Social Dominance Twitter",
    "name": "social_dominance_twitter",
    "metric": "social_dominance_twitter",
    "version": "2020-07-31",
    "access": "restricted",
    "selectors": ["slug", "text"],
    "min_plan": {
      "SANAPI": "free",
      "SANBASE": "free"
    },
    "aggregation": "last",
    "min_interval": "5m",
    "table": "intraday_metrics",
    "has_incomplete_data": false,
    "data_type": "timeseries"
  },
  {
    "human_readable_name": "Sentiment Volume Consumed Twitter",
    "name": "sentiment_volume_consumed_twitter",
    "metric": "sentiment_volume_consumed_twitter",
    "version": "2020-07-31",
    "access": "restricted",
    "selectors": ["slug", "text"],
    "min_plan": {
      "SANAPI": "free",
      "SANBASE": "free"
    },
    "aggregation": "sum",
    "min_interval": "5m",
    "table": "intraday_metrics",
    "has_incomplete_data": false,
    "data_type": "timeseries"
  },
  {
    "human_readable_name": "Sentiment Positive Twitter",
    "name": "sentiment_positive_twitter",
    "metric": "sentiment_positive_twitter",
    "version": "2020-07-31",
    "access": "restricted",
    "selectors": ["slug", "text"],
    "min_plan": {
      "SANAPI": "free",
      "SANBASE": "free"
    },
    "aggregation": "sum",
    "min_interval": "5m",
    "table": "intraday_metrics",
    "has_incomplete_data": false,
    "data_type": "timeseries"
  },
  {
    "human_readable_name": "Sentiment Negative Twitter",
    "name": "sentiment_negative_twitter",
    "metric": "sentiment_negative_twitter",
    "version": "2020-07-31",
    "access": "restricted",
    "selectors": ["slug", "text"],
    "min_plan": {
      "SANAPI": "free",
      "SANBASE": "free"
    },
    "aggregation": "sum",
    "min_interval": "5m",
    "table": "intraday_metrics",
    "has_incomplete_data": false,
    "data_type": "timeseries"
  },
  {
    "human_readable_name": "Sentiment Balance Twitter",
    "name": "sentiment_balance_twitter",
    "metric": "sentiment_balance_twitter",
    "version": "2020-07-31",
    "access": "restricted",
    "selectors": ["slug", "text"],
    "min_plan": {
      "SANAPI": "free",
      "SANBASE": "free"
    },
    "aggregation": "sum",
    "min_interval": "5m",
    "table": "intraday_metrics",
    "has_incomplete_data": false,
    "data_type": "timeseries"
  },
  {
    "human_readable_name": "Social Volume Bitcointalk",
    "name": "social_volume_bitcointalk",
    "metric": "social_volume_bitcointalk",
    "version": "2020-07-31",
<<<<<<< HEAD
    "access": {
      "historical": "restricted",
      "realtime": "free"
    },
    "selectors": [
      "slug",
      "text"
    ],
=======
    "access": "restricted",
    "selectors": ["slug", "text"],
>>>>>>> 26a980fc
    "min_plan": {
      "SANAPI": "free",
      "SANBASE": "free"
    },
    "aggregation": "sum",
    "min_interval": "5m",
    "table": "intraday_metrics",
    "has_incomplete_data": false,
    "data_type": "timeseries"
  },
  {
    "human_readable_name": "Social Dominance Bitcointalk",
    "name": "social_dominance_bitcointalk",
    "metric": "social_dominance_bitcointalk",
    "version": "2020-07-31",
    "access": "restricted",
    "selectors": ["slug", "text"],
    "min_plan": {
      "SANAPI": "free",
      "SANBASE": "free"
    },
    "aggregation": "last",
    "min_interval": "5m",
    "table": "intraday_metrics",
    "has_incomplete_data": false,
    "data_type": "timeseries"
  },
  {
    "human_readable_name": "Sentiment Volume Consumed Bitcointalk",
    "name": "sentiment_volume_consumed_bitcointalk",
    "metric": "sentiment_volume_consumed_bitcointalk",
    "version": "2020-07-31",
    "access": "restricted",
    "selectors": ["slug", "text"],
    "min_plan": {
      "SANAPI": "free",
      "SANBASE": "free"
    },
    "aggregation": "sum",
    "min_interval": "5m",
    "table": "intraday_metrics",
    "has_incomplete_data": false,
    "data_type": "timeseries"
  },
  {
    "human_readable_name": "Sentiment Positive Bitcointalk",
    "name": "sentiment_positive_bitcointalk",
    "metric": "sentiment_positive_bitcointalk",
    "version": "2020-07-31",
    "access": "restricted",
    "selectors": ["slug", "text"],
    "min_plan": {
      "SANAPI": "free",
      "SANBASE": "free"
    },
    "aggregation": "sum",
    "min_interval": "5m",
    "table": "intraday_metrics",
    "has_incomplete_data": false,
    "data_type": "timeseries"
  },
  {
    "human_readable_name": "Sentiment Negative Bitcointalk",
    "name": "sentiment_negative_bitcointalk",
    "metric": "sentiment_negative_bitcointalk",
    "version": "2020-07-31",
    "access": "restricted",
    "selectors": ["slug", "text"],
    "min_plan": {
      "SANAPI": "free",
      "SANBASE": "free"
    },
    "aggregation": "sum",
    "min_interval": "5m",
    "table": "intraday_metrics",
    "has_incomplete_data": false,
    "data_type": "timeseries"
  },
  {
    "human_readable_name": "Sentiment Balance Bitcointalk",
    "name": "sentiment_balance_bitcointalk",
    "metric": "sentiment_balance_bitcointalk",
    "version": "2020-07-31",
    "access": "restricted",
    "selectors": ["slug", "text"],
    "min_plan": {
      "SANAPI": "free",
      "SANBASE": "free"
    },
    "aggregation": "sum",
    "min_interval": "5m",
    "table": "intraday_metrics",
    "has_incomplete_data": false,
    "data_type": "timeseries"
  }
]<|MERGE_RESOLUTION|>--- conflicted
+++ resolved
@@ -4,19 +4,11 @@
     "name": "social_volume_total",
     "metric": "social_volume",
     "version": "2020-07-31",
-<<<<<<< HEAD
     "access": {
       "historical": "restricted",
       "realtime": "free"
     },
-    "selectors": [
-      "slug",
-      "text"
-    ],
-=======
-    "access": "restricted",
-    "selectors": ["slug", "text"],
->>>>>>> 26a980fc
+    "selectors": ["slug", "text"],
     "min_plan": {
       "SANAPI": "free",
       "SANBASE": "free"
@@ -118,19 +110,11 @@
     "name": "social_volume_telegram",
     "metric": "social_volume_telegram",
     "version": "2020-07-31",
-<<<<<<< HEAD
     "access": {
       "historical": "restricted",
       "realtime": "free"
     },
-    "selectors": [
-      "slug",
-      "text"
-    ],
-=======
-    "access": "restricted",
-    "selectors": ["slug", "text"],
->>>>>>> 26a980fc
+    "selectors": ["slug", "text"],
     "min_plan": {
       "SANAPI": "free",
       "SANBASE": "free"
@@ -231,19 +215,11 @@
     "name": "social_volume_reddit",
     "metric": "social_volume_reddit",
     "version": "2020-07-31",
-<<<<<<< HEAD
     "access": {
       "historical": "restricted",
       "realtime": "free"
     },
-    "selectors": [
-      "slug",
-      "text"
-    ],
-=======
-    "access": "restricted",
-    "selectors": ["slug", "text"],
->>>>>>> 26a980fc
+    "selectors": ["slug", "text"],
     "min_plan": {
       "SANAPI": "free",
       "SANBASE": "free"
@@ -344,19 +320,11 @@
     "name": "social_volume_discord",
     "metric": "social_volume_discord",
     "version": "2020-07-31",
-<<<<<<< HEAD
     "access": {
       "historical": "restricted",
       "realtime": "free"
     },
-    "selectors": [
-      "slug",
-      "text"
-    ],
-=======
-    "access": "restricted",
-    "selectors": ["slug", "text"],
->>>>>>> 26a980fc
+    "selectors": ["slug", "text"],
     "min_plan": {
       "SANAPI": "free",
       "SANBASE": "free"
@@ -457,19 +425,11 @@
     "name": "social_volume_professional_traders_chat",
     "metric": "social_volume_professional_traders_chat",
     "version": "2020-07-31",
-<<<<<<< HEAD
     "access": {
       "historical": "restricted",
       "realtime": "free"
     },
-    "selectors": [
-      "slug",
-      "text"
-    ],
-=======
-    "access": "restricted",
-    "selectors": ["slug", "text"],
->>>>>>> 26a980fc
+    "selectors": ["slug", "text"],
     "min_plan": {
       "SANAPI": "free",
       "SANBASE": "free"
@@ -570,19 +530,11 @@
     "name": "social_volume_twitter",
     "metric": "social_volume_twitter",
     "version": "2020-07-31",
-<<<<<<< HEAD
     "access": {
       "historical": "restricted",
       "realtime": "free"
     },
-    "selectors": [
-      "slug",
-      "text"
-    ],
-=======
-    "access": "restricted",
-    "selectors": ["slug", "text"],
->>>>>>> 26a980fc
+    "selectors": ["slug", "text"],
     "min_plan": {
       "SANAPI": "free",
       "SANBASE": "free"
@@ -683,19 +635,11 @@
     "name": "social_volume_bitcointalk",
     "metric": "social_volume_bitcointalk",
     "version": "2020-07-31",
-<<<<<<< HEAD
     "access": {
       "historical": "restricted",
       "realtime": "free"
     },
-    "selectors": [
-      "slug",
-      "text"
-    ],
-=======
-    "access": "restricted",
-    "selectors": ["slug", "text"],
->>>>>>> 26a980fc
+    "selectors": ["slug", "text"],
     "min_plan": {
       "SANAPI": "free",
       "SANBASE": "free"
