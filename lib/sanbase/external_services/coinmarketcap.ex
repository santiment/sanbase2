--- conflicted
+++ resolved
@@ -120,23 +120,9 @@
            main_contract_address: main_contract_address
          } = project
        ) do
-<<<<<<< HEAD
-    !website_link or !github_link or !ticker or !name or !main_contract_address or !token_decimals
-=======
     !website_link or !email or !reddit_link or !twitter_link or !bitcointalk_link or !blog_link or
       !github_link or !telegram_link or !slack_link or !facebook_link or !whitepaper_link or
-      !ticker or !name or missing_main_contract_address?(project) or !token_decimals
-  end
-
-  defp missing_main_contract_address?(project) do
-    project
-    |> Project.initial_ico()
-    |> case do
-      nil -> true
-      %Ico{} = ico -> missing_ico_info?(ico)
-      _ -> false
-    end
->>>>>>> 82ce22c8
+      !ticker or !name or !main_contract_address or !token_decimals
   end
 
   defp missing_ico_info?(%Ico{
