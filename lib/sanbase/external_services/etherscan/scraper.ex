--- conflicted
+++ resolved
@@ -131,19 +131,12 @@
   end
 
   defp token_decimals(html) do
-<<<<<<< HEAD
-    Floki.find(html, ~s/td:fl-contains('Token Decimals') + td/)
+    Floki.find(html, ~s/td:fl-contains('Decimals') + td/)
     |> List.first()
     |> case do
       nil -> nil
       match -> Floki.text(match) |> parse_token_decimals
     end
-=======
-    Floki.find(html, ~s/td:fl-contains('Decimals') + td/)
-    |> hd
-    |> Floki.text()
-    |> parse_token_decimals
->>>>>>> 895dba8c
   end
 
   defp parse_token_decimals(nil), do: 0
