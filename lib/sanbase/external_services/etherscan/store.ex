--- conflicted
+++ resolved
@@ -117,26 +117,16 @@
     AND time <= #{DateTime.to_unix(to, :nanoseconds)}/
   end
 
-<<<<<<< HEAD
   defp select_transactions(measurement, from, to, "all", order_by, limit) do
-    ~s/SELECT trx_value, transaction_type, from_addr, to_addr FROM "#{measurement}"
-=======
-  defp select_transactions(measurement, from, to, "all") do
     ~s/SELECT trx_hash, trx_value, transaction_type, from_addr, to_addr FROM "#{measurement}"
->>>>>>> 9b4cebe4
     WHERE time >= #{DateTime.to_unix(from, :nanoseconds)}
     AND time <= #{DateTime.to_unix(to, :nanoseconds)}
     ORDER BY #{order_by}
     LIMIT #{limit}/
   end
 
-<<<<<<< HEAD
   defp select_transactions(measurement, from, to, transaction_type, order_by, limit) do
-    ~s/SELECT trx_value, transaction_type, from_addr, to_addr FROM "#{measurement}"
-=======
-  defp select_transactions(measurement, from, to, transaction_type) do
     ~s/SELECT trx_hash, trx_value, transaction_type, from_addr, to_addr FROM "#{measurement}"
->>>>>>> 9b4cebe4
     WHERE transaction_type='#{transaction_type}'
     AND time >= #{DateTime.to_unix(from, :nanoseconds)}
     AND time <= #{DateTime.to_unix(to, :nanoseconds)},
