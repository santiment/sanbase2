defmodule Sanbase.Knowledge.Faq do
  import Ecto.Query

  alias Sanbase.Repo
  alias Sanbase.Knowledge.FaqEntry

  require Logger

  def list_entries do
    FaqEntry
    |> order_by(desc: :updated_at)
    |> preload([:tags])
    |> Repo.all()
  end

  def embed_all() do
    all_faqs_chunks =
      from(p in FaqEntry,
        select: [:id, :question, :answer_markdown]
      )
      |> Sanbase.Repo.all()
      |> Enum.chunk_every(50)

    chunks_count = length(all_faqs_chunks)

    all_faqs_chunks
    |> Enum.with_index()
    |> Enum.each(fn {faqs, index} ->
      Logger.info(
        "[FaqEmbedding] Embedding batch ##{index}/#{chunks_count} consisting of #{length(faqs)} FAQ entries"
      )

      embed_faqs_batch(faqs)

      Logger.info("[FaqEmbedding] Finished embedding batch of #{length(faqs)} FAQ entries")
    end)
  end

  def list_entries(page, page_size) when is_integer(page) and is_integer(page_size) do
    page = if page < 1, do: 1, else: page
    offset = (page - 1) * page_size

    FaqEntry
    |> where([fe], fe.is_deleted == false)
    |> order_by(desc: :updated_at)
    |> preload([:tags])
    |> limit(^page_size)
    |> offset(^offset)
    |> Repo.all()
  end

  def count_entries do
    Repo.aggregate(FaqEntry, :count, :id)
  end

  def get_entry!(id) do
    Repo.get!(FaqEntry, id) |> Repo.preload(:tags)
  end

  def create_entry(attrs \\ %{}) do
    %FaqEntry{}
    |> FaqEntry.changeset(attrs)
    |> Repo.insert()
    |> maybe_update_embedding()
  end

  def update_entry(%FaqEntry{} = entry, attrs) do
    entry
    |> FaqEntry.changeset(attrs)
    |> Repo.update()
    |> maybe_update_embedding()
  end

  def delete_entry(%FaqEntry{} = entry) do
    changeset = Ecto.Changeset.change(entry, is_deleted: true)
    Repo.update(changeset)
  end

  def change_entry(%FaqEntry{} = entry, attrs \\ %{}) do
    entry =
      if Map.get(entry, :tags) == %Ecto.Association.NotLoaded{},
        do: %{entry | tags: []},
        else: entry

    FaqEntry.changeset(entry, attrs)
  end

<<<<<<< HEAD
  def answer_question(user_input, options \\ []) do
    with {:ok, [embedding]} <- Sanbase.AI.Embedding.generate_embeddings([user_input], 1536),
         {:ok, prompt} <- build_prompt(user_input, embedding, options),
         {:ok, answer} <- Sanbase.OpenAI.Question.ask(prompt) do
      {:ok, answer}
    end
  end

  def smart_search(user_input, options \\ []) do
    with {:ok, [embedding]} <- Sanbase.AI.Embedding.generate_embeddings([user_input], 1536),
         {:ok, faq_entries} <- find_most_similar_faqs(embedding, Keyword.get(options, :size, 5)),
         {:ok, academy_chunks} <- find_most_similar_academy_chunks(user_input, options),
         {:ok, insight_chunks} <- find_most_similar_insights(embedding, options),
         {:ok, answer} <-
           build_smart_search_result(user_input, faq_entries, academy_chunks, insight_chunks) do
      {:ok, answer}
    end
  end

  # Private functions

  defp build_smart_search_result(_user_input, faq_entries, academy_chunks, insight_chunks) do
    format_similarity = fn
      nil -> "N/A"
      float when is_float(float) -> :erlang.float_to_binary(float, decimals: 2)
      int when is_integer(int) -> :erlang.float_to_binary(int * 1.0, decimals: 2)
      _ -> "N/A"
    end

    faqs_text =
      Enum.map(faq_entries, fn chunk ->
        "- [#{format_similarity.(chunk.similarity)}] [#{chunk.question}](#{SanbaseWeb.Endpoint.admin_url()}/admin/faq/#{chunk.id})"
      end)
      |> Enum.join("\n")

    insights_texts =
      Enum.map(insight_chunks, fn chunk ->
        "- [#{format_similarity.(chunk.similarity)}] [#{chunk.post_title}](#{SanbaseWeb.Endpoint.insight_url(chunk.post_id)})"
      end)
      |> Enum.join("\n")

    academy_texts =
      Enum.map(academy_chunks, fn chunk ->
        "- [#{format_similarity.(chunk.score)}] [#{chunk.title}](#{chunk.url})"
      end)
      |> Enum.join("\n")

    answer = """

    FAQs:
    #{faqs_text}

    Insights:
    #{insights_texts}

    Academy:
    #{academy_texts}
    """

    {:ok, answer}
  end

  defp build_prompt(user_input, embedding, options) do
    with {:ok, prompt} <- generate_initial_prompt(user_input),
         {:ok, prompt} <- maybe_add_similar_faqs(prompt, embedding, options),
         {:ok, prompt} <- maybe_add_similar_insight_chunks(prompt, embedding, options),
         {:ok, prompt} <- maybe_add_similar_academy_chunks(prompt, user_input, options) do
      {:ok, prompt}
    else
      unexpected ->
        raise(ArgumentError, "Got #{unexpected}")
    end
  end

  def maybe_add_similar_faqs(prompt, embedding, options) do
    if Keyword.get(options, :faq, true) do
      {:ok, faq_entries} = find_most_similar_faqs(embedding, 5)

      entries_text =
        Enum.map(faq_entries, fn faq_entry ->
          """
          Question: #{faq_entry.question}
          Answer: #{faq_entry.answer_markdown}
          """
        end)
        |> Enum.join("\n")

      prompt =
        prompt <>
          """
          <Similar_FAQ_Entries>
          #{entries_text}
          </Similar_FAQ_Entries>
          """

      {:ok, prompt}
    else
      {:ok, prompt}
    end
  end

=======
>>>>>>> 2ad0d892
  def find_most_similar_faqs(user_input, size) when is_binary(user_input) do
    with {:ok, [embedding]} <- Sanbase.AI.Embedding.generate_embeddings([user_input], 1536),
         {:ok, result} <- find_most_similar_faqs(embedding, size) do
      {:ok, result}
    end
  end

  def find_most_similar_faqs(embedding, size) when is_list(embedding) do
    query =
      from(
        e in FaqEntry,
        where: e.is_deleted == false,
        order_by: fragment("embedding <=> ?", ^embedding),
        limit: ^size,
        select: %{
          id: e.id,
          question: e.question,
          answer_markdown: e.answer_markdown,
          similarity: fragment("1 - (embedding <=> ?)", ^embedding)
        }
      )

    result = Repo.all(query)
    {:ok, result}
  end

  # Private functions
<<<<<<< HEAD
  defp find_most_similar_insight_chunks(embedding, size) do
    Sanbase.Insight.Post.find_most_similar_insight_chunks(embedding, 5)
  end

  defp find_most_similar_insights(embedding, size) do
    Sanbase.Insight.Post.find_most_similar_insights(embedding, 5)
  end

  def maybe_add_similar_insight_chunks(prompt, embedding, options) do
    if Keyword.get(options, :insights, true) do
      with {:ok, post_embeddings} <- find_most_similar_insight_chunks(embedding, 5) do
        text_chunks = Enum.map(post_embeddings, & &1.text_chunk) |> Enum.join("\n\n")

        prompt =
          prompt <>
            """
            <Most_Similar_Santiment_Insight_Chunks>
            #{text_chunks}
            </Most_Similar_Santiment_Insight_Chunks>
            """

        {:ok, prompt}
      end
    else
      {:ok, prompt}
    end
  end

  def find_most_similar_academy_chunks(user_input, _options) do
    Sanbase.Knowledge.Academy.search(user_input, 5)
  end

  def maybe_add_similar_academy_chunks(prompt, user_input, options \\ []) do
    if Keyword.get(options, :academy, true) do
      case find_most_similar_academy_chunks(user_input, []) do
        {:ok, academy_chunks} ->
          academy_text_chunks =
            Enum.map(academy_chunks, fn academy_chunk ->
              """
              Article title: #{academy_chunk.title}
              Article URL: #{academy_chunk.url}
              Most relevant chunk from article: #{academy_chunk.chunk}
              """
            end)
            |> Enum.join("\n")

          prompt =
            prompt <>
              """
              <Academy_Content>
              #{academy_text_chunks}
              </Academy_Content>
              """

          {:ok, prompt}

        _ ->
          {:ok, prompt}
      end
    else
      {:ok, prompt}
    end
  end

  defp generate_initial_prompt(question) do
    prompt = """
    <Role>
    You are a knowledgeable and helpful Support Specialist at Santiment, with deep expertise in crypto,
    programming, trading, and both technical and non-technical support.
    You excel at clear, concise communication and can explain complex topics in simple, user-friendly language.
    Your primary objective is to provide the most accurate and helpful answer to the User Input, using only the information provided.
    </Role>

    <Instructions>
    1. Carefully review the provided content (FAQ, Academy, Insights, etc.) and use it as the sole basis for your answer to the user's question.
    2. Respond as a professional support agent: be concise, direct, and avoid any greetings, introductions, or congratulations.
    3. If the provided content does not contain enough information to answer the question, clearly state that you cannot answer based on the available data.
    4. Format your response in markdown. Use headings, bullet points, bold, italics, and code blocks where appropriate for clarity.
    5. When referencing links, only use those explicitly included in the provided content. Do not invent or hallucinate links.
    6. If you find information that is similar but not an exact match, explain this to the user, clarify the context,
       and suggest contacting Santiment Support for further assistance if needed.
    7. Do not include any information, assumptions, or external knowledge that is not present in the provided content.
    8. If the user's question is unclear or ambiguous, politely ask for clarification using only the information provided.
    9. Prioritize accuracy and transparency—if there is any uncertainty, clearly communicate the limitations of the available information.
    10. When possible, summarize key points or actionable steps to help the user resolve their issue efficiently.
    </Instructions>

    <User_Input>
    #{question}
    </User_Input>
    """

    {:ok, prompt}
  end
=======
>>>>>>> 2ad0d892

  defp maybe_update_embedding({:ok, %FaqEntry{} = entry} = result) do
    Task.Supervisor.async_nolink(Sanbase.TaskSupervisor, fn ->
      do_update_embedding(entry)
    end)

    result
  end

  defp maybe_update_embedding({:error, _} = error), do: error

  defp do_update_embedding(%FaqEntry{} = entry) do
    case Sanbase.AI.Embedding.generate_embeddings([entry_to_embedding_text(entry)], 1536) do
      {:ok, [embedding]} ->
        entry
        |> Ecto.Changeset.change(embedding: embedding)
        |> Repo.update()
        |> case do
          {:ok, updated_entry} -> {:ok, updated_entry}
          {:error, _} -> {:ok, entry}
        end

      {:error, _} ->
        {:ok, entry}
    end
  end

  defp entry_to_embedding_text(%FaqEntry{} = entry) do
    """
    Question: #{entry.question}
    Answer: #{entry.answer_markdown}
    """
  end

  def embed_faqs_batch(faqs) when is_list(faqs) do
    chunks =
      faqs
      |> Enum.map(fn faq_entry ->
        {faq_entry, entry_to_embedding_text(faq_entry)}
      end)

    texts = Enum.map(chunks, fn {_faq_entry, text} -> text end)

    {:ok, embeddings} =
      Sanbase.AI.Embedding.generate_embeddings(texts, 1536)

    Enum.zip_with(chunks, embeddings, fn {%FaqEntry{} = faq_entry, _text_chunk}, embedding ->
      faq_entry
      |> Ecto.Changeset.change(%{embedding: embedding})
      |> Sanbase.Repo.update()
    end)
  end
end<|MERGE_RESOLUTION|>--- conflicted
+++ resolved
@@ -85,110 +85,6 @@
     FaqEntry.changeset(entry, attrs)
   end
 
-<<<<<<< HEAD
-  def answer_question(user_input, options \\ []) do
-    with {:ok, [embedding]} <- Sanbase.AI.Embedding.generate_embeddings([user_input], 1536),
-         {:ok, prompt} <- build_prompt(user_input, embedding, options),
-         {:ok, answer} <- Sanbase.OpenAI.Question.ask(prompt) do
-      {:ok, answer}
-    end
-  end
-
-  def smart_search(user_input, options \\ []) do
-    with {:ok, [embedding]} <- Sanbase.AI.Embedding.generate_embeddings([user_input], 1536),
-         {:ok, faq_entries} <- find_most_similar_faqs(embedding, Keyword.get(options, :size, 5)),
-         {:ok, academy_chunks} <- find_most_similar_academy_chunks(user_input, options),
-         {:ok, insight_chunks} <- find_most_similar_insights(embedding, options),
-         {:ok, answer} <-
-           build_smart_search_result(user_input, faq_entries, academy_chunks, insight_chunks) do
-      {:ok, answer}
-    end
-  end
-
-  # Private functions
-
-  defp build_smart_search_result(_user_input, faq_entries, academy_chunks, insight_chunks) do
-    format_similarity = fn
-      nil -> "N/A"
-      float when is_float(float) -> :erlang.float_to_binary(float, decimals: 2)
-      int when is_integer(int) -> :erlang.float_to_binary(int * 1.0, decimals: 2)
-      _ -> "N/A"
-    end
-
-    faqs_text =
-      Enum.map(faq_entries, fn chunk ->
-        "- [#{format_similarity.(chunk.similarity)}] [#{chunk.question}](#{SanbaseWeb.Endpoint.admin_url()}/admin/faq/#{chunk.id})"
-      end)
-      |> Enum.join("\n")
-
-    insights_texts =
-      Enum.map(insight_chunks, fn chunk ->
-        "- [#{format_similarity.(chunk.similarity)}] [#{chunk.post_title}](#{SanbaseWeb.Endpoint.insight_url(chunk.post_id)})"
-      end)
-      |> Enum.join("\n")
-
-    academy_texts =
-      Enum.map(academy_chunks, fn chunk ->
-        "- [#{format_similarity.(chunk.score)}] [#{chunk.title}](#{chunk.url})"
-      end)
-      |> Enum.join("\n")
-
-    answer = """
-
-    FAQs:
-    #{faqs_text}
-
-    Insights:
-    #{insights_texts}
-
-    Academy:
-    #{academy_texts}
-    """
-
-    {:ok, answer}
-  end
-
-  defp build_prompt(user_input, embedding, options) do
-    with {:ok, prompt} <- generate_initial_prompt(user_input),
-         {:ok, prompt} <- maybe_add_similar_faqs(prompt, embedding, options),
-         {:ok, prompt} <- maybe_add_similar_insight_chunks(prompt, embedding, options),
-         {:ok, prompt} <- maybe_add_similar_academy_chunks(prompt, user_input, options) do
-      {:ok, prompt}
-    else
-      unexpected ->
-        raise(ArgumentError, "Got #{unexpected}")
-    end
-  end
-
-  def maybe_add_similar_faqs(prompt, embedding, options) do
-    if Keyword.get(options, :faq, true) do
-      {:ok, faq_entries} = find_most_similar_faqs(embedding, 5)
-
-      entries_text =
-        Enum.map(faq_entries, fn faq_entry ->
-          """
-          Question: #{faq_entry.question}
-          Answer: #{faq_entry.answer_markdown}
-          """
-        end)
-        |> Enum.join("\n")
-
-      prompt =
-        prompt <>
-          """
-          <Similar_FAQ_Entries>
-          #{entries_text}
-          </Similar_FAQ_Entries>
-          """
-
-      {:ok, prompt}
-    else
-      {:ok, prompt}
-    end
-  end
-
-=======
->>>>>>> 2ad0d892
   def find_most_similar_faqs(user_input, size) when is_binary(user_input) do
     with {:ok, [embedding]} <- Sanbase.AI.Embedding.generate_embeddings([user_input], 1536),
          {:ok, result} <- find_most_similar_faqs(embedding, size) do
@@ -216,103 +112,6 @@
   end
 
   # Private functions
-<<<<<<< HEAD
-  defp find_most_similar_insight_chunks(embedding, size) do
-    Sanbase.Insight.Post.find_most_similar_insight_chunks(embedding, 5)
-  end
-
-  defp find_most_similar_insights(embedding, size) do
-    Sanbase.Insight.Post.find_most_similar_insights(embedding, 5)
-  end
-
-  def maybe_add_similar_insight_chunks(prompt, embedding, options) do
-    if Keyword.get(options, :insights, true) do
-      with {:ok, post_embeddings} <- find_most_similar_insight_chunks(embedding, 5) do
-        text_chunks = Enum.map(post_embeddings, & &1.text_chunk) |> Enum.join("\n\n")
-
-        prompt =
-          prompt <>
-            """
-            <Most_Similar_Santiment_Insight_Chunks>
-            #{text_chunks}
-            </Most_Similar_Santiment_Insight_Chunks>
-            """
-
-        {:ok, prompt}
-      end
-    else
-      {:ok, prompt}
-    end
-  end
-
-  def find_most_similar_academy_chunks(user_input, _options) do
-    Sanbase.Knowledge.Academy.search(user_input, 5)
-  end
-
-  def maybe_add_similar_academy_chunks(prompt, user_input, options \\ []) do
-    if Keyword.get(options, :academy, true) do
-      case find_most_similar_academy_chunks(user_input, []) do
-        {:ok, academy_chunks} ->
-          academy_text_chunks =
-            Enum.map(academy_chunks, fn academy_chunk ->
-              """
-              Article title: #{academy_chunk.title}
-              Article URL: #{academy_chunk.url}
-              Most relevant chunk from article: #{academy_chunk.chunk}
-              """
-            end)
-            |> Enum.join("\n")
-
-          prompt =
-            prompt <>
-              """
-              <Academy_Content>
-              #{academy_text_chunks}
-              </Academy_Content>
-              """
-
-          {:ok, prompt}
-
-        _ ->
-          {:ok, prompt}
-      end
-    else
-      {:ok, prompt}
-    end
-  end
-
-  defp generate_initial_prompt(question) do
-    prompt = """
-    <Role>
-    You are a knowledgeable and helpful Support Specialist at Santiment, with deep expertise in crypto,
-    programming, trading, and both technical and non-technical support.
-    You excel at clear, concise communication and can explain complex topics in simple, user-friendly language.
-    Your primary objective is to provide the most accurate and helpful answer to the User Input, using only the information provided.
-    </Role>
-
-    <Instructions>
-    1. Carefully review the provided content (FAQ, Academy, Insights, etc.) and use it as the sole basis for your answer to the user's question.
-    2. Respond as a professional support agent: be concise, direct, and avoid any greetings, introductions, or congratulations.
-    3. If the provided content does not contain enough information to answer the question, clearly state that you cannot answer based on the available data.
-    4. Format your response in markdown. Use headings, bullet points, bold, italics, and code blocks where appropriate for clarity.
-    5. When referencing links, only use those explicitly included in the provided content. Do not invent or hallucinate links.
-    6. If you find information that is similar but not an exact match, explain this to the user, clarify the context,
-       and suggest contacting Santiment Support for further assistance if needed.
-    7. Do not include any information, assumptions, or external knowledge that is not present in the provided content.
-    8. If the user's question is unclear or ambiguous, politely ask for clarification using only the information provided.
-    9. Prioritize accuracy and transparency—if there is any uncertainty, clearly communicate the limitations of the available information.
-    10. When possible, summarize key points or actionable steps to help the user resolve their issue efficiently.
-    </Instructions>
-
-    <User_Input>
-    #{question}
-    </User_Input>
-    """
-
-    {:ok, prompt}
-  end
-=======
->>>>>>> 2ad0d892
 
   defp maybe_update_embedding({:ok, %FaqEntry{} = entry} = result) do
     Task.Supervisor.async_nolink(Sanbase.TaskSupervisor, fn ->
