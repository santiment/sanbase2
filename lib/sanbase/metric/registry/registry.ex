defmodule Sanbase.Metric.Registry do
  use Ecto.Schema

  import Ecto.Query
  import Ecto.Changeset
  import Sanbase.Metric.Registry.EventEmitter, only: [emit_event: 3]

  alias __MODULE__.Validation
  alias __MODULE__.ChangeSuggestion
  alias __MODULE__.Doc
  alias __MODULE__.Alias
  alias __MODULE__.Selector
  alias __MODULE__.Table

  alias Sanbase.Repo
  alias Sanbase.TemplateEngine

  # Matches letters, digits, _, -, :, ., {, }, (, ), \, /  and space
  # Careful not to delete the space at the end
  @human_readable_name_regex ~r|^[a-zA-Z0-9_\.\-{}():/\\ ]+$|
  @aggregations ["sum", "last", "count", "avg", "max", "min", "first"]
  def aggregations(), do: @aggregations
  @metric_regex ~r/^[a-z0-9_{}:]+$/
  def metric_regex(), do: @metric_regex
  @allowed_statuses ["alpha", "beta", "released"]
  def allowed_statuses(), do: @allowed_statuses

  @type t :: %__MODULE__{
          id: integer(),
          metric: String.t(),
          human_readable_name: String.t(),
          aliases: [%Alias{}],
          internal_metric: String.t(),
          tables: [%Table{}],
          default_aggregation: String.t(),
          min_interval: String.t(),
          access: String.t(),
          sanbase_min_plan: String.t(),
          sanapi_min_plan: String.t(),
          selectors: [%Selector{}],
          required_selectors: [%Selector{}],
          is_template: boolean(),
          parameters: [map()],
          fixed_parameters: map(),
          is_timebound: boolean(),
          has_incomplete_data: boolean(),
          exposed_environments: String.t(),
          is_hidden: boolean(),
          is_deprecated: boolean(),
          hard_deprecate_after: DateTime.t(),
          deprecation_note: String.t(),
          data_type: String.t(),
          docs: [%Doc{}],
<<<<<<< HEAD
          status: String.t(),
=======
          is_verified: boolean(),
          sync_status: String.t(),
>>>>>>> 1f2bd1ba
          inserted_at: DateTime.t(),
          updated_at: DateTime.t()
        }

  # The struct is encoded to JSON when it is being synced to prod
  # The fields specified in the :except are the ones that should
  # not be synced.
  @derive {Jason.Encoder,
           except: [
             :__struct__,
             :__meta__,
             :id,
             :inserted_at,
             :updated_at,
             :sync_status,
             :change_suggestions
           ]}

  @timestamps_opts [type: :utc_datetime]
  schema "metric_registry" do
    # How the metric is exposed to external users
    field(:metric, :string)
    field(:human_readable_name, :string)
    embeds_many(:aliases, Alias, on_replace: :delete)

    # What is the name of the metric in the DB and where to find it
    field(:internal_metric, :string)

    field(:default_aggregation, :string)
    field(:min_interval, :string)
    field(:access, :string)
    field(:sanbase_min_plan, :string)
    field(:sanapi_min_plan, :string)

    # If the metric is a template metric, then the parameters need to be used
    # to define the full set of metrics
    field(:is_template, :boolean, default: false)
    field(:parameters, {:array, :map}, default: [])
    field(:fixed_parameters, :map, default: %{})

    field(:is_timebound, :boolean, default: false)
    field(:has_incomplete_data, :boolean, default: false)

    field(:exposed_environments, :string, default: "all")

    field(:is_hidden, :boolean, default: false)
    field(:is_deprecated, :boolean, default: false)
    field(:hard_deprecate_after, :utc_datetime, default: nil)
    field(:deprecation_note, :string, default: nil)
    field(:data_type, :string, default: "timeseries")

<<<<<<< HEAD
    field(:status, :string, default: "released")
=======
    # Sync-related fields
    field(:is_verified, :boolean)
    field(:sync_status, :string)
>>>>>>> 1f2bd1ba

    embeds_many(:tables, Table, on_replace: :delete)
    embeds_many(:selectors, Selector, on_replace: :delete)
    embeds_many(:required_selectors, Selector, on_replace: :delete)
    embeds_many(:docs, Doc, on_replace: :delete)

    has_many(:change_suggestions, ChangeSuggestion,
      foreign_key: :metric_registry_id,
      on_delete: :delete_all
    )

    timestamps()
  end

  def changeset(%__MODULE__{} = metric_registry, attrs) do
    metric_registry
    |> cast(attrs, [
      :access,
      :default_aggregation,
      :data_type,
      :deprecation_note,
      :exposed_environments,
      :fixed_parameters,
      :hard_deprecate_after,
      :has_incomplete_data,
      :human_readable_name,
      :internal_metric,
      :is_deprecated,
      :is_hidden,
      :is_template,
      :is_timebound,
      :is_verified,
      :metric,
      :min_interval,
      :sanbase_min_plan,
      :sanapi_min_plan,
<<<<<<< HEAD
      :parameters,
      :status
=======
      :sync_status,
      :parameters
>>>>>>> 1f2bd1ba
    ])
    |> cast_embed(:selectors,
      required: false,
      with: &Selector.changeset/2,
      sort_param: :selectors_sort,
      drop_param: :selectors_drop
    )
    |> cast_embed(:required_selectors,
      required: false,
      with: &Selector.changeset/2,
      sort_param: :required_selectors_sort,
      drop_param: :required_selectors_drop
    )
    |> cast_embed(:tables,
      required: false,
      with: &Table.changeset/2,
      sort_param: :tables_sort,
      drop_param: :tables_drop
    )
    |> cast_embed(:aliases,
      required: false,
      with: &Alias.changeset/2,
      sort_param: :aliases_sort,
      drop_param: :aliases_drop
    )
    |> cast_embed(:docs,
      required: false,
      with: &Doc.changeset/2,
      sort_param: :docs_sort,
      drop_param: :docs_drop
    )
    |> validate_required([
      :access,
      :default_aggregation,
      :has_incomplete_data,
      :human_readable_name,
      :internal_metric,
      :metric,
      :min_interval
    ])
    |> validate_format(:metric, @metric_regex)
    |> validate_format(:internal_metric, @metric_regex)
    |> validate_format(:human_readable_name, @human_readable_name_regex)
    |> validate_length(:metric, min: 3, max: 100)
    |> validate_length(:internal_metric, min: 3, max: 100)
    |> validate_length(:human_readable_name, min: 3, max: 120)
    |> validate_inclusion(:default_aggregation, @aggregations)
    |> validate_inclusion(:data_type, ["timeseries", "histogram", "table"])
    |> validate_inclusion(:exposed_environments, ["all", "none", "stage", "prod"])
    |> validate_inclusion(:access, ["free", "restricted"])
    |> validate_change(:min_interval, &Validation.validate_min_interval/2)
    |> validate_change(:sync_status, &Validation.validate_sync_status/2)
    |> validate_inclusion(:sanbase_min_plan, ["free", "pro", "max"])
    |> validate_inclusion(:sanapi_min_plan, ["free", "pro", "max"])
    |> validate_inclusion(:status, @allowed_statuses)
    |> Validation.validate_template_fields()
    |> unique_constraint([:metric, :data_type, :fixed_parameters],
      name: :metric_registry_composite_unique_index
    )
  end

  def create(attrs, opts \\ []) do
    attrs = Map.merge(attrs, %{sync_status: "not_synced", is_verified: false})

    %__MODULE__{}
    |> changeset(attrs)
    |> Repo.insert()
    |> maybe_emit_event(:create_metric_registry, opts)
  end

  def update(%__MODULE__{} = metric_registry, attrs, opts \\ []) do
    metric_registry
    |> changeset(attrs)
    |> then(fn changeset ->
      if changeset.changes != %{},
        do: changeset |> put_change(:sync_status, "not_synced"),
        else: changeset
    end)
    |> then(fn changeset ->
      if changeset.changes != %{} and attrs[:is_verified] != true,
        do: changeset |> put_change(:is_verified, false),
        else: changeset
    end)
    |> Repo.update()
    |> maybe_emit_event(:update_metric_registry, opts)
  end

  def delete(%__MODULE__{} = metric_registry, opts \\ []) do
    metric_registry
    |> Repo.delete()
    |> maybe_emit_event(:delete_metric_registry, opts)
  end

  def by_id(id) do
    case Sanbase.Repo.get_by(__MODULE__, id: id) do
      nil -> {:error, "No metric with id #{id} found in the registry"}
      %__MODULE__{} = struct -> {:ok, struct}
    end
  end

  def by_name(metric, data_type \\ "timeseries", fixed_parameters \\ %{}) do
    query =
      from(mr in __MODULE__,
        where:
          mr.metric == ^metric and mr.data_type == ^data_type and
            mr.fixed_parameters == ^fixed_parameters
      )

    case Sanbase.Repo.one(query) do
      %__MODULE__{} = struct ->
        {:ok, struct}

      nil ->
        {:error,
         """
         No metric with name #{metric}, data type #{data_type} and \
         fixed parameters #{inspect(fixed_parameters)} found in the registry
         """}
    end
  end

  @doc ~s"""
  Invoke all the necessary refresh functions to ensure the data stored
  in persistent_term is refreshed.
  """
  @spec refresh_stored_terms() :: :ok
  def refresh_stored_terms() do
    # Do not change the order of these calls
    # It is important as some of the modules later refreshed later
    # depend on the modules refreshed earlier
    true = Sanbase.Clickhouse.MetricAdapter.Registry.refresh_stored_terms()
    true = Sanbase.Metric.Helper.refresh_stored_terms()
    true = Sanbase.Billing.Plan.StandardAccessChecker.refresh_stored_terms()

    :ok
  end

  @doc ~s"""
  Get all the metric registry records. The records are not immedietaly
  ready for usage, as some of the records might be template metrics which
  need to be resolved, or aliases need to be applied.
  """
  @spec all() :: [t()]
  def all() do
    query = from(m in __MODULE__, order_by: [asc: m.id])

    Sanbase.Repo.all(query)
  end

  def by_ids(ids) do
    query = from(m in __MODULE__, where: m.id in ^ids)

    Sanbase.Repo.all(query)
  end

  @doc ~s"""
  Resolve all the metric registry records.
  This operation will increase the number of metrics by producing many metrics
  from template records and aliases.
  """
  @spec resolve([t()]) :: [t()]
  def resolve(list) when is_list(list) do
    Enum.flat_map(list, &resolve/1)
  end

  def resolve(%__MODULE__{} = registry) do
    registry
    |> resolve_aliases()
    |> Enum.flat_map(&apply_template_parameters/1)
  end

  # Private

  defp maybe_emit_event(result, event_type, opts)
       when is_tuple(result) and
              event_type in [
                :create_metric_registry,
                :update_metric_registry,
                :delete_metric_registry
              ] do
    if Keyword.get(opts, :emit_event, true) do
      emit_event(result, event_type, %{})
    else
      result
    end
  end

  defp resolve_aliases(%__MODULE__{} = registry) do
    aliases =
      registry.aliases
      |> Enum.map(& &1.name)
      |> Enum.map(fn metric_alias ->
        %{registry | metric: metric_alias}
      end)

    [registry] ++ aliases
  end

  defp apply_template_parameters(%__MODULE__{} = registry)
       when registry.is_template == true do
    %{
      metric: metric,
      internal_metric: internal_metric,
      human_readable_name: human_readable_name,
      parameters: parameters_list
    } = registry

    for parameters <- parameters_list do
      %{
        registry
        | metric: TemplateEngine.run!(metric, params: parameters),
          internal_metric: TemplateEngine.run!(internal_metric, params: parameters),
          human_readable_name: TemplateEngine.run!(human_readable_name, params: parameters)
      }
    end
  end

  defp apply_template_parameters(registry) when registry.is_template == false,
    do: [registry]
end<|MERGE_RESOLUTION|>--- conflicted
+++ resolved
@@ -51,12 +51,9 @@
           deprecation_note: String.t(),
           data_type: String.t(),
           docs: [%Doc{}],
-<<<<<<< HEAD
           status: String.t(),
-=======
           is_verified: boolean(),
           sync_status: String.t(),
->>>>>>> 1f2bd1ba
           inserted_at: DateTime.t(),
           updated_at: DateTime.t()
         }
@@ -108,13 +105,10 @@
     field(:deprecation_note, :string, default: nil)
     field(:data_type, :string, default: "timeseries")
 
-<<<<<<< HEAD
     field(:status, :string, default: "released")
-=======
     # Sync-related fields
     field(:is_verified, :boolean)
     field(:sync_status, :string)
->>>>>>> 1f2bd1ba
 
     embeds_many(:tables, Table, on_replace: :delete)
     embeds_many(:selectors, Selector, on_replace: :delete)
@@ -151,13 +145,9 @@
       :min_interval,
       :sanbase_min_plan,
       :sanapi_min_plan,
-<<<<<<< HEAD
       :parameters,
-      :status
-=======
-      :sync_status,
-      :parameters
->>>>>>> 1f2bd1ba
+      :status,
+      :sync_status
     ])
     |> cast_embed(:selectors,
       required: false,
