--- conflicted
+++ resolved
@@ -9,28 +9,6 @@
 
   def render_content(%{action: action, params: params, step: step, channel: channel} = data) do
     mime_type = data[:mime_type] || "text/plain"
-<<<<<<< HEAD
-    # Convert template params keys to strings and handle list parameters
-    params =
-      Map.new(params, fn
-        {key, value}
-        when is_list(value) and
-               key in ["metrics_list", "asset_categories", :metrics_list, :asset_categories] ->
-          {to_string(key),
-           if mime_type == "text/html" do
-             items = Enum.map(value, &to_string/1)
-             "<ul>" <> Enum.map_join(items, "", fn item -> "<li>#{item}</li>" end) <> "</ul>"
-           else
-             value
-             |> Enum.map(&to_string/1)
-             |> Enum.join(", ")
-           end}
-
-        {k, v} ->
-          {to_string(k), v}
-      end)
-=======
->>>>>>> d0ecef6f
 
     params = process_params(params, mime_type)
     params = Map.put(params, "current_year", Date.utc_today().year)
