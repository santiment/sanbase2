defmodule Sanbase.Billing.StripeEvent do
  @moduledoc """
  Module for persisting and handling Stripe webhook events.

  Events are persisted for 3 reasons:
  1. Help making event processing idempotent by not processing already processed events
  (https://stripe.com/docs/webhooks/best-practices#duplicate-events)
  2. Replay event if something happens.
  3. Have a log of received events - that will help for fixing bugs.
  """
  use Ecto.Schema

  import Ecto.Changeset

  alias Sanbase.Repo
<<<<<<< HEAD
  alias Sanbase.Auth.User
  alias Sanbase.Pricing.{Subscription, Plan}
=======
  alias Sanbase.Billing.Subscription
>>>>>>> c4bd05e3
  alias Sanbase.StripeApi

  require Logger

  @primary_key false
  schema "stripe_events" do
    field(:event_id, :string, primary_key: true)
    field(:type, :string, null: false)
    field(:payload, :map, null: false)
    field(:is_processed, :boolean, default: false)

    timestamps()
  end

  def changeset(%__MODULE__{} = stripe_event, attrs \\ %{}) do
    stripe_event
    |> cast(attrs, [:event_id, :type, :payload, :is_processed])
    |> validate_required([:event_id, :type, :payload, :is_processed])
  end

  def by_id(event_id) do
    Repo.get(__MODULE__, event_id)
  end

  @doc """
  Log event details with initial status `is_processed: false`
  """
  def create(
        %{
          "id" => id,
          "type" => type
        } = stripe_event
      ) do
    %__MODULE__{}
    |> changeset(%{event_id: id, type: type, payload: stripe_event})
    |> Repo.insert()
  end

  def update(id, params) do
    by_id(id)
    |> changeset(params)
    |> Repo.update()
  end

  @doc """
  Handle different types of events asyncroniously.

  Every event type has different logic for handling.
  After handling is done - updating the event in processed status.
  """
  def handle_event_async(stripe_event) do
    Task.Supervisor.async_nolink(Sanbase.TaskSupervisor, fn ->
      handle_event(stripe_event)
    end)
  end

  defp handle_event(%{
         "id" => id,
         "type" => type,
         "data" => %{"object" => %{"subscription" => subscription_id}}
       })
       when type in [
              "invoice.payment_succeeded",
              "invoice.payment_failed"
            ] do
    handle_event_common(id, type, subscription_id)
  end

  defp handle_event(%{
         "id" => id,
         "type" => type,
         "data" => %{"object" => %{"id" => subscription_id}}
       })
       when type in [
              "customer.subscription.updated",
              "customer.subscription.deleted"
            ] do
    handle_event_common(id, type, subscription_id)
  end

  defp handle_event(%{
         "id" => id,
         "type" => "customer.subscription.created",
         "data" => %{"object" => %{"id" => subscription_id}}
       }) do
    handle_subscription_created(id, "customer.subscription.created", subscription_id)
  end

  defp handle_subscription_created(id, type, subscription_id) do
    with {:ok, stripe_subscription} <- StripeApi.retrieve_subscription(subscription_id),
         {:user_nil?, %User{} = user} <-
           {:user_nil?, Repo.get_by(User, stripe_customer_id: stripe_subscription.customer)},
         {:plan_nil?, %Plan{} = plan} <-
           {:plan_nil?, Plan.by_stripe_id(stripe_subscription.plan.id)},
         {:ok, _subscription} <-
           Subscription.create_subscription_db(stripe_subscription, user, plan) do
      update(id, %{is_processed: true})
    else
      {:user_nil?, _} ->
        error_msg = "Customer for subscription_id #{subscription_id} does not exist"
        Logger.error(error_msg)
        {:error, error_msg}

      {:plan_nil?, _} ->
        error_msg = "Plan for subscription_id #{subscription_id} does not exist"
        Logger.error(error_msg)
        {:error, error_msg}

      {:error, reason} ->
        Logger.error("Error handling #{type} event: reason #{inspect(reason)}")
        {:error, reason}
    end
  end

  defp handle_event_common(id, type, subscription_id) do
    with {:ok, stripe_subscription} <- StripeApi.retrieve_subscription(subscription_id),
         {:nil?, %Subscription{} = subscription} <-
           {:nil?, Repo.get_by(Subscription, stripe_id: stripe_subscription.id)},
         {:ok, _subscription} <-
           Subscription.sync_with_stripe_subscription(stripe_subscription, subscription) do
      update(id, %{is_processed: true})
    else
      {:nil?, _} ->
        error_msg = "Subscription with stripe_id: #{subscription_id} does not exist"
        Logger.error(error_msg)
        {:error, error_msg}

      {:error, reason} ->
        Logger.error("Error handling #{type} event: reason #{inspect(reason)}")
        {:error, reason}
    end
  end
end<|MERGE_RESOLUTION|>--- conflicted
+++ resolved
@@ -13,12 +13,8 @@
   import Ecto.Changeset
 
   alias Sanbase.Repo
-<<<<<<< HEAD
   alias Sanbase.Auth.User
-  alias Sanbase.Pricing.{Subscription, Plan}
-=======
-  alias Sanbase.Billing.Subscription
->>>>>>> c4bd05e3
+  alias Sanbase.Billing.{Subscription, Plan}
   alias Sanbase.StripeApi
 
   require Logger
