defmodule Sanbase.Pricing.Subscription do
  @moduledoc """
  Module for managing user subscriptions - create, upgrade/downgrade, cancel.
  Also containing some helper functions that take user subscription as argument and
  return some properties of the subscription plan.
  """
  use Ecto.Schema

  import Ecto.Changeset
  import Ecto.Query

  alias Sanbase.Pricing.Plan
  alias Sanbase.Pricing.Plan.AccessChecker
  alias Sanbase.Auth.User
  alias Sanbase.Repo
  alias Sanbase.StripeApi

  require Logger

  @percent_discount_1000_san 20
  @percent_discount_200_san 4
  @generic_error_message """
  Current subscription attempt failed.
  Please, contact administrator of the site for more information.
  """

  # After `current_period_end` timestamp passes there is some time until `invoice.payment_succeeded` event is generated
  # to update the field with new timestamp value. So we add 1 day gratis in which we should receive payment before
  # we decide that this subscription is not active.
  # Check for active subscription: current_period_end > Timex.now - @subscription_gratis_days
  @subscription_gratis_days 1

  schema "subscriptions" do
    field(:stripe_id, :string)
    field(:current_period_end, :utc_datetime)
    field(:cancel_at_period_end, :boolean, null: false, default: false)
    field(:status, SubscriptionStatusEnum)

    belongs_to(:user, User)
    belongs_to(:plan, Plan)
  end

  def generic_error_message, do: @generic_error_message

  def changeset(%__MODULE__{} = subscription, attrs \\ %{}) do
    subscription
    |> cast(attrs, [
      :plan_id,
      :user_id,
      :stripe_id,
      :current_period_end,
      :cancel_at_period_end,
      :status
    ])
  end

  @spec free_subscription() :: %__MODULE__{}
  def free_subscription() do
    %__MODULE__{plan: Plan.free_plan()}
  end

  @doc """
  Subscribe user with card_token to a plan.

  - Create or update a Stripe customer with card details contained by the card_token param.
  - Create subscription record in Stripe.
  - Create a subscription record locally so we can check access control without calling Stripe.
  """
  def subscribe(user, card_token, plan) do
    with {:ok, %User{stripe_customer_id: stripe_customer_id} = user}
         when not is_nil(stripe_customer_id) <-
           create_or_update_stripe_customer(user, card_token),
         {:ok, stripe_subscription} <- create_stripe_subscription(user, plan),
         {:ok, subscription} <- create_subscription_db(stripe_subscription, user, plan) do
      {:ok, subscription |> Repo.preload(plan: [:product])}
    end
  end

  @doc """
  Upgrade or Downgrade plan:

  - Updates subcription in Stripe with new plan.
  - Updates local subscription
  Stripe docs:   https://stripe.com/docs/billing/subscriptions/upgrading-downgrading#switching
  """
  def update_subscription(subscription, plan) do
    with {:ok, item_id} <- StripeApi.get_subscription_first_item_id(subscription.stripe_id),
         # Note: that will generate dialyzer error because the spec is wrong.
         # More info here: https://github.com/code-corps/stripity_stripe/pull/499
         {:ok, stripe_subscription} <-
           StripeApi.update_subscription(subscription.stripe_id, %{
             items: [
               %{
                 id: item_id,
                 plan: plan.stripe_id
               }
             ]
           }),
         {:ok, updated_subscription} <-
           sync_with_stripe_subscription(stripe_subscription, subscription) do
      {:ok, updated_subscription |> Repo.preload([plan: [:product]], force: true)}
    end
  end

  @doc """
  Cancel subscription:

  Cancellation means scheduling for cancellation. It updates the `cancel_at_period_end` field which will cancel the
  subscription at `current_period_end`. That allows user to use the subscription for the time left that he has already paid for.
  https://stripe.com/docs/billing/subscriptions/canceling-pausing#canceling
  """
  def cancel_subscription(subscription) do
    with {:ok, stripe_subscription} <- StripeApi.cancel_subscription(subscription.stripe_id),
         {:ok, _} <- sync_with_stripe_subscription(stripe_subscription, subscription) do
      {:ok,
       %{
         is_scheduled_for_cancellation: true,
         scheduled_for_cancellation_at: subscription.current_period_end
       }}
    end
  end

  @doc """
  Renew cancelled subscription if `current_period_end` is not reached.

  https://stripe.com/docs/billing/subscriptions/canceling-pausing#reactivating-canceled-subscriptions
  """
  def renew_cancelled_subscription(subscription) do
    with {:end_period_reached?, :lt} <-
           {:end_period_reached?, DateTime.compare(Timex.now(), subscription.current_period_end)},
         {:ok, stripe_subscription} <-
           StripeApi.update_subscription(subscription.stripe_id, %{cancel_at_period_end: false}),
         {:ok, updated_subscription} <-
           sync_with_stripe_subscription(stripe_subscription, subscription) do
      {:ok, updated_subscription |> Repo.preload([plan: [:product]], force: true)}
    else
      {:end_period_reached?, _} ->
        {:end_period_reached_error,
         "Cancelled subscription has already reached the end period at #{
           subscription.current_period_end
         }"}

      {:error, reason} ->
        {:error, reason}
    end
  end

  def create_subscription_db(
        %Stripe.Subscription{
          id: stripe_id,
          current_period_end: current_period_end,
          cancel_at_period_end: cancel_at_period_end,
          status: status
        },
        user,
        plan
      ) do
    %Subscription{}
    |> Subscription.changeset(%{
      stripe_id: stripe_id,
      user_id: user.id,
      plan_id: plan.id,
      current_period_end: DateTime.from_unix!(current_period_end),
      cancel_at_period_end: cancel_at_period_end,
      status: status
    })
    |> Repo.insert()
  end

  def update_subscription_db(subscription, params) do
    subscription
    |> changeset(params)
    |> Repo.update()
  end

  def sync_all() do
    __MODULE__
    |> Repo.all()
    |> Enum.each(&sync_with_stripe_subscription/1)
  end

  def sync_with_stripe_subscription(
        %Stripe.Subscription{
          current_period_end: current_period_end,
          cancel_at_period_end: cancel_at_period_end,
          status: status,
          plan: %Stripe.Plan{id: stripe_plan_id}
        },
        db_subscription
      ) do
    update_subscription_db(db_subscription, %{
      current_period_end: DateTime.from_unix!(current_period_end),
      cancel_at_period_end: cancel_at_period_end,
      status: status,
      plan_id: Plan.by_stripe_id(stripe_plan_id).id
    })
  end

  def sync_with_stripe_subscription(%__MODULE__{stripe_id: stripe_id} = subscription) do
    StripeApi.retrieve_subscription(stripe_id)
    |> case do
      {:ok,
       %Stripe.Subscription{
         current_period_end: current_period_end,
         cancel_at_period_end: cancel_at_period_end,
         status: status,
         plan: %Stripe.Plan{id: stripe_plan_id}
       }} ->
        update_subscription_db(subscription, %{
          current_period_end: DateTime.from_unix!(current_period_end),
          cancel_at_period_end: cancel_at_period_end,
          status: status,
          plan_id: Plan.by_stripe_id(stripe_plan_id).id
        })

      {:error, reason} ->
        Logger.error(
          "Error while syncing subscription: #{subscription.stripe_id}, reason: #{inspect(reason)}"
        )
    end
  end

  @doc """
  List all active user subscriptions with plans and products.
  """
  def user_subscriptions(user) do
    user
    |> user_subscriptions_query()
    |> active_subscriptions_query()
    |> Repo.all()
    |> Repo.preload(plan: [:product])
  end

  @doc """
  Current subscription is the last active subscription for a product.
  """
  def current_subscription(user, product_id) do
    user
    |> user_subscriptions_query()
    |> active_subscriptions_query()
    |> last_subscription_for_product_query(product_id)
    |> Repo.one()
    |> Repo.preload(plan: [:product])
  end

  @doc """
  By subscription and query name determines whether subscription can access the query.
  """
  def has_access?(subscription, query) do
    case needs_advanced_plan?(query) do
      true -> subscription_access?(subscription, query)
      false -> true
    end
  end

  @doc """
  How much historical days a subscription plan can access.
  """
  def historical_data_in_days(%__MODULE__{plan: plan}) do
    plan
    |> Plan.plan_atom_name()
    |> AccessChecker.historical_data_in_days()
  end

  def realtime_data_cut_off_in_days(%__MODULE__{plan: plan}) do
    plan
    |> Plan.plan_atom_name()
    |> AccessChecker.realtime_data_cut_off_in_days()
  end

  @doc ~s"""
  Check if a query full access is given only to users with a plan higher than free.
  A query can be restricted but still accessible by not-paid users or users with
  lower plans. In this case historical and/or realtime data access can be cut off
  """
  defdelegate is_restricted?(query), to: AccessChecker

  @doc ~s"""
  Check if a query access is given only to users with an advanced plan
  (pro or higher). No access is given to users with lower plans
  """
  defdelegate needs_advanced_plan?(query), to: AccessChecker

  def plan_name(subscription), do: subscription.plan.name

  # Private functions

  defp create_or_update_stripe_customer(%User{stripe_customer_id: stripe_id} = user, card_token)
       when is_nil(stripe_id) do
    StripeApi.create_customer(user, card_token)
    |> case do
      {:ok, stripe_customer} ->
        user
        |> User.changeset(%{stripe_customer_id: stripe_customer.id})
        |> Repo.update()

      {:error, reason} ->
        {:error, reason}
    end
  end

  defp create_or_update_stripe_customer(%User{stripe_customer_id: stripe_id} = user, card_token)
       when is_binary(stripe_id) do
    StripeApi.update_customer(user, card_token)
    |> case do
      {:ok, _} ->
        {:ok, user}

      {:error, reason} ->
        {:error, reason}
    end
  end

  defp create_stripe_subscription(user, plan) do
    subscription = %{
      customer: user.stripe_customer_id,
      items: [%{plan: plan.stripe_id}]
    }

    user
    |> san_balance()
    |> percent_discount()
    |> update_subscription_with_coupon(subscription)
    |> case do
      {:ok, subscription} ->
        StripeApi.create_subscription(subscription)

      {:error, reason} ->
        {:error, reason}
    end
  end

<<<<<<< HEAD
=======
  defp create_subscription_db(
         %Stripe.Subscription{
           id: stripe_id,
           current_period_end: current_period_end,
           cancel_at_period_end: cancel_at_period_end,
           status: status
         },
         user,
         plan
       ) do
    %__MODULE__{}
    |> changeset(%{
      stripe_id: stripe_id,
      user_id: user.id,
      plan_id: plan.id,
      current_period_end: DateTime.from_unix!(current_period_end),
      cancel_at_period_end: cancel_at_period_end,
      status: status
    })
    |> Repo.insert()
  end

>>>>>>> e2b2a0ce
  defp update_subscription_with_coupon(nil, subscription), do: {:ok, subscription}

  defp update_subscription_with_coupon(percent_off, subscription) do
    StripeApi.create_coupon(%{percent_off: percent_off, duration: "forever"})
    |> case do
      {:ok, coupon} ->
        {:ok, Map.put(subscription, :coupon, coupon.id)}

      {:error, reason} ->
        {:error, reason}
    end
  end

  defp percent_discount(balance) when balance >= 1000, do: @percent_discount_1000_san
  defp percent_discount(balance) when balance >= 200, do: @percent_discount_200_san
  defp percent_discount(_), do: nil

  defp subscription_access?(nil, _query), do: false

  defp subscription_access?(%__MODULE__{plan: plan}, query) do
    AccessChecker.plan_has_access?(Plan.plan_atom_name(plan), query)
  end

  defp user_subscriptions_query(user) do
    from(s in __MODULE__,
      where: s.user_id == ^user.id,
      order_by: [desc: s.id]
    )
  end

  # current_period_end > Timex.now - gratis days
  defp active_subscriptions_query(query) do
    from(s in query,
      where:
        s.status != "canceled" and
          s.current_period_end > ^Timex.shift(Timex.now(), days: -@subscription_gratis_days)
    )
  end

  defp last_subscription_for_product_query(query, product_id) do
    from(s in query,
      where: s.plan_id in fragment("select id from plans where product_id = ?", ^product_id),
      limit: 1
    )
  end

  defp san_balance(%User{} = user) do
    case User.san_balance(user) do
      {:ok, %Decimal{} = balance} -> balance |> Decimal.to_float()
      _ -> 0
    end
  end
end<|MERGE_RESOLUTION|>--- conflicted
+++ resolved
@@ -155,8 +155,8 @@
         user,
         plan
       ) do
-    %Subscription{}
-    |> Subscription.changeset(%{
+    %__MODULE__{}
+    |> changeset(%{
       stripe_id: stripe_id,
       user_id: user.id,
       plan_id: plan.id,
@@ -330,31 +330,6 @@
     end
   end
 
-<<<<<<< HEAD
-=======
-  defp create_subscription_db(
-         %Stripe.Subscription{
-           id: stripe_id,
-           current_period_end: current_period_end,
-           cancel_at_period_end: cancel_at_period_end,
-           status: status
-         },
-         user,
-         plan
-       ) do
-    %__MODULE__{}
-    |> changeset(%{
-      stripe_id: stripe_id,
-      user_id: user.id,
-      plan_id: plan.id,
-      current_period_end: DateTime.from_unix!(current_period_end),
-      cancel_at_period_end: cancel_at_period_end,
-      status: status
-    })
-    |> Repo.insert()
-  end
-
->>>>>>> e2b2a0ce
   defp update_subscription_with_coupon(nil, subscription), do: {:ok, subscription}
 
   defp update_subscription_with_coupon(percent_off, subscription) do
