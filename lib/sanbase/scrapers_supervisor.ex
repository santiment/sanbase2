defmodule Sanbase.Application.ScrapersSupervisor do
  import Sanbase.ApplicationUtils

  def children() do
<<<<<<< HEAD
    children =
      [
        # Start the endpoint when the application starts. Used for healtchecks
        SanbaseWeb.Endpoint,

        # Start the Task Supervisor
        {Task.Supervisor, [name: Sanbase.TaskSupervisor]},

        # Start the Postgres Ecto repository
        Sanbase.Repo,

        # Start a Registry
        {Registry, keys: :unique, name: Sanbase.Registry},

        # Time series Prices DB connection
        Sanbase.Prices.Store.child_spec(),

        # Time sereies TwitterData DB connection
        Sanbase.ExternalServices.TwitterData.Store.child_spec(),

        # Time series Github DB connection
        Sanbase.Github.Store.child_spec(),

        # Etherscan rate limiter
        Sanbase.ExternalServices.RateLimiting.Server.child_spec(
          :etherscan_rate_limiter,
          scale: 1000,
          limit: 5,
          time_between_requests: 100
        ),

        # Coinmarketcap graph data rate limiter
        Sanbase.ExternalServices.RateLimiting.Server.child_spec(
          :graph_coinmarketcap_rate_limiter,
          scale: 60_000,
          limit: 30,
          time_between_requests: 1000
        ),

        # Coinmarketcap api rate limiter
        Sanbase.ExternalServices.RateLimiting.Server.child_spec(
          :api_coinmarketcap_rate_limiter,
          scale: 60_000,
          limit: 5,
          time_between_requests: 2000
        ),

        # Coinmarketcap http rate limiter
        Sanbase.ExternalServices.RateLimiting.Server.child_spec(
          :http_coinmarketcap_rate_limiter,
          scale: 60_000,
          limit: 30,
          time_between_requests: 1000
        ),

        # Twitter API rate limiter
        Sanbase.ExternalServices.RateLimiting.Server.child_spec(
          :twitter_api_rate_limiter,
          scale: 60 * 15 * 1000,
          limit: 450,
          time_between_requests: 10
        ),

        # Twittercounter API rate limiter
        Sanbase.ExternalServices.RateLimiting.Server.child_spec(
          :twittercounter_api_rate_limiter,
          scale: 60 * 60 * 1000,
          limit: 100,
          time_between_requests: 100
        ),

        # Price fetcher
        # TODO: Change after switching over to only this cmc
        Sanbase.ExternalServices.Coinmarketcap.child_spec(%{}),
        Sanbase.ExternalServices.Coinmarketcap2.child_spec(%{}),

        # Current marketcap fetcher
        # TODO: Change after switching over to only this cmc
        Sanbase.ExternalServices.Coinmarketcap.TickerFetcher.child_spec(%{}),
        Sanbase.ExternalServices.Coinmarketcap.TickerFetcher2.child_spec(%{}),

        # Twitter account data tracking worker
        Sanbase.ExternalServices.TwitterData.Worker.child_spec(%{}),

        # Twitter account historical data
        Sanbase.ExternalServices.TwitterData.HistoricalData.child_spec(%{})
      ] ++
        sanbase_scheduler() ++
        Sanbase.Application.faktory_supervisor() ++
        [
          # Github activity scraping scheduler
          Sanbase.ExternalServices.Github.child_spec(%{})
        ]

    children = children |> normalize_children()
=======
    children = [
      # Start the endpoint when the application starts. Used for healtchecks
      SanbaseWeb.Endpoint,

      # Start the Task Supervisor
      {Task.Supervisor, [name: Sanbase.TaskSupervisor]},

      # Start the Postgres Ecto repository
      Sanbase.Repo,

      # Start a Registry
      {Registry, keys: :unique, name: Sanbase.Registry},

      # Time series Prices DB connection
      Sanbase.Prices.Store.child_spec(),

      # Time sereies TwitterData DB connection
      Sanbase.ExternalServices.TwitterData.Store.child_spec(),

      # Time series Github DB connection
      Sanbase.Github.Store.child_spec(),

      # Etherscan rate limiter
      Sanbase.ExternalServices.RateLimiting.Server.child_spec(
        :etherscan_rate_limiter,
        scale: 1000,
        limit: 5,
        time_between_requests: 100
      ),

      # Coinmarketcap graph data rate limiter
      Sanbase.ExternalServices.RateLimiting.Server.child_spec(
        :graph_coinmarketcap_rate_limiter,
        scale: 60_000,
        limit: 30,
        time_between_requests: 1000
      ),

      # Coinmarketcap api rate limiter
      Sanbase.ExternalServices.RateLimiting.Server.child_spec(
        :api_coinmarketcap_rate_limiter,
        scale: 60_000,
        limit: 5,
        time_between_requests: 2000
      ),

      # Coinmarketcap http rate limiter
      Sanbase.ExternalServices.RateLimiting.Server.child_spec(
        :http_coinmarketcap_rate_limiter,
        scale: 60_000,
        limit: 30,
        time_between_requests: 1000
      ),

      # Twitter API rate limiter
      Sanbase.ExternalServices.RateLimiting.Server.child_spec(
        :twitter_api_rate_limiter,
        scale: 60 * 15 * 1000,
        limit: 450,
        time_between_requests: 10
      ),

      # Twittercounter API rate limiter
      Sanbase.ExternalServices.RateLimiting.Server.child_spec(
        :twittercounter_api_rate_limiter,
        scale: 60 * 60 * 1000,
        limit: 100,
        time_between_requests: 100
      ),

      # Price fetcher
      # TODO: Change after switching over to only this cmc
      Sanbase.ExternalServices.Coinmarketcap.child_spec(%{}),
      Sanbase.ExternalServices.Coinmarketcap2.child_spec(%{}),

      # Current marketcap fetcher
      # TODO: Change after switching over to only this cmc
      Sanbase.ExternalServices.Coinmarketcap.TickerFetcher.child_spec(%{}),
      Sanbase.ExternalServices.Coinmarketcap.TickerFetcher2.child_spec(%{}),

      # Twitter account data tracking worker
      Sanbase.ExternalServices.TwitterData.Worker.child_spec(%{}),

      # Twitter account historical data
      Sanbase.ExternalServices.TwitterData.HistoricalData.child_spec(%{}),

      # Start the Faktory Supervisor
      start_if(
        &Sanbase.Application.faktory/0,
        &Sanbase.Application.start_faktory?/0
      ),
      # Github activity scraping scheduler
      Sanbase.ExternalServices.Github.child_spec(%{})
    ]
>>>>>>> f5711f20

    opts = [
      strategy: :one_for_one,
      name: Sanbase.ScrapersSupervisor,
      max_restarts: 5,
      max_seconds: 1
    ]

    {children, opts}
  end

  defp sanbase_scheduler() do
    if System.get_env("QUANTUM_SCHEDULER_ENABLED") do
      [Sanbase.Scheduler]
    else
      []
    end
  end
end<|MERGE_RESOLUTION|>--- conflicted
+++ resolved
@@ -2,103 +2,6 @@
   import Sanbase.ApplicationUtils
 
   def children() do
-<<<<<<< HEAD
-    children =
-      [
-        # Start the endpoint when the application starts. Used for healtchecks
-        SanbaseWeb.Endpoint,
-
-        # Start the Task Supervisor
-        {Task.Supervisor, [name: Sanbase.TaskSupervisor]},
-
-        # Start the Postgres Ecto repository
-        Sanbase.Repo,
-
-        # Start a Registry
-        {Registry, keys: :unique, name: Sanbase.Registry},
-
-        # Time series Prices DB connection
-        Sanbase.Prices.Store.child_spec(),
-
-        # Time sereies TwitterData DB connection
-        Sanbase.ExternalServices.TwitterData.Store.child_spec(),
-
-        # Time series Github DB connection
-        Sanbase.Github.Store.child_spec(),
-
-        # Etherscan rate limiter
-        Sanbase.ExternalServices.RateLimiting.Server.child_spec(
-          :etherscan_rate_limiter,
-          scale: 1000,
-          limit: 5,
-          time_between_requests: 100
-        ),
-
-        # Coinmarketcap graph data rate limiter
-        Sanbase.ExternalServices.RateLimiting.Server.child_spec(
-          :graph_coinmarketcap_rate_limiter,
-          scale: 60_000,
-          limit: 30,
-          time_between_requests: 1000
-        ),
-
-        # Coinmarketcap api rate limiter
-        Sanbase.ExternalServices.RateLimiting.Server.child_spec(
-          :api_coinmarketcap_rate_limiter,
-          scale: 60_000,
-          limit: 5,
-          time_between_requests: 2000
-        ),
-
-        # Coinmarketcap http rate limiter
-        Sanbase.ExternalServices.RateLimiting.Server.child_spec(
-          :http_coinmarketcap_rate_limiter,
-          scale: 60_000,
-          limit: 30,
-          time_between_requests: 1000
-        ),
-
-        # Twitter API rate limiter
-        Sanbase.ExternalServices.RateLimiting.Server.child_spec(
-          :twitter_api_rate_limiter,
-          scale: 60 * 15 * 1000,
-          limit: 450,
-          time_between_requests: 10
-        ),
-
-        # Twittercounter API rate limiter
-        Sanbase.ExternalServices.RateLimiting.Server.child_spec(
-          :twittercounter_api_rate_limiter,
-          scale: 60 * 60 * 1000,
-          limit: 100,
-          time_between_requests: 100
-        ),
-
-        # Price fetcher
-        # TODO: Change after switching over to only this cmc
-        Sanbase.ExternalServices.Coinmarketcap.child_spec(%{}),
-        Sanbase.ExternalServices.Coinmarketcap2.child_spec(%{}),
-
-        # Current marketcap fetcher
-        # TODO: Change after switching over to only this cmc
-        Sanbase.ExternalServices.Coinmarketcap.TickerFetcher.child_spec(%{}),
-        Sanbase.ExternalServices.Coinmarketcap.TickerFetcher2.child_spec(%{}),
-
-        # Twitter account data tracking worker
-        Sanbase.ExternalServices.TwitterData.Worker.child_spec(%{}),
-
-        # Twitter account historical data
-        Sanbase.ExternalServices.TwitterData.HistoricalData.child_spec(%{})
-      ] ++
-        sanbase_scheduler() ++
-        Sanbase.Application.faktory_supervisor() ++
-        [
-          # Github activity scraping scheduler
-          Sanbase.ExternalServices.Github.child_spec(%{})
-        ]
-
-    children = children |> normalize_children()
-=======
     children = [
       # Start the endpoint when the application starts. Used for healtchecks
       SanbaseWeb.Endpoint,
@@ -191,9 +94,14 @@
         &Sanbase.Application.start_faktory?/0
       ),
       # Github activity scraping scheduler
-      Sanbase.ExternalServices.Github.child_spec(%{})
+      Sanbase.ExternalServices.Github.child_spec(%{}),
+
+      # Quantim Scheduler
+      start_if(
+        fn -> {Sanbase.Scheduler, []} end,
+        fn -> System.get_env("QUANTUM_SCHEDULER_ENABLED") end
+      )
     ]
->>>>>>> f5711f20
 
     opts = [
       strategy: :one_for_one,
@@ -204,12 +112,4 @@
 
     {children, opts}
   end
-
-  defp sanbase_scheduler() do
-    if System.get_env("QUANTUM_SCHEDULER_ENABLED") do
-      [Sanbase.Scheduler]
-    else
-      []
-    end
-  end
 end