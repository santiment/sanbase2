--- conflicted
+++ resolved
@@ -22,15 +22,10 @@
     "social_volume_reddit",
     "social_volume_twitter",
     "social_volume_bitcointalk",
-<<<<<<< HEAD
     "social_volume_twitter_crypto",
     "social_volume_twitter_news",
     "social_volume_youtube_videos",
-    "social_volume_total"
-=======
-    "social_volume_total",
     "nft_social_volume"
->>>>>>> 75555844
   ]
 
   @community_messages_count_timeseries_metrics [
