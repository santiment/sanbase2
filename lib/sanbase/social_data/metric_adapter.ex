defmodule Sanbase.SocialData.MetricAdapter do
  @behaviour Sanbase.Metric.Behaviour

  import Sanbase.Metric.Helper

  alias Sanbase.SocialData.SocialHelper
  alias Sanbase.Model.Project

  @aggregations [:sum]

  @social_volume_timeseries_metrics [
    # Social volume counts the mentions of a given word or words describing as subject
    # A project can be addressed by different words.
    # Example: `btc` and `bitcoin` refer to bitcoin
    "social_volume_telegram",
    "social_volume_discord",
    "social_volume_reddit",
    "social_volume_professional_traders_chat",
    "social_volume_twitter",
    "social_volume_bitcointalk",
    "social_volume_total"
  ]

  @community_messages_count_timeseries_metrics [
    ## Community messages count counts the total amount of messages in a project's
    # own social medium. All messages are counted. Handles spam
    "community_messages_count_telegram",
    "community_messages_count_total"
  ]

  @social_dominance_timeseries_metrics [
    "social_dominance_telegram",
    "social_dominance_discord",
    "social_dominance_reddit",
    "social_dominance_professional_traders_chat",
    "social_dominance_total"
  ]

  @sentiment_timeseries_metrics for name <- ["sentiment"],
                                    type <- ["positive", "negative", "balance", "volume_consumed"],
                                    source <-
                                      ["total"] ++ Sanbase.SocialData.SocialHelper.sources(),
                                    do: "#{name}_#{type}_#{source}"

  @timeseries_metrics @social_dominance_timeseries_metrics ++
                        @social_volume_timeseries_metrics ++
                        @community_messages_count_timeseries_metrics ++
                        @sentiment_timeseries_metrics

  @histogram_metrics []

  @metrics @histogram_metrics ++ @timeseries_metrics
  @access_map Enum.reduce(@metrics, %{}, fn metric, acc -> Map.put(acc, metric, :restricted) end)
  @min_plan_map Enum.reduce(@metrics, %{}, fn metric, acc -> Map.put(acc, metric, :free) end)

  @default_complexity_weight 1

  @impl Sanbase.Metric.Behaviour
  def has_incomplete_data?(_), do: false

  @impl Sanbase.Metric.Behaviour
  def complexity_weight(_), do: @default_complexity_weight

  @impl Sanbase.Metric.Behaviour
  def timeseries_data(metric, %{slug: _slug} = selector, from, to, interval, _aggregation)
      when metric in @social_volume_timeseries_metrics do
    "social_volume_" <> source = metric

    Sanbase.SocialData.social_volume(selector, from, to, interval, source)
    |> transform_to_value_pairs(:mentions_count)
  end

  def timeseries_data(metric, %{} = selector, from, to, interval, _aggregation)
      when metric in @social_dominance_timeseries_metrics do
    "social_dominance_" <> source = metric

    Sanbase.SocialData.social_dominance(selector, from, to, interval, source)
    |> transform_to_value_pairs(:dominance)
  end

  def timeseries_data(metric, %{slug: _slug} = selector, from, to, interval, _aggregation)
      when metric in @community_messages_count_timeseries_metrics do
    "community_messages_count_" <> source = metric

    Sanbase.SocialData.community_messages_count(selector, from, to, interval, source)
    |> transform_to_value_pairs(:mentions_count)
  end

  def timeseries_data(metric, %{text: _text} = selector, from, to, interval, _aggregation)
      when metric in @social_volume_timeseries_metrics do
    "social_volume_" <> source = metric

    Sanbase.SocialData.social_volume(selector, from, to, interval, source)
    |> transform_to_value_pairs(:mentions_count)
  end

  def timeseries_data(metric, %{} = selector, from, to, interval, _aggregation)
      when metric in @sentiment_timeseries_metrics do
    "sentiment_" <> type_source = metric
    {type, source} = SocialHelper.split_by_source(type_source)

    Sanbase.SocialData.sentiment(selector, from, to, interval, source, type)
    |> transform_to_value_pairs(:value)
  end

  @impl Sanbase.Metric.Behaviour
  def aggregated_timeseries_data(metric, selector, from, to, aggregation)
      when metric in @social_volume_timeseries_metrics or
             metric in @community_messages_count_timeseries_metrics do
    case timeseries_data(metric, selector, from, to, "1h", aggregation) do
      {:ok, result} ->
        {:ok, Enum.reduce(result, 0, &(&1.value + &2))}

      {:error, error} ->
        {:error, error}
    end
  end

  def aggregated_timeseries_data(metric, selector, from, to, aggregation)
      when metric in @social_dominance_timeseries_metrics do
    case timeseries_data(metric, selector, from, to, "1h", aggregation) do
      {:ok, result} ->
        result =
          Enum.reduce(result, 0, &(&1.value + &2))
          |> Sanbase.Math.average()

        {:ok, result}

      {:error, error} ->
        {:error, error}
    end
  end

  @impl Sanbase.Metric.Behaviour
  def slugs_by_filter(_metric, _from, _to, _operator, _threshold, _aggregation) do
    {:error, "Slugs filtering is not implemented for Social Data."}
  end

  @impl Sanbase.Metric.Behaviour
  def slugs_order(_metric, _from, _to, _direction, _aggregation) do
    {:error, "Slugs ordering is not implemented for Social Data."}
  end

  @impl Sanbase.Metric.Behaviour
  def human_readable_name(metric) when metric in @metrics do
    human_readable_name =
      String.split(metric, "_")
      |> Enum.map(&String.capitalize/1)
      |> Enum.join(" ")

    {:ok, human_readable_name}
  end

  @impl Sanbase.Metric.Behaviour
  def available_aggregations(), do: @aggregations

  @impl Sanbase.Metric.Behaviour
  def available_slugs(),
    do: {:ok, Project.List.projects_slugs(preload?: false)}

  @impl Sanbase.Metric.Behaviour
  def available_slugs("social_volume_" <> _source),
    do: {:ok, Project.List.projects_slugs(preload?: false)}

  def available_slugs("social_dominance_" <> _source), do: available_social_slugs()

  def available_slugs("community_messages_count_" <> _source),
    do: {:ok, Project.List.projects_by_non_null_field(:telegram_link) |> Enum.map(& &1.slug)}

  @impl Sanbase.Metric.Behaviour
  def available_timeseries_metrics(), do: @timeseries_metrics

  @impl Sanbase.Metric.Behaviour
  def available_histogram_metrics(), do: @histogram_metrics

  @impl Sanbase.Metric.Behaviour
  def available_metrics(), do: @metrics

  @impl Sanbase.Metric.Behaviour
  def available_metrics(%{slug: slug}) do
    with %Project{telegram_link: telegram_link} <- Project.by_slug(slug, preload?: false),
         {:ok, social_slugs} <- available_social_slugs() do
      # Currently social volume is fetched from metricshub and social dominance
      # is fetched from tech_indicators. Social volume is available for all projects
      # because if a social query is missing, it is automatically constructed.
      # Social dominance is still available only for some projects
      metrics = if slug in social_slugs, do: @metrics, else: @social_volume_timeseries_metrics

      # Add or remove community messages metrics based on the presence of telegram link
      # If community messages count metric is added twice, that would be comensated
      # by the uniq()
      metrics =
        if is_binary(telegram_link),
          do: (metrics ++ @community_messages_count_timeseries_metrics) |> Enum.uniq(),
          else: metrics -- @community_messages_count_timeseries_metrics

      {:ok, metrics}
    end
  end

  @impl Sanbase.Metric.Behaviour
  def free_metrics(), do: []

  @impl Sanbase.Metric.Behaviour
  def restricted_metrics(), do: @metrics

  @impl Sanbase.Metric.Behaviour
  def access_map(), do: @access_map

  @impl Sanbase.Metric.Behaviour
  def min_plan_map(), do: @min_plan_map

  @impl Sanbase.Metric.Behaviour
  def metadata(metric) do
    selectors =
      case metric do
        "community_messages_count" <> _ -> [:slug]
        _ -> [:slug, :text]
      end

    {:ok,
     %{
       metric: metric,
       min_interval: "5m",
       default_aggregation: :sum,
       available_aggregations: @aggregations,
       available_selectors: selectors,
       data_type: :timeseries,
       complexity_weight: @default_complexity_weight
     }}
  end

  @impl Sanbase.Metric.Behaviour
  def first_datetime(metric, _selector) do
    {_metric, source} = SocialHelper.split_by_source(metric)
    source |> source_first_datetime()
  end

  @impl Sanbase.Metric.Behaviour
  def last_datetime_computed_at(_metric, _selector), do: {:ok, Timex.now()}

  # Private functions

  defp available_social_slugs() do
    # Providing a 2 element tuple `{any, integer}` will use that second element
    # as TTL for the cache key
    Sanbase.Cache.get_or_store({:social_metrics_available_slugs, 1800}, fn ->
      Sanbase.SocialData.SocialVolume.social_volume_projects()
    end)
  end

  # total has the datetime of the earliest of all - bitcointalk
  defp source_first_datetime("total"), do: {:ok, ~U[2016-01-01 00:00:00Z]}
  defp source_first_datetime("telegram"), do: {:ok, ~U[2016-03-29 00:00:00Z]}
  defp source_first_datetime("twitter"), do: {:ok, ~U[2018-02-13 00:00:00Z]}
  defp source_first_datetime("reddit"), do: {:ok, ~U[2016-01-01 00:00:00Z]}
  defp source_first_datetime("discord"), do: {:ok, ~U[2016-05-21 00:00:00Z]}
  defp source_first_datetime("professional_traders_chat"), do: {:ok, ~U[2018-02-09 00:00:00Z]}
<<<<<<< HEAD

  defp metric_to_source("social_volume_" <> source), do: source
  defp metric_to_source("social_dominance_" <> source), do: source
  defp metric_to_source("community_messages_count_" <> source), do: source
=======
>>>>>>> 3b40db43
end<|MERGE_RESOLUTION|>--- conflicted
+++ resolved
@@ -256,11 +256,4 @@
   defp source_first_datetime("reddit"), do: {:ok, ~U[2016-01-01 00:00:00Z]}
   defp source_first_datetime("discord"), do: {:ok, ~U[2016-05-21 00:00:00Z]}
   defp source_first_datetime("professional_traders_chat"), do: {:ok, ~U[2018-02-09 00:00:00Z]}
-<<<<<<< HEAD
-
-  defp metric_to_source("social_volume_" <> source), do: source
-  defp metric_to_source("social_dominance_" <> source), do: source
-  defp metric_to_source("community_messages_count_" <> source), do: source
-=======
->>>>>>> 3b40db43
 end