defmodule Sanbase.Timeline.TimelineEvent do
  @moduledoc ~s"""
  Persisting events on create/update insights, watchlists and triggers
  """

  use Ecto.Schema

  import Ecto.Changeset
  import Ecto.Query

  alias Sanbase.Repo
  alias Sanbase.Auth.User
  alias Sanbase.Insight.Post
  alias Sanbase.UserList
  alias Sanbase.Signal.UserTrigger
  alias Sanbase.Vote

  alias __MODULE__

  @doc """
  Currently supported events are:
  * Publish Insight
  * Update a public Watchlist with projects
  * Create a public UserTrigger
  """
  @publish_insight_type "publish_insight"
  @update_watchlist_type "update_watchlist"
  @create_public_trigger_type "create_public_trigger"
  @trigger_fired "trigger_fired"

  @max_events_returned 100

  @timestamps_opts [updated_at: false, type: :utc_datetime]
  @table "timeline_events"
  schema @table do
    field(:event_type, :string)
    belongs_to(:user, User)
    belongs_to(:post, Post)
    belongs_to(:user_list, UserList)
    belongs_to(:user_trigger, UserTrigger)
    has_many(:votes, Vote, on_delete: :delete_all)
    field(:payload, :map)

    timestamps()
  end

  @type event_type() :: String.t()
  @type cursor_type() :: :before | :after
  @type cursor() :: %{type: cursor_type(), datetime: DateTime.t()}
  @type cursor_with_limit :: %{
          limit: non_neg_integer(),
          cursor: cursor()
        }
  @type events_with_cursor ::
          %{
            events: list(%TimelineEvent{}),
            cursor: %{
              before: DateTime.t(),
              after: DateTime.t()
            }
          }
  @type fired_triggers_map :: %{
          user_trigger_id: non_neg_integer(),
          user_id: non_neg_integer(),
          payload: map(),
          triggered_at: DateTime.t()
        }

  def publish_insight_type(), do: @publish_insight_type
  def update_watchlist_type(), do: @update_watchlist_type
  def create_public_trigger_type(), do: @create_public_trigger_type
  def trigger_fired(), do: @trigger_fired

  def create_changeset(%__MODULE__{} = timeline_events, attrs \\ %{}) do
    timeline_events
    |> cast(attrs, [
      :event_type,
      :user_id,
      :post_id,
      :user_list_id,
      :user_trigger_id,
      :payload,
      :inserted_at
    ])
    |> validate_required([:event_type, :user_id])
  end

<<<<<<< HEAD
  def events(%{limit: limit, cursor: %{type: cursor_type, datetime: cursor_datetime}}) do
    TimelineEvent
    |> events_by_sanclan_query()
    |> events_order_limit_preload_query(min(limit, @max_events_returned))
    |> by_cursor(cursor_type, cursor_datetime)
    |> Repo.all()
    |> events_with_cursor()
  end

  def events(%{limit: limit}) do
    TimelineEvent
    |> events_by_sanclan_query()
    |> events_order_limit_preload_query(min(limit, @max_events_returned))
    |> Repo.all()
    |> events_with_cursor()
=======
  def by_id(id) do
    from(te in TimelineEvent, where: te.id == ^id, preload: :votes)
    |> Repo.one()
>>>>>>> 6a7f66b2
  end

  @doc """
  Returns the generated events by the activity of followed users.
  The events can be paginated with time-based cursor pagination.
  """
  @spec events(%User{}, cursor_with_limit) :: {:ok, events_with_cursor} | {:error, String.t()}
  def events(
        %User{id: user_id},
        %{limit: limit, cursor: %{type: cursor_type, datetime: cursor_datetime}}
      ) do
    TimelineEvent
    |> events_by_followed_users_query(user_id)
    |> events_by_sanclan_query()
    |> user_fired_signals_query(user_id)
    |> events_order_limit_preload_query(min(limit, @max_events_returned))
    |> by_cursor(cursor_type, cursor_datetime)
    |> Repo.all()
    |> events_with_cursor()
  end

  def events(%User{id: user_id}, %{limit: limit}) do
    TimelineEvent
    |> events_by_followed_users_query(user_id)
    |> events_by_sanclan_query()
    |> user_fired_signals_query(user_id)
    |> events_order_limit_preload_query(min(limit, @max_events_returned))
    |> Repo.all()
    |> events_with_cursor()
  end

  def events(_, _), do: {:error, "Bad arguments"}

  @doc """
  Asynchronously create a timeline event only if all criterias are met.

  Params:
    - event_type: one of the currently supported event type listed above.
    - resource: created/updated resource. Currently supported: Post, UserList, UserTrigger.
    - changeset: the changes used to determine if an event should be created.
  """
  @spec maybe_create_event_async(
          event_type,
          %Post{} | %UserList{} | %UserTrigger{},
          Ecto.Changeset.t()
        ) :: Task.t()
  def maybe_create_event_async(
        event_type,
        resource,
        %Ecto.Changeset{} = changeset
      ) do
    Task.Supervisor.async_nolink(Sanbase.TaskSupervisor, fn ->
      maybe_create_event(resource, changeset.changes, %{
        event_type: event_type,
        user_id: resource.user_id
      })
    end)
  end

  @spec create_trigger_fired_events(list(fired_triggers_map)) :: Task.t()
  def create_trigger_fired_events(fired_triggers) do
    Task.Supervisor.async_nolink(Sanbase.TaskSupervisor, fn ->
      fired_triggers
      |> Enum.map(fn %{
                       user_trigger_id: user_trigger_id,
                       user_id: user_id,
                       payload: payload,
                       triggered_at: triggered_at
                     } ->
        %{
          event_type: @trigger_fired,
          user_trigger_id: user_trigger_id,
          user_id: user_id,
          payload: payload,
          inserted_at: triggered_at
        }
      end)
      |> Enum.chunk_every(200)
      |> Enum.each(fn chunk ->
        Sanbase.Repo.insert_all(__MODULE__, chunk)
      end)
    end)
  end

  # private functions

  defp maybe_create_event(
         %Post{id: id, ready_state: "published"},
         %{state: "approved"},
         %{event_type: @publish_insight_type} = params
       ) do
    create_event(:post_id, id, params)
  end

  defp maybe_create_event(
         %Post{id: id, state: "approved"},
         %{ready_state: "published"},
         %{event_type: @publish_insight_type} = params
       ) do
    create_event(:post_id, id, params)
  end

  defp maybe_create_event(%Post{id: _id}, _, _), do: :ok

  defp maybe_create_event(
         %UserList{id: id, is_public: true},
         %{list_items: list_items},
         %{event_type: @update_watchlist_type} = params
       )
       when is_list(list_items) and length(list_items) > 0 do
    create_event(:user_list_id, id, params)
  end

  defp maybe_create_event(%UserList{id: _id}, _, _), do: :ok

  defp maybe_create_event(
         %UserTrigger{id: id, trigger: %{is_public: true}},
         _,
         %{event_type: @create_public_trigger_type} = params
       ) do
    create_event(:user_trigger_id, id, params)
  end

  defp maybe_create_event(%UserTrigger{id: _id}, _, _), do: :ok

  defp create_event(type, id, params) do
    %__MODULE__{} |> create_changeset(Map.put(params, type, id)) |> Repo.insert()
  end

  defp events_order_limit_preload_query(query, limit) do
    from(
      event in query,
      order_by: [desc: event.inserted_at],
      limit: ^limit,
      preload: [:user_trigger, [post: :tags], :user_list, :user, :votes]
    )
  end

  defp events_by_followed_users_query(query, user_id) do
    followed_users_ids = Sanbase.Auth.UserFollower.followed_by(user_id) |> Enum.map(& &1.id)

    from(
      event in query,
      where: event.user_id in ^followed_users_ids
    )
  end

  defp events_by_sanclan_query(query) do
    san_family_ids = Sanbase.Auth.Role.san_family_ids()

    from(
      event in query,
      left_join: ut in UserTrigger,
      on: event.user_trigger_id == ut.id,
      left_join: ul in UserList,
      on: event.user_list_id == ul.id,
      or_where:
        event.user_id in ^san_family_ids and
          (not is_nil(event.post_id) or ul.is_public == true or
             fragment("trigger->>'is_public' = 'true'"))
    )
  end

  def user_fired_signals_query(query, user_id) do
    from(
      event in query,
      or_where: event.event_type == ^@trigger_fired and event.user_id == ^user_id
    )
  end

  defp by_cursor(query, :before, datetime) do
    from(
      event in query,
      where: event.inserted_at < ^datetime
    )
  end

  defp by_cursor(query, :after, datetime) do
    from(
      event in query,
      where: event.inserted_at > ^datetime
    )
  end

  defp events_with_cursor([]), do: {:ok, %{events: [], cursor: %{}}}

  defp events_with_cursor(events) do
    before_datetime = events |> List.last() |> Map.get(:inserted_at)
    after_datetime = events |> List.first() |> Map.get(:inserted_at)

    {:ok,
     %{
       events: events,
       cursor: %{
         before: before_datetime,
         after: after_datetime
       }
     }}
  end
end<|MERGE_RESOLUTION|>--- conflicted
+++ resolved
@@ -85,7 +85,6 @@
     |> validate_required([:event_type, :user_id])
   end
 
-<<<<<<< HEAD
   def events(%{limit: limit, cursor: %{type: cursor_type, datetime: cursor_datetime}}) do
     TimelineEvent
     |> events_by_sanclan_query()
@@ -101,11 +100,11 @@
     |> events_order_limit_preload_query(min(limit, @max_events_returned))
     |> Repo.all()
     |> events_with_cursor()
-=======
+  end
+  
   def by_id(id) do
     from(te in TimelineEvent, where: te.id == ^id, preload: :votes)
     |> Repo.one()
->>>>>>> 6a7f66b2
   end
 
   @doc """
