--- conflicted
+++ resolved
@@ -104,7 +104,10 @@
 
   def atomize_keys(data), do: data
 
-<<<<<<< HEAD
+  def atomize_keys_shallow(map) when is_map(map) do
+    Map.new(map, fn {key, value} -> {String.to_existing_atom(key), value} end)
+  end
+
   @doc ~s"""
 
   Merge two maps deeply. If a key exists in both maps and the value is a map, the
@@ -182,10 +185,6 @@
         Map.put(acc, key, val)
       end
     end)
-=======
-  def atomize_keys_shallow(map) when is_map(map) do
-    Map.new(map, fn {key, value} -> {String.to_existing_atom(key), value} end)
->>>>>>> 21645d5a
   end
 
   # Private functions
