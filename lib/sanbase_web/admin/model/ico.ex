defmodule Sanbase.ExAdmin.Model.Ico do
  use ExAdmin.Register

  alias Sanbase.Model.Ico
  alias Sanbase.Model.Currency
  alias Sanbase.Model.Project

  register_resource Sanbase.Model.Ico do
    query do
      %{all: [preload: [:project, :cap_currency, ico_currencies: [:currency]]] }
    end

<<<<<<< HEAD
    index do
      selectable_column()

      column :id
      column :project
      column :start_date
      column :end_date
      column :tokens_issued_at_ico
      column :main_contract_address
      actions()     # display the default actions column
    end
=======
    create_changeset :changeset_ex_admin
    update_changeset :changeset_ex_admin
>>>>>>> 570c61b6

    form ico do
      inputs do
        input ico, :project, collection: Sanbase.Repo.all(Project)
        input ico, :start_date
        input ico, :end_date
        input ico, :tokens_issued_at_ico
        input ico, :tokens_sold_at_ico
        input ico, :funds_raised_btc
        input ico, :funds_raised_usd
        input ico, :funds_raised_eth
        input ico, :usd_btc_icoend
        input ico, :usd_eth_icoend
        input ico, :minimal_cap_amount
        input ico, :maximal_cap_amount
        input ico, :main_contract_address
        input ico, :comments
        input ico, :cap_currency, collection: Sanbase.Repo.all(Currency)
      end

      inputs "Ico Currencies" do
        has_many ico, :ico_currencies, fn(c) ->
          inputs :currency, collection: Sanbase.Repo.all(Currency)
          input c, :value
        end
      end
    end

    controller do
      # doc: https://hexdocs.pm/ex_admin/ExAdmin.Register.html#after_filter/2
      after_filter :set_defaults, only: [:new]
    end

    # We want to add project name to the filters on the index page
    # ex_admin has limited support for modifying the filter, so we use a little hackery:
    # 1. We inject a textfield in the filter form for "project_name" (Can't add it to the ecto schema as ex_admin doesn't display virtual fields)
    # 2. On submit of the filter form it GET-s the index page with a query parameter "project_name", which we use to filter the ecto query
    #   * Looking at the code in ExAdmin.AdminResourceController.index() and ExAdmin.Register.run_query() => we should override ExAdmin.Register.run_query()
    #   * To do that we redefine run_query() inside the register_resource macro
    #   * But the implementation is in an external function run_query_impl() so that everything inside the macro will be expanded during runtime (copy-pasting and modifying the contents of the original function)
    sidebar "", only: :index do
      panel "" do
        markup_contents do
          script type: "text/javascript" do
            """
            $(document).ready(function() {
              var q_project_name_html =
                `<div class="form-group">
                  <label class="label" for="q_project_name">Project Name</label>
                  <input id="q_project_name" name="project_name" class="form-control" type="text">
                </div>`
              $("#q_project_id").parent().after(q_project_name_html);

              var urlParams = new URLSearchParams(window.location.search);
              $("#q_project_name").val(urlParams.get('project_name'));
            });
            """
          end
        end
      end
    end

    def run_query(repo, defn, :index, id) do
      run_query_impl(repo, defn, :index, id)
    end
  end

  def run_query_impl(repo, defn, :index, id) do
    query = %Sanbase.ExAdmin.Model.Ico{}
    |> Map.get(:resource_model)
    |> ExAdmin.Query.run_query(repo, defn, :index, id, @query)

    List.keyfind(id, :project_name, 0)
    |> case do
      {:project_name, project_name} when is_binary(project_name) ->
        query
        |> join(:inner, [i], p in assoc(i, :project))
        |> where([i, p], like(fragment("lower(?)", p.name), ^"%#{String.replace(String.downcase(project_name), "%", "\\%")}%"))
      _ -> query
    end
  end

  def set_defaults(conn, params, resource, :new) do
    resource = resource
    |> set_cap_currency_default()
    |> set_start_date_default()
    |> set_end_date_default()
    |> set_project_default(params)

    {conn, params, resource}
  end

  defp set_project_default(%Ico{project_id: nil}=ico, params) do
    Map.get(params, :project_id, nil)
    |> case do
      nil -> ico
      project_id -> Map.put(ico, :project_id, project_id)
    end
  end

  defp set_project_default(%Ico{}=ico), do: ico

  defp set_cap_currency_default(%Ico{cap_currency_id: nil}=ico) do
    currency = Currency.get("ETH")

    case currency do
      %Currency{id: id} -> Map.put(ico, :cap_currency_id, id)
      _ -> ico
    end
  end

  defp set_cap_currency_default(%Ico{}=ico), do: ico

  defp set_start_date_default(%Ico{start_date: nil}=ico) do
    Map.put(ico, :start_date, Ecto.Date.utc())
  end

  defp set_start_date_default(%Ico{}=ico), do: ico

  defp set_end_date_default(%Ico{end_date: nil}=ico) do
    Map.put(ico, :end_date, Ecto.Date.utc())
  end

  defp set_end_date_default(%Ico{}=ico), do: ico
end<|MERGE_RESOLUTION|>--- conflicted
+++ resolved
@@ -10,7 +10,9 @@
       %{all: [preload: [:project, :cap_currency, ico_currencies: [:currency]]] }
     end
 
-<<<<<<< HEAD
+    create_changeset :changeset_ex_admin
+    update_changeset :changeset_ex_admin
+
     index do
       selectable_column()
 
@@ -22,10 +24,6 @@
       column :main_contract_address
       actions()     # display the default actions column
     end
-=======
-    create_changeset :changeset_ex_admin
-    update_changeset :changeset_ex_admin
->>>>>>> 570c61b6
 
     form ico do
       inputs do
