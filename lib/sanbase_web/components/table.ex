--- conflicted
+++ resolved
@@ -242,17 +242,8 @@
     ~H"""
     <div class="table-responsive">
       <div>
-<<<<<<< HEAD
         <.search2 fields={@fields} resource={@resource} search_text={@search_text} />
-=======
-        <.search
-          resource={@resource}
-          search_value=""
-          placeholder="column=value (i.e. email=santiment)"
-          text_input_title="If the column is a string, the search looks for substrings, otherwise it tries exact matches"
-        />
-
->>>>>>> 92c30055
+
         <%= if :new in @actions do %>
           <.link
             href={Routes.generic_path(SanbaseWeb.Endpoint, :new, resource: @resource)}
@@ -432,80 +423,37 @@
   end
 
   def search2(assigns) do
-    ~H"""
-    <form class="m-4 max-w-lg mx-auto relative" x-data="{ open: false, selected: '' }">
-      <div class="flex">
-        <label
-          for="search-dropdown"
-          class="mb-2 text-sm font-medium text-gray-900 sr-only dark:text-white"
-        >
-          Field
-        </label>
-        <div class="relative">
-          <button
-            id="dropdown-button"
-            @click="open = !open"
-            class="flex-shrink-0 z-10 inline-flex items-center py-2.5 px-4 text-sm font-medium text-center text-gray-900 bg-gray-100 border border-gray-300 rounded-s-lg hover:bg-gray-200 focus:ring-4 focus:outline-none focus:ring-gray-100 dark:bg-gray-700 dark:hover:bg-gray-600 dark:focus:ring-gray-700 dark:text-white dark:border-gray-600"
-            type="button"
-          >
-            Fields
-            <svg
-              class="w-2.5 h-2.5 ms-2.5"
-              aria-hidden="true"
-              xmlns="http://www.w3.org/2000/svg"
-              fill="none"
-              viewBox="0 0 10 6"
-            >
-              <path
-                stroke="currentColor"
-                stroke-linecap="round"
-                stroke-linejoin="round"
-                stroke-width="2"
-                d="m1 1 4 4 4-4"
-              />
-            </svg>
-          </button>
-          <div
-            id="dropdown"
-            x-show="open"
-            class="absolute z-20 bg-white divide-y divide-gray-100 rounded-lg shadow w-44 dark:bg-gray-700"
-          >
-            <ul
-              class="py-2 text-sm text-gray-700 dark:text-gray-200"
-              aria-labelledby="dropdown-button"
-            >
-              <%= for field <- @fields do %>
-                <li>
-                  <button
-                    type="button"
-                    @click={"selected = #{field}; open = false"}
-                    class="inline-flex w-full px-4 py-2 hover:bg-gray-100 dark:hover:bg-gray-600 dark:hover:text-white"
-                  >
-                    <%= field %>
-                  </button>
-                </li>
-              <% end %>
+
+    ~H"""
+    <form class="max-w-lg mx-auto">
+    <div class="flex">
+        <label for="search-dropdown" class="mb-2 text-sm font-medium text-gray-900 sr-only dark:text-white">Your Email</label>
+        <button id="dropdown-button" data-dropdown-toggle="dropdown" class="flex-shrink-0 z-10 inline-flex items-center py-2.5 px-4 text-sm font-medium text-center text-gray-900 bg-gray-100 border border-gray-300 rounded-s-lg hover:bg-gray-200 focus:ring-4 focus:outline-none focus:ring-gray-100 dark:bg-gray-700 dark:hover:bg-gray-600 dark:focus:ring-gray-700 dark:text-white dark:border-gray-600" type="button">All categories <svg class="w-2.5 h-2.5 ms-2.5" aria-hidden="true" xmlns="http://www.w3.org/2000/svg" fill="none" viewBox="0 0 10 6">
+    <path stroke="currentColor" stroke-linecap="round" stroke-linejoin="round" stroke-width="2" d="m1 1 4 4 4-4"/>
+    </svg></button>
+        <div id="dropdown" class="z-10 hidden bg-white divide-y divide-gray-100 rounded-lg shadow w-44 dark:bg-gray-700">
+            <ul class="py-2 text-sm text-gray-700 dark:text-gray-200" aria-labelledby="dropdown-button">
+            <%= for field <- @fields do %>
+              <li>
+                <button type="button" class="inline-flex w-full px-4 py-2 hover:bg-gray-100 dark:hover:bg-gray-600 dark:hover:text-white">
+                  <%= field %>
+                </button>
+              </li>
+            <% end %>
             </ul>
-          </div>
         </div>
-        <div class="relative flex w-full">
-          <input
-            type="search"
-            id="search-dropdown"
-            x-model="selected"
-            class="block p-2.5 w-full z-20 text-sm text-gray-900 bg-gray-50 rounded-e-lg border-s-gray-50 border-s-2 border border-gray-300 focus:ring-blue-500 focus:border-blue-500 dark:bg-gray-700 dark:border-s-gray-700  dark:border-gray-600 dark:placeholder-gray-400 dark:text-white dark:focus:border-blue-500"
-            placeholder="Search fields ..."
-            required
-          />
-          <button
-            type="submit"
-            class="p-2.5 text-sm font-medium text-white bg-blue-700 rounded-e-lg border border-blue-700 hover:bg-blue-800 focus:ring-4 focus:outline-none focus:ring-blue-300 dark:bg-blue-600 dark:hover:bg-blue-700 dark:focus:ring-blue-800"
-          >
-            <.icon name="hero-magnifying-glass" />
-          </button>
+        <div class="relative w-full">
+            <input type="search" id="search-dropdown" class="block p-2.5 w-full z-20 text-sm text-gray-900 bg-gray-50 rounded-e-lg border-s-gray-50 border-s-2 border border-gray-300 focus:ring-blue-500 focus:border-blue-500 dark:bg-gray-700 dark:border-s-gray-700  dark:border-gray-600 dark:placeholder-gray-400 dark:text-white dark:focus:border-blue-500" placeholder="Search Mockups, Logos, Design Templates..." required />
+            <button type="submit" class="absolute top-0 end-0 p-2.5 text-sm font-medium h-full text-white bg-blue-700 rounded-e-lg border border-blue-700 hover:bg-blue-800 focus:ring-4 focus:outline-none focus:ring-blue-300 dark:bg-blue-600 dark:hover:bg-blue-700 dark:focus:ring-blue-800">
+                <svg class="w-4 h-4" aria-hidden="true" xmlns="http://www.w3.org/2000/svg" fill="none" viewBox="0 0 20 20">
+                    <path stroke="currentColor" stroke-linecap="round" stroke-linejoin="round" stroke-width="2" d="m19 19-4-4m0-7A7 7 0 1 1 1 8a7 7 0 0 1 14 0Z"/>
+                </svg>
+                <span class="sr-only">Search</span>
+            </button>
         </div>
-      </div>
+    </div>
     </form>
+
     """
   end
 end
