defmodule SanbaseWeb.UserController do
  use SanbaseWeb, :controller

  alias Sanbase.Accounts.User
  alias SanbaseWeb.Router.Helpers, as: Routes

<<<<<<< HEAD
  def index(conn, users) do
    users = users || User.all_users()
=======
  def index(conn, _params) do
    users = User.all_users()
>>>>>>> 9f031aa2
    render(conn, "index.html", users: users)
  end

  def search(conn, %{"user_search" => %{"user_search" => search_text}}) do
    users =
      case Integer.parse(search_text) do
        {user_id, ""} -> search_by_id(user_id)
        _ -> search_by_text(String.downcase(search_text))
      end

    render(conn, "index.html", users: users)
  end

  def show(conn, %{"id" => id}) do
    {:ok, user} = Sanbase.Math.to_integer(id) |> User.by_id()

    render(conn, "show.html",
      user: user,
      string_fields: string_fields(User),
      belongs_to: belongs_to(user),
      has_many: has_many(user)
    )
  end

  def reset_api_call_limits(conn, %{"id" => id}) do
    {:ok, user} = Sanbase.Math.to_integer(id) |> User.by_id()

    Sanbase.ApiCallLimit.update_usage_db(:user, user, 0)

    show(conn, %{"id" => user.id})
  end

  def has_many(user) do
    user =
      user |> Sanbase.Repo.preload([:eth_accounts, :posts, subscriptions: [plan: [:product]]])

    [
      %{
        model: "Subscriptions",
        rows: user.subscriptions,
        fields: [:id, :plan, :status],
        funcs: %{
          plan: fn s -> s.plan.product.name <> "/" <> s.plan.name end
        }
      },
      %{
        model: "Eth Accounts",
        rows: user.eth_accounts,
        fields: [:id, :address, :san_balance],
        funcs: %{
          plan: fn eth_account ->
            case Sanbase.Accounts.EthAccount.san_balance(eth_account) do
              :error -> 0.0
              san_balance -> san_balance
            end
          end
        }
      },
      %{
        model: "Last 10 Published Insights",
        rows: Sanbase.Insight.Post.user_public_insights(user.id, page: 1, page_size: 10),
        fields: [:id, :title],
        funcs: %{}
      },
      %{
        model: "Apikey tokens",
        rows: Sanbase.Accounts.UserApikeyToken.user_tokens_structs(user) |> elem(1),
        fields: [:id, :token],
        funcs: %{}
      }
    ]
  end

  def belongs_to(user) do
    {:ok, acl} = Sanbase.ApiCallLimit.get_quota_db(:user, user)

    api_calls_count =
      case Sanbase.Clickhouse.ApiCallData.api_call_count(
             user.id,
             Timex.beginning_of_month(Timex.now()),
             Timex.now(),
             :apikey
           ) do
        {:ok, api_calls_count} -> api_calls_count
        {:error, _} -> 0
      end

    [
      %{
        name: "Api Calls Limits",
        fields: [
          %{
            field_name: "api calls limits",
            data: inspect(acl, pretty: true)
          }
        ],
        actions: [:reset_api_call_limits]
      },
      %{
        name: "Api calls used",
        fields: [
          %{
            field_name: "Api calls used",
            data: api_calls_count
          }
        ],
        actions: []
      }
    ]
  end

  defp search_by_text(text) do
    User.by_search_text(text)
  end

  defp search_by_id(user_id) do
    case Sanbase.Accounts.get_user(user_id) do
      {:ok, user} -> [user]
      _ -> []
    end
  end

  def fields(module) do
    module.__schema__(:fields)
  end

  defp string_fields(module) do
    module
    |> fields()

    # |> Enum.filter(fn field -> module.__schema__(:type, field) in [:string, :naive_datetime, :utc_datetime] end)
    # |> List.insert_at(0, [:id])
  end
end<|MERGE_RESOLUTION|>--- conflicted
+++ resolved
@@ -4,13 +4,8 @@
   alias Sanbase.Accounts.User
   alias SanbaseWeb.Router.Helpers, as: Routes
 
-<<<<<<< HEAD
-  def index(conn, users) do
-    users = users || User.all_users()
-=======
   def index(conn, _params) do
     users = User.all_users()
->>>>>>> 9f031aa2
     render(conn, "index.html", users: users)
   end
 
