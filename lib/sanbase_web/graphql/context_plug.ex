defmodule SanbaseWeb.Graphql.ContextPlug do
  @behavior Plug

  import Plug.Conn

  import Sanbase.Utils, only: [parse_config_value: 1]

  alias SanbaseWeb.Graphql.ContextPlug
  alias Sanbase.Auth.User

  require Logger

  @auth_methods [&ContextPlug.bearer_authentication/1, &ContextPlug.basic_authentication/1]

  def init(opts), do: opts

  def call(conn, _) do
    context = build_context(conn, @auth_methods)
    put_private(conn, :absinthe, %{context: context})
  end

  defp build_context(conn, [auth_method|rest]) do
    auth_method.(conn)
    |> case do
      :skip -> build_context(conn, rest)
<<<<<<< HEAD
      result -> result
=======
      auth -> %{auth: auth}
>>>>>>> 2f8b1b1e
    end
  end

  defp build_context(conn, []), do: %{}

  def bearer_authentication(conn) do
    with ["Bearer " <> token] <- get_req_header(conn, "authorization"),
    {:ok, current_user} <- bearer_authorize(token) do
<<<<<<< HEAD
      %{current_user: current_user}
=======
      %{auth_method: :user_token, current_user: current_user}
>>>>>>> 2f8b1b1e
    else
      _ -> :skip
    end
  end

  def basic_authentication(conn) do
    with ["Basic " <> auth_attempt] <- get_req_header(conn, "authorization"),
<<<<<<< HEAD
    :ok <- basic_authorize(auth_attempt) do
      %{basic_auth: true}
=======
    {:ok, current_user} <- basic_authorize(auth_attempt) do
      %{auth_method: :basic, current_user: current_user}
>>>>>>> 2f8b1b1e
    else
      _ -> :skip
    end
  end

  defp bearer_authorize(token) do
    with {:ok, %User{salt: salt} = user, %{"salt" => salt}} <- SanbaseWeb.Guardian.resource_from_token(token) do
      {:ok, user}
    else
      _ ->
        Logger.warn("Invalid bearer token in request: #{token}")
        {:error, :invalid_token}
    end
  end

  defp basic_authorize(auth_attempt) do
    username = config(:basic_auth_username)
    password = config(:basic_auth_password)

    Base.encode64(username <> ":" <> password)
    |> case do
<<<<<<< HEAD
      ^auth_attempt -> :ok
=======
      ^auth_attempt -> {:ok, username}
>>>>>>> 2f8b1b1e
      _ ->
        Logger.warn("Invalid basic auth credentials in request")
        {:error, :invalid_credentials}
    end
  end

  defp config(key) do
    Application.get_env(:sanbase, __MODULE__)
    |> Keyword.get(key)
    |> parse_config_value()
  end
end<|MERGE_RESOLUTION|>--- conflicted
+++ resolved
@@ -23,11 +23,7 @@
     auth_method.(conn)
     |> case do
       :skip -> build_context(conn, rest)
-<<<<<<< HEAD
-      result -> result
-=======
       auth -> %{auth: auth}
->>>>>>> 2f8b1b1e
     end
   end
 
@@ -36,11 +32,7 @@
   def bearer_authentication(conn) do
     with ["Bearer " <> token] <- get_req_header(conn, "authorization"),
     {:ok, current_user} <- bearer_authorize(token) do
-<<<<<<< HEAD
-      %{current_user: current_user}
-=======
       %{auth_method: :user_token, current_user: current_user}
->>>>>>> 2f8b1b1e
     else
       _ -> :skip
     end
@@ -48,13 +40,8 @@
 
   def basic_authentication(conn) do
     with ["Basic " <> auth_attempt] <- get_req_header(conn, "authorization"),
-<<<<<<< HEAD
-    :ok <- basic_authorize(auth_attempt) do
-      %{basic_auth: true}
-=======
     {:ok, current_user} <- basic_authorize(auth_attempt) do
       %{auth_method: :basic, current_user: current_user}
->>>>>>> 2f8b1b1e
     else
       _ -> :skip
     end
@@ -76,11 +63,7 @@
 
     Base.encode64(username <> ":" <> password)
     |> case do
-<<<<<<< HEAD
-      ^auth_attempt -> :ok
-=======
       ^auth_attempt -> {:ok, username}
->>>>>>> 2f8b1b1e
       _ ->
         Logger.warn("Invalid basic auth credentials in request")
         {:error, :invalid_credentials}
