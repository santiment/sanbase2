defmodule SanbaseWeb.Graphql.ContextPlug do
  @behavior Plug

  import Plug.Conn

  import Sanbase.Utils, only: [parse_config_value: 1]

  alias SanbaseWeb.Graphql.ContextPlug
  alias Sanbase.Auth.User

  require Logger

  @auth_methods [&ContextPlug.bearer_authentication/1, &ContextPlug.basic_authentication/1]

  def init(opts), do: opts

  def call(conn, _) do
    context = build_context(conn, @auth_methods)
    put_private(conn, :absinthe, %{context: context})
  end

  defp build_context(conn, [auth_method|rest]) do
    auth_method.(conn)
    |> case do
      :skip -> build_context(conn, rest)
<<<<<<< HEAD
      result -> result
=======
      auth -> %{auth: auth}
>>>>>>> cb03106b
    end
  end

  defp build_context(conn, []), do: %{}

  def bearer_authentication(conn) do
    with ["Bearer " <> token] <- get_req_header(conn, "authorization"),
    {:ok, current_user} <- bearer_authorize(token) do
<<<<<<< HEAD
      %{current_user: current_user}
=======
      %{auth_method: :user_token, current_user: current_user}
>>>>>>> cb03106b
    else
      _ -> :skip
    end
  end

  def basic_authentication(conn) do
    with ["Basic " <> auth_attempt] <- get_req_header(conn, "authorization"),
<<<<<<< HEAD
    :ok <- basic_authorize(auth_attempt) do
      %{basic_auth: true}
=======
    {:ok, current_user} <- basic_authorize(auth_attempt) do
      %{auth_method: :basic, current_user: current_user}
>>>>>>> cb03106b
    else
      _ -> :skip
    end
  end

  defp bearer_authorize(token) do
    with {:ok, %User{salt: salt} = user, %{"salt" => salt}} <- SanbaseWeb.Guardian.resource_from_token(token) do
      {:ok, user}
    else
      _ ->
        Logger.warn("Invalid bearer token in request: #{token}")
        {:error, :invalid_token}
    end
  end

  defp basic_authorize(auth_attempt) do
    username = config(:basic_auth_username)
    password = config(:basic_auth_password)

    Base.encode64(username <> ":" <> password)
    |> case do
<<<<<<< HEAD
      ^auth_attempt -> :ok
=======
      ^auth_attempt -> {:ok, username}
>>>>>>> cb03106b
      _ ->
        Logger.warn("Invalid basic auth credentials in request")
        {:error, :invalid_credentials}
    end
  end

  defp config(key) do
    Application.get_env(:sanbase, __MODULE__)
    |> Keyword.get(key)
    |> parse_config_value()
  end
end<|MERGE_RESOLUTION|>--- conflicted
+++ resolved
@@ -23,11 +23,7 @@
     auth_method.(conn)
     |> case do
       :skip -> build_context(conn, rest)
-<<<<<<< HEAD
-      result -> result
-=======
       auth -> %{auth: auth}
->>>>>>> cb03106b
     end
   end
 
@@ -36,11 +32,7 @@
   def bearer_authentication(conn) do
     with ["Bearer " <> token] <- get_req_header(conn, "authorization"),
     {:ok, current_user} <- bearer_authorize(token) do
-<<<<<<< HEAD
-      %{current_user: current_user}
-=======
       %{auth_method: :user_token, current_user: current_user}
->>>>>>> cb03106b
     else
       _ -> :skip
     end
@@ -48,13 +40,8 @@
 
   def basic_authentication(conn) do
     with ["Basic " <> auth_attempt] <- get_req_header(conn, "authorization"),
-<<<<<<< HEAD
-    :ok <- basic_authorize(auth_attempt) do
-      %{basic_auth: true}
-=======
     {:ok, current_user} <- basic_authorize(auth_attempt) do
       %{auth_method: :basic, current_user: current_user}
->>>>>>> cb03106b
     else
       _ -> :skip
     end
@@ -76,11 +63,7 @@
 
     Base.encode64(username <> ":" <> password)
     |> case do
-<<<<<<< HEAD
-      ^auth_attempt -> :ok
-=======
       ^auth_attempt -> {:ok, username}
->>>>>>> cb03106b
       _ ->
         Logger.warn("Invalid basic auth credentials in request")
         {:error, :invalid_credentials}
