--- conflicted
+++ resolved
@@ -2,11 +2,8 @@
   alias Sanbase.Clickhouse
   alias Sanbase.Model.Project
 
-<<<<<<< HEAD
-  @max_concurrency 10
-=======
+  @max_concurrency 100
   alias Sanbase.Clickhouse.DailyActiveAddresses
->>>>>>> 0351acbe
 
   def data() do
     Dataloader.KV.new(&query/2)
@@ -45,34 +42,25 @@
     end)
     |> Enum.reject(&is_nil/1)
     |> Enum.chunk_every(100)
-<<<<<<< HEAD
     |> Sanbase.Parallel.map(
       fn organizations ->
-        {:ok, dev_activity} = Clickhouse.Github.total_dev_activity(organizations, from, to)
+        case Clickhouse.Github.total_dev_activity(organizations, from, to) do
+          {:ok, dev_activity} ->
+            dev_activity
+            |> Enum.map(fn {organization, dev_activity} ->
+              {organization, {:ok, dev_activity / days}}
+            end)
 
-        dev_activity
-        |> Enum.map(fn {organization, dev_activity} -> {organization, dev_activity / days} end)
+          _ ->
+            organizations
+            |> Enum.map(fn organization ->
+              {organization, {:nocache, {:ok, 0}}}
+            end)
+        end
       end,
       map_type: :flat_map,
       max_concurrency: @max_concurrency
     )
-=======
-    |> Sanbase.Parallel.flat_pmap(fn organizations ->
-      case Clickhouse.Github.total_dev_activity(organizations, from, to) do
-        {:ok, dev_activity} ->
-          dev_activity
-          |> Enum.map(fn {organization, dev_activity} ->
-            {organization, {:ok, dev_activity / days}}
-          end)
-
-        _ ->
-          organizations
-          |> Enum.map(fn organization ->
-            {organization, {:nocache, {:ok, 0}}}
-          end)
-      end
-    end)
->>>>>>> 0351acbe
     |> Map.new()
   end
 
