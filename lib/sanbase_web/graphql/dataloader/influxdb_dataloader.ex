--- conflicted
+++ resolved
@@ -3,11 +3,8 @@
   alias SanbaseWeb.Graphql.Cache
   alias SanbaseWeb.Graphql.Helpers.Utils
 
-<<<<<<< HEAD
   @max_concurrency 10
-=======
   @total_erc20 "TOTAL_ERC20"
->>>>>>> 0351acbe
 
   def data() do
     Dataloader.KV.new(&query/2)
