defmodule SanbaseWeb.Graphql.Middlewares.TimeframeRestriction do
  @moduledoc """
  Middleware that is used to restrict the API access in a certain timeframe.
  The restriction is for anon users and for users without the required SAN stake.
  By default configuration the allowed timeframe is in the inteval [now() - 90days, now() - 1day]
  """
  @behaviour Absinthe.Middleware

  @compile :inline_list_funcs
  @compile {:inline,
            restrict_from: 3,
            restrict_to: 3,
            check_from_to_params: 1,
            required_san_stake_full_access: 0,
            restrict_to_in_days: 0,
            restrict_from_in_days: 0}

  import Sanbase.DateTimeUtils, only: [from_iso8601!: 1]
  import SanbaseWeb.Graphql.Middlewares.Helpers

  alias Absinthe.Resolution
<<<<<<< HEAD
  alias Sanbase.Auth.User
  alias Sanbase.Pricing.Subscription
=======
>>>>>>> d6e37a1e

  require Sanbase.Utils.Config, as: Config
  @allow_access_without_staking ["santiment"]

  @minimal_datetime_param from_iso8601!("2009-01-01T00:00:00Z")

  def call(%Resolution{state: :resolved} = resolution, _) do
    resolution
  end

  def call(resolution, %{allow_realtime_data: true, allow_historical_data: true}) do
    resolution
  end

  # Allow access to historical data and real-time data for the Santiment project.
  # This will serve the purpose of showing to anonymous and not-staking users how
  # the data looks like.
  def call(%Resolution{arguments: %{slug: slug}} = resolution, _)
      when slug in @allow_access_without_staking do
    resolution
    |> check_from_to_params()
  end

  def call(
        %Resolution{
<<<<<<< HEAD
          definition: definition,
          context: %{auth: %{auth_method: auth_method, current_user: current_user}},
=======
          context: %{auth: %{san_balance: san_balance}},
>>>>>>> d6e37a1e
          arguments: %{from: from, to: to} = args
        } = resolution,
        middleware_args
      ) do
<<<<<<< HEAD
    query = definition.name |> Macro.underscore()

    with :apikey <- auth_method,
         true <- Subscription.is_restricted?(query),
         subscription when not is_nil(subscription) <-
           Subscription.current_subscription(current_user) do
      historical_data_in_days = Subscription.historical_data_in_days(subscription)

      if historical_data_in_days do
        resolution
        |> update_resolution_from_to(
          restrict_from(from, middleware_args, historical_data_in_days),
          to
        )
      else
        resolution
      end
      |> check_from_to_params()
    else
      _ ->
        if !has_enough_san_tokens?(current_user) do
          resolution
          |> update_resolution_from_to(
            restrict_from(from, middleware_args, restrict_from_in_days()),
            restrict_to(to, middleware_args, restrict_to_in_days())
          )
        else
          resolution
        end
        |> check_from_to_params()
=======
    case has_enough_san_tokens?(san_balance, required_san_stake_full_access()) do
      true ->
        resolution

      _ ->
        %Resolution{
          resolution
          | arguments: %{
              args
              | from: restrict_from(from, middleware_args),
                to: restrict_to(to, middleware_args)
            }
        }
>>>>>>> d6e37a1e
    end
  end

  def call(%Resolution{arguments: %{from: from, to: to} = args} = resolution, middleware_args) do
    resolution
    |> update_resolution_from_to(
      restrict_from(from, middleware_args, restrict_from_in_days()),
      restrict_to(to, middleware_args, restrict_to_in_days())
    )
    |> check_from_to_params()
  end

  def call(resolution, _) do
    resolution
    |> check_from_to_params()
  end

<<<<<<< HEAD
  defp has_enough_san_tokens?(current_user) do
    Decimal.cmp(
      User.san_balance!(current_user),
      Decimal.new(required_san_stake_full_access())
    ) != :lt
  end

  defp restrict_to(to_datetime, %{allow_realtime_data: true}, _), do: to_datetime
=======
  defp restrict_to(to_datetime, %{allow_realtime_data: true}), do: to_datetime
>>>>>>> d6e37a1e

  defp restrict_to(to_datetime, _, days) do
    restrict_to = Timex.shift(Timex.now(), days: -days)
    Enum.min_by([to_datetime, restrict_to], &DateTime.to_unix/1)
  end

  defp restrict_from(from_datetime, %{allow_historical_data: true}, _), do: from_datetime

  defp restrict_from(from_datetime, _, days) do
    restrict_from = Timex.shift(Timex.now(), days: -days)
    Enum.max_by([from_datetime, restrict_from], &DateTime.to_unix/1)
  end

  defp required_san_stake_full_access() do
    Config.module_get(Sanbase, :required_san_stake_full_access) |> Sanbase.Math.to_float()
  end

  defp restrict_to_in_days() do
    Config.get(:restrict_to_in_days) |> String.to_integer()
  end

  defp restrict_from_in_days do
    Config.get(:restrict_from_in_days) |> String.to_integer()
  end

  defp to_param_is_after_from(from, to) do
    if DateTime.compare(to, from) == :gt do
      true
    else
      {:error,
       """
       `from` and `to` are not a valid time range.
       Either `from` is a datetime after `to` or the time range is outside of the allowed interval.
       """}
    end
  end

  defp from_or_to_params_are_after_minimal_datetime(from, to) do
    if DateTime.compare(from, @minimal_datetime_param) == :gt and
         DateTime.compare(to, @minimal_datetime_param) == :gt do
      true
    else
      {:error,
       """
       Cryptocurrencies didn't existed before #{@minimal_datetime_param}.
       Please check `from` or `to` param values.
       """}
    end
  end

  defp check_from_to_params(%Resolution{arguments: %{from: from, to: to}} = resolution) do
    with true <- to_param_is_after_from(from, to),
         true <- from_or_to_params_are_after_minimal_datetime(from, to) do
      resolution
    else
      {:error, _message} = error ->
        resolution
        |> Resolution.put_result(error)
    end
  end

  defp check_from_to_params(resolution), do: resolution

  defp update_resolution_from_to(
         %Resolution{arguments: %{from: from, to: to} = args} = resolution,
         restricted_from,
         restricted_to
       ) do
    %Resolution{
      resolution
      | arguments: %{
          args
          | from: restricted_from,
            to: restricted_to
        }
    }
  end
end<|MERGE_RESOLUTION|>--- conflicted
+++ resolved
@@ -19,11 +19,8 @@
   import SanbaseWeb.Graphql.Middlewares.Helpers
 
   alias Absinthe.Resolution
-<<<<<<< HEAD
   alias Sanbase.Auth.User
   alias Sanbase.Pricing.Subscription
-=======
->>>>>>> d6e37a1e
 
   require Sanbase.Utils.Config, as: Config
   @allow_access_without_staking ["santiment"]
@@ -49,17 +46,18 @@
 
   def call(
         %Resolution{
-<<<<<<< HEAD
           definition: definition,
-          context: %{auth: %{auth_method: auth_method, current_user: current_user}},
-=======
-          context: %{auth: %{san_balance: san_balance}},
->>>>>>> d6e37a1e
+          context: %{
+            auth: %{
+              auth_method: auth_method,
+              current_user: current_user,
+              san_balance: san_balance
+            }
+          },
           arguments: %{from: from, to: to} = args
         } = resolution,
         middleware_args
       ) do
-<<<<<<< HEAD
     query = definition.name |> Macro.underscore()
 
     with :apikey <- auth_method,
@@ -80,31 +78,21 @@
       |> check_from_to_params()
     else
       _ ->
-        if !has_enough_san_tokens?(current_user) do
-          resolution
-          |> update_resolution_from_to(
-            restrict_from(from, middleware_args, restrict_from_in_days()),
-            restrict_to(to, middleware_args, restrict_to_in_days())
-          )
-        else
-          resolution
+        case has_enough_san_tokens?(san_balance, required_san_stake_full_access()) do
+          true ->
+            resolution
+
+          _ ->
+            %Resolution{
+              resolution
+              | arguments: %{
+                  args
+                  | from: restrict_from(from, middleware_args, restrict_from_in_days()),
+                    to: restrict_to(to, middleware_args, restrict_to_in_days)
+                }
+            }
         end
         |> check_from_to_params()
-=======
-    case has_enough_san_tokens?(san_balance, required_san_stake_full_access()) do
-      true ->
-        resolution
-
-      _ ->
-        %Resolution{
-          resolution
-          | arguments: %{
-              args
-              | from: restrict_from(from, middleware_args),
-                to: restrict_to(to, middleware_args)
-            }
-        }
->>>>>>> d6e37a1e
     end
   end
 
@@ -122,18 +110,7 @@
     |> check_from_to_params()
   end
 
-<<<<<<< HEAD
-  defp has_enough_san_tokens?(current_user) do
-    Decimal.cmp(
-      User.san_balance!(current_user),
-      Decimal.new(required_san_stake_full_access())
-    ) != :lt
-  end
-
   defp restrict_to(to_datetime, %{allow_realtime_data: true}, _), do: to_datetime
-=======
-  defp restrict_to(to_datetime, %{allow_realtime_data: true}), do: to_datetime
->>>>>>> d6e37a1e
 
   defp restrict_to(to_datetime, _, days) do
     restrict_to = Timex.shift(Timex.now(), days: -days)
