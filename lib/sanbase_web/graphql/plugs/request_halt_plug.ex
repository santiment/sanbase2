--- conflicted
+++ resolved
@@ -84,13 +84,8 @@
 
   def halt_api_call_limit_reached?(conn, %{
         rate_limiting_enabled: true,
-<<<<<<< HEAD
         requested_product: "SANAPI",
-        auth: %{current_user: user, auth_method: auth_method}
-=======
-        product_code: "SANAPI",
         auth: %{current_user: user, auth_method: auth_method, plan: plan_name}
->>>>>>> 9cf1ba23
       }) do
     case ApiCallLimit.get_quota(:user, user, auth_method) do
       {:error, %{blocked_for_seconds: _} = rate_limit_map} ->
