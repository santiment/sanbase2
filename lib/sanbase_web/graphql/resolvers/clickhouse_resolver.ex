defmodule SanbaseWeb.Graphql.Resolvers.ClickhouseResolver do
  require Logger

  alias Sanbase.Model.Project
  alias Sanbase.DateTimeUtils
  alias SanbaseWeb.Graphql.Helpers.Utils

  alias Sanbase.Clickhouse.{
    DailyActiveDeposits,
    GasUsed,
    HistoricalBalance,
    MiningPoolsDistribution,
    MVRV,
    NetworkGrowth,
    NVT,
<<<<<<< HEAD
    PercentOfTokenSupplyOnExchanges,
    RealizedValue
=======
    RealizedValue,
    TopHolders
>>>>>>> c7588a19
  }

  @one_hour_seconds 3600

  def top_holders_percent_of_total_supply(
        _root,
        %{slug: slug, number_of_holders: number_of_holders, from: from, to: to},
        _resolution
      ) do
    case TopHolders.percent_of_total_supply(slug, number_of_holders, from, to) do
      {:ok, percent_of_total_supply} ->
        {:ok, percent_of_total_supply}

      {:error, error} ->
        error_msg = "Can't calculate top holders - percent of total supply for slug: #{slug}."
        Logger.warn(error_msg <> " Reason: #{inspect(error)}")
        {:error, error_msg}
    end
  end

  def gas_used(
        _root,
        %{from: from, to: to, interval: interval},
        _resolution
      ) do
    case GasUsed.gas_used(from, to, interval) do
      {:ok, gas_used} ->
        {:ok, gas_used}

      {:error, error} ->
        error_msg = "Can't calculate Gas used."
        Logger.warn(error_msg <> " Reason: #{inspect(error)}")
        {:error, error_msg}
    end
  end

  def network_growth(_root, args, _resolution) do
    interval = DateTimeUtils.compound_duration_to_seconds(args.interval)

    with {:ok, contract, _} <- Project.contract_info_by_slug(args.slug),
         {:ok, network_growth} <-
           NetworkGrowth.network_growth(contract, args.from, args.to, interval) do
      {:ok, network_growth}
    else
      error ->
        Logger.error("Can't calculate network growth. Reason: #{inspect(error)}")

        {:error, "Can't calculate network growth"}
    end
  end

  def mining_pools_distribution(
        _root,
        %{from: from, to: to, interval: interval},
        _resolution
      ) do
    case MiningPoolsDistribution.distribution(from, to, interval) do
      {:ok, distribution} ->
        {:ok, distribution}

      {:error, error} ->
        error_msg = "Can't calculate mining pools distribution."
        Logger.warn(error_msg <> " Reason: #{inspect(error)}")
        {:error, error_msg}
    end
  end

  def mvrv_ratio(_root, args, _resolution) do
    # TODO: Check if interval is a whole day as in token circulation
    with {:ok, mvrv_ratio} <- MVRV.mvrv_ratio(args.slug, args.from, args.to, args.interval) do
      {:ok, mvrv_ratio}
    else
      {:error, error} ->
        Logger.warn(
          "Can't calculate MVRV ratio for project with coinmarketcap_id: #{args.slug}. Reason: #{
            inspect(error)
          }"
        )

        {:error, "Can't calculate MVRV ratio"}
    end
  end

  def daily_active_deposits(
        _root,
        %{slug: slug, from: from, to: to, interval: interval},
        _resolution
      ) do
    with {:ok, contract, _} <- Project.contract_info_by_slug(slug),
         {:ok, from, to, interval} <-
           Utils.calibrate_interval(
             DailyActiveDeposits,
             contract,
             from,
             to,
             interval,
             @one_hour_seconds,
             50
           ),
         {:ok, active_deposits} <-
           DailyActiveDeposits.active_deposits(contract, from, to, interval) do
      {:ok, active_deposits}
    else
      {:error, error} ->
        error_msg =
          "Can't calculate daily active deposits for project with coinmarketcap_id: #{slug}."

        Logger.warn(error_msg <> " Reason: #{inspect(error)}")
        {:error, error_msg}
    end
  end

  def realized_value(
        _root,
        %{slug: slug, from: from, to: to, interval: interval},
        _resolution
      ) do
    case RealizedValue.realized_value(slug, from, to, interval) do
      {:ok, realized_value} ->
        {:ok, realized_value}

      {:error, error} ->
        error_msg = "Can't calculate Realized Value for project with coinmarketcap_id: #{slug}."
        Logger.warn(error_msg <> " Reason: #{inspect(error)}")
        {:error, error_msg}
    end
  end

  def nvt_ratio(
        _root,
        %{slug: slug, from: from, to: to, interval: interval},
        _resolution
      ) do
    with {:ok, nvt_ratio} <- NVT.nvt_ratio(slug, from, to, interval) do
      {:ok, nvt_ratio}
    else
      {:error, error} ->
        error_msg = "Can't calculate NVT ratio for project with coinmarketcap_id: #{slug}."
        Logger.warn(error_msg <> " Reason: #{inspect(error)}")
        {:error, error_msg}
    end
  end

  def historical_balance(
        _root,
        %{slug: slug, from: from, to: to, interval: interval, address: address},
        _resolution
      ) do
    with {:ok, result} <- HistoricalBalance.historical_balance(address, slug, from, to, interval) do
      {:ok, result}
    else
      {:error, error} ->
        Logger.warn(
          "Can't calculate historical balances for project with coinmarketcap_id #{slug}. Reason: #{
            inspect(error)
          }"
        )

        {:error, "Can't calculate historical balances for project with coinmarketcap_id #{slug}"}
    end
  end

  def percent_of_token_supply_on_exchanges(
        _root,
        %{slug: slug, from: from, to: to, interval: interval},
        _resolution
      ) do
    case PercentOfTokenSupplyOnExchanges.percent_on_exchanges(slug, from, to, interval) do
      {:ok, percent_tokens_on_exchanges} ->
        {:ok, percent_tokens_on_exchanges}

      {:error, error} ->
        error_msg =
          "Can't calculate Percent of Token Supply on Exchanges for project with coinmarketcap_id: #{
            slug
          }."

        Logger.warn(error_msg <> " Reason: #{inspect(error)}")
        {:error, error_msg}
    end
  end
end<|MERGE_RESOLUTION|>--- conflicted
+++ resolved
@@ -13,13 +13,8 @@
     MVRV,
     NetworkGrowth,
     NVT,
-<<<<<<< HEAD
     PercentOfTokenSupplyOnExchanges,
-    RealizedValue
-=======
-    RealizedValue,
     TopHolders
->>>>>>> c7588a19
   }
 
   @one_hour_seconds 3600
