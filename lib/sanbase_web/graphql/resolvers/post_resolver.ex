defmodule SanbaseWeb.Graphql.Resolvers.PostResolver do
  require Logger
  require Sanbase.Utils.Config, as: Config
  require Mockery.Macro

  import Ecto.Query

  alias Sanbase.Auth.User
  alias Sanbase.Tag
  alias Sanbase.Insight.{Post, Poll}
  alias Sanbase.Model.Project
  alias Sanbase.Repo
  alias Sanbase.Notifications
  alias SanbaseWeb.Graphql.Helpers.Utils

  def insights(%User{} = user, _args, _resolution) do
    posts = Post.user_insights(user.id)

    {:ok, posts}
  end

  def post(_root, %{id: post_id}, _resolution) do
    case Repo.get(Post, post_id) do
      nil -> {:error, "There is no post with id #{post_id}"}
      post -> {:ok, post}
    end
  end

  def all_insights(_root, %{tags: tags, page: page, page_size: page_size}, _context)
      when is_list(tags) do
    posts = Post.public_insights_by_tags(tags, page, page_size)

    {:ok, posts}
  end

  def all_insights(_root, %{page: page, page_size: page_size}, _resolution) do
    posts = Post.public_insights(page, page_size)

    {:ok, posts}
  end

  def all_insights_for_user(_root, %{user_id: user_id}, _context) do
    posts = Post.user_public_insights(user_id)

    {:ok, posts}
  end

  def all_insights_user_voted_for(_root, %{user_id: user_id}, _context) do
    posts = Post.all_insights_user_voted_for(user_id)

    {:ok, posts}
  end

  def all_insights_by_tag(_root, %{tag: tag}, _context) do
    posts = Post.public_insights_by_tag(tag)

    {:ok, posts}
  end

  def related_projects(post, _, _) do
    tags = post.tags |> Enum.map(& &1.name)

    query =
      from(
        p in Project,
        where: p.ticker in ^tags and not is_nil(p.coinmarketcap_id)
      )

    {:ok, Repo.all(query)}
  end

  def create_post(_root, post_args, %{
        context: %{auth: %{current_user: user}}
      }) do
    %Post{user_id: user.id, poll_id: Poll.find_or_insert_current_poll!().id}
    |> Post.create_changeset(post_args)
    |> Repo.insert()
    |> case do
      {:ok, post} ->
        {:ok, post}

      {:error, changeset} ->
        {
          :error,
          message: "Can't create post", details: Utils.error_details(changeset)
        }
    end
  end

  def update_post(_root, %{id: post_id} = post_args, %{
        context: %{auth: %{current_user: %User{id: user_id}}}
      }) do
    draft_state = Post.draft()
    published_state = Post.published()

    case Repo.get(Post, post_id) do
      %Post{user_id: ^user_id, ready_state: ^draft_state} = post ->
        post
        |> Repo.preload([:tags, :images])
        |> Post.update_changeset(post_args)
        |> Repo.update()
        |> case do
          {:ok, post} ->
            {:ok, post}

          {:error, changeset} ->
            {
              :error,
              message: "Can't update post", details: Utils.error_details(changeset)
            }
        end

      %Post{user_id: another_user_id} when user_id != another_user_id ->
        {:error, "Cannot update not owned post: #{post_id}"}

      %Post{user_id: ^user_id, ready_state: ^published_state} ->
        {:error, "Cannot update published post: #{post_id}"}

      _post ->
        {:error, "Cannot update post with id: #{post_id}"}
    end
  end

  def delete_post(_root, %{id: post_id}, %{
        context: %{auth: %{current_user: %User{id: user_id}}}
      }) do
    case Repo.get(Post, post_id) do
      %Post{user_id: ^user_id} = post ->
        # Delete the images from the S3/Local store.
        delete_post_images(post)

        # Note: When ecto changeset middleware is implemented return just `Repo.delete(post)`
        case Repo.delete(post) do
          {:ok, post} ->
            {:ok, post}

          {:error, changeset} ->
            {
              :error,
              message: "Can't delete post with id #{post_id}",
              details: Utils.error_details(changeset)
            }
        end

      _post ->
        {:error, "You don't own the post with id #{post_id}"}
    end
  end

  def all_tags(_root, _args, _context) do
    {:ok, Repo.all(Tag)}
  end

  def publish_insight(_root, %{id: post_id}, %{
        context: %{auth: %{current_user: %User{id: user_id}}}
      }) do
<<<<<<< HEAD
    Post.publish(post_id, user_id)
=======
    case Repo.get(Post, post_id) do
      %Post{user_id: ^user_id} = post ->
        post
        |> Post.publish_changeset(%{
          ready_state: Post.published(),
          published_at: NaiveDateTime.utc_now()
        })
        |> Repo.update()
        |> case do
          {:ok, post} ->
            {:ok, post} = create_discourse_topic(post)

            notifiy_insight().publish_in_discord(post)

            {:ok, post}

          {:error, changeset} ->
            {
              :error,
              message: "Can't publish post with id #{post_id}",
              details: Utils.error_details(changeset)
            }
        end

      _post ->
        {:error, "Cannot change ready_state of other user's post with id: #{post_id}"}
    end
>>>>>>> 0351acbe
  end

  # Helper functions

  defp delete_post_images(%Post{} = post) do
    extract_image_url_from_post(post)
    |> Enum.map(&Sanbase.FileStore.delete/1)
  end

  defp extract_image_url_from_post(%Post{} = post) do
    post
    |> Repo.preload(:images)
    |> Map.get(:images, [])
    |> Enum.map(fn %{image_url: image_url} -> image_url end)
  end

<<<<<<< HEAD
  defp filter_by_tag(posts, tag) do
    posts
    |> Enum.filter(fn post ->
      tag in Enum.map(post.tags, & &1.name)
    end)
  end
=======
  defp create_discourse_topic(%Post{id: id, title: title, inserted_at: inserted_at} = post) do
    link = posts_url(id)

    text = ~s"""
      This topic hosts the discussion about [#{link}](#{link})
    """

    title = "##{id} | #{title} | #{DateTime.to_naive(inserted_at) |> to_string}"

    {:ok,
     %{
       "topic_id" => topic_id,
       "topic_slug" => topic_slug
     }} = discourse_api().publish(title, text)

    discourse_topic_url =
      discourse_url()
      |> URI.parse()
      |> URI.merge("/t/#{topic_slug}/#{topic_id}")
      |> URI.to_string()

    Post.publish_changeset(post, %{discourse_topic_url: discourse_topic_url})
    |> Repo.update()
  end

  defp posts_url(id), do: "#{sanbase_url()}/insights/read/#{id}"
  defp sanbase_url(), do: Config.module_get(SanbaseWeb.Endpoint, :frontend_url)
  defp discourse_url(), do: Config.module_get(Sanbase.Discourse, :url)
  defp notifiy_insight(), do: Mockery.Macro.mockable(Notifications.Insight)
  defp discourse_api(), do: Mockery.Macro.mockable(Sanbase.Discourse.Api)
>>>>>>> 0351acbe
end<|MERGE_RESOLUTION|>--- conflicted
+++ resolved
@@ -154,37 +154,7 @@
   def publish_insight(_root, %{id: post_id}, %{
         context: %{auth: %{current_user: %User{id: user_id}}}
       }) do
-<<<<<<< HEAD
     Post.publish(post_id, user_id)
-=======
-    case Repo.get(Post, post_id) do
-      %Post{user_id: ^user_id} = post ->
-        post
-        |> Post.publish_changeset(%{
-          ready_state: Post.published(),
-          published_at: NaiveDateTime.utc_now()
-        })
-        |> Repo.update()
-        |> case do
-          {:ok, post} ->
-            {:ok, post} = create_discourse_topic(post)
-
-            notifiy_insight().publish_in_discord(post)
-
-            {:ok, post}
-
-          {:error, changeset} ->
-            {
-              :error,
-              message: "Can't publish post with id #{post_id}",
-              details: Utils.error_details(changeset)
-            }
-        end
-
-      _post ->
-        {:error, "Cannot change ready_state of other user's post with id: #{post_id}"}
-    end
->>>>>>> 0351acbe
   end
 
   # Helper functions
@@ -200,44 +170,4 @@
     |> Map.get(:images, [])
     |> Enum.map(fn %{image_url: image_url} -> image_url end)
   end
-
-<<<<<<< HEAD
-  defp filter_by_tag(posts, tag) do
-    posts
-    |> Enum.filter(fn post ->
-      tag in Enum.map(post.tags, & &1.name)
-    end)
-  end
-=======
-  defp create_discourse_topic(%Post{id: id, title: title, inserted_at: inserted_at} = post) do
-    link = posts_url(id)
-
-    text = ~s"""
-      This topic hosts the discussion about [#{link}](#{link})
-    """
-
-    title = "##{id} | #{title} | #{DateTime.to_naive(inserted_at) |> to_string}"
-
-    {:ok,
-     %{
-       "topic_id" => topic_id,
-       "topic_slug" => topic_slug
-     }} = discourse_api().publish(title, text)
-
-    discourse_topic_url =
-      discourse_url()
-      |> URI.parse()
-      |> URI.merge("/t/#{topic_slug}/#{topic_id}")
-      |> URI.to_string()
-
-    Post.publish_changeset(post, %{discourse_topic_url: discourse_topic_url})
-    |> Repo.update()
-  end
-
-  defp posts_url(id), do: "#{sanbase_url()}/insights/read/#{id}"
-  defp sanbase_url(), do: Config.module_get(SanbaseWeb.Endpoint, :frontend_url)
-  defp discourse_url(), do: Config.module_get(Sanbase.Discourse, :url)
-  defp notifiy_insight(), do: Mockery.Macro.mockable(Notifications.Insight)
-  defp discourse_api(), do: Mockery.Macro.mockable(Sanbase.Discourse.Api)
->>>>>>> 0351acbe
 end