defmodule SanbaseWeb.Graphql.Resolvers.ProjectTransactionsResolver do
  require Logger

  import SanbaseWeb.Graphql.Helpers.Async
  import Absinthe.Resolution.Helpers, except: [async: 1]
  alias Sanbase.Model.Project
  alias Sanbase.Clickhouse
  alias SanbaseWeb.Graphql.Cache
  alias SanbaseWeb.Graphql.SanbaseDataloader

  def token_top_transactions(
        %Project{id: id} = project,
        args,
        _resolution
      ) do
    async(
      Cache.func(
        fn -> calculate_token_top_transactions(project, args) end,
        {:token_top_transactions, id},
        args
      )
    )
  end

  defp calculate_token_top_transactions(%Project{} = project, %{
         from: from,
         to: to,
         limit: limit
       }) do
    limit = Enum.min([limit, 100])

    with {:contract, {:ok, contract_address, token_decimals}} <-
           {:contract, Project.contract_info(project)},
         {:ok, token_transactions} <-
           Clickhouse.Erc20Transfers.token_top_transfers(
             contract_address,
             from,
             to,
             limit,
             token_decimals
           ),
         {:ok, token_transactions} <-
           Clickhouse.MarkExchanges.mark_exchange_wallets(token_transactions) do
      {:ok, token_transactions}
    else
      {:contract, _} ->
        {:ok, []}

      error ->
        Logger.warn(
          "Cannot fetch top token transactions for project with id #{project.id}. Reason: #{
            inspect(error)
          }"
        )

        {:nocache, {:ok, []}}
    end
  end

  def eth_spent(%Project{} = project, %{days: days}, %{context: %{loader: loader}}) do
    loader
    |> Dataloader.load(SanbaseDataloader, :eth_spent, %{
      project: project,
      from: Timex.shift(Timex.now(), days: -days),
      to: Timex.now()
    })
    |> on_load(&eth_spent_from_loader(&1, project))
  end

  def eth_spent_from_loader(loader, %Project{id: id}) do
    loader
    |> Dataloader.get(SanbaseDataloader, :eth_spent, id)
    |> case do
      nil -> {:ok, 0}
      result -> result
    end
  end

  def eth_spent_over_time(
        %Project{} = project,
        %{from: from, to: to, interval: interval},
        _resolution
      ) do
    async(calculate_eth_spent_over_time_cached(project, from, to, interval))
  end

  @doc ~s"""
  Returns the accumulated ETH spent by all ERC20 projects for a given time period.
  """
  def eth_spent_by_all_projects(_, %{from: from, to: to}, _resolution) do
    with projects when is_list(projects) <- Project.List.projects() do
      total_eth_spent =
        projects
        |> Sanbase.Parallel.pmap(&calculate_eth_spent_cached(&1, from, to).(), timeout: 25_000)
        |> Enum.map(fn
          {:ok, value} when not is_nil(value) -> value
          _ -> 0
        end)
        |> Enum.sum()

      {:ok, total_eth_spent}
    end
  end

  @doc ~s"""
  Returns the accumulated ETH spent by all ERC20 projects for a given time period.
  """
  def eth_spent_by_erc20_projects(_, %{from: from, to: to}, _resolution) do
    with projects when is_list(projects) <- Project.List.erc20_projects() do
      total_eth_spent =
        projects
        |> Sanbase.Parallel.map(&calculate_eth_spent_cached(&1, from, to).(),
          timeout: 25_000,
          max_concurrency: 50
        )
        |> Enum.map(fn
          {:ok, value} when not is_nil(value) -> value
          _ -> 0
        end)
        |> Enum.sum()

      {:ok, total_eth_spent}
    end
  end

  @doc ~s"""
  Returns a list of ETH spent by all ERC20 projects for a given time period,
  grouped by the given `interval`.
  """
  def eth_spent_over_time_by_erc20_projects(
        _root,
        %{from: from, to: to, interval: interval},
        _resolution
      ) do
<<<<<<< HEAD
    Project.List.erc20_projects()
    |> Sanbase.Parallel.map(
      &calculate_eth_spent_over_time_cached(&1, from, to, interval).(),
      timeout: 25_000,
      max_concurrency: 50
=======
    Project.List.erc20_projects() |> eth_spent_over_time(from, to, interval)
  end

  @doc ~s"""
  Returns a list of ETH spent by all projects for a given time period,
  grouped by the given `interval`.
  """

  def eth_spent_over_time_by_all_projects(
        _root,
        %{from: from, to: to, interval: interval},
        _resolution
      ) do
    Project.List.projects() |> eth_spent_over_time(from, to, interval)
  end

  defp eth_spent_over_time(projects, from, to, interval) do
    projects
    |> Sanbase.Parallel.pmap(&calculate_eth_spent_over_time_cached(&1, from, to, interval).(),
      timeout: 25_000
>>>>>>> 0351acbe
    )
    |> combine_eth_spent_by_all_projects()
  end

  def eth_top_transactions(
        %Project{id: id} = project,
        args,
        _resolution
      ) do
    async(
      Cache.func(
        fn -> calculate_eth_top_transactions(project, args) end,
        {:eth_top_transactions, id},
        args
      )
    )
  end

  # Private functions

  defp calculate_eth_spent_cached(%Project{id: id} = project, from_datetime, to_datetime) do
    Cache.func(
      fn -> calculate_eth_spent(project, from_datetime, to_datetime) end,
      {:eth_spent, id},
      %{from_datetime: from_datetime, to_datetime: to_datetime}
    )
  end

  defp calculate_eth_spent(%Project{} = project, from_datetime, to_datetime) do
    with {:eth_addresses, {:ok, eth_addresses}} when eth_addresses != [] <-
           {:eth_addresses, Project.eth_addresses(project)},
         {:ok, eth_spent} <-
           Clickhouse.HistoricalBalance.eth_spent(
             eth_addresses,
             from_datetime,
             to_datetime
           ) do
      {:ok, eth_spent}
    else
      {:eth_addresses, _} ->
        {:ok, nil}

      error ->
        Logger.warn(
          "Cannot calculate ETH spent for #{Project.describe(project)}. Reason: #{inspect(error)}"
        )

        {:nocache, {:ok, nil}}
    end
  end

  defp calculate_eth_spent_over_time_cached(
         %Project{id: id} = project,
         from,
         to,
         interval
       ) do
    Cache.func(
      fn -> calculate_eth_spent_over_time(project, from, to, interval) end,
      {:eth_spent_over_time, id},
      %{from: from, to: to, interval: interval}
    )
  end

  defp calculate_eth_spent_over_time(%Project{} = project, from, to, interval) do
    with {:eth_addresses, {:ok, eth_addresses}} when eth_addresses != [] <-
           {:eth_addresses, Project.eth_addresses(project)},
         {:ok, eth_spent_over_time} <-
           Clickhouse.HistoricalBalance.eth_spent_over_time(eth_addresses, from, to, interval) do
      {:ok, eth_spent_over_time}
    else
      {:eth_addresses, _} ->
        {:ok, []}

      error ->
        Logger.warn(
          "Cannot calculate ETH spent over time for for #{Project.describe(project)}. Reason: #{
            inspect(error)
          }"
        )

        {:nocache, {:ok, []}}
    end
  end

  defp calculate_eth_top_transactions(%Project{} = project, %{
         from: from,
         to: to,
         transaction_type: trx_type,
         limit: limit
       }) do
    limit = Enum.min([limit, 100])

    with {:eth_addresses, {:ok, eth_addresses}} when eth_addresses != [] <-
           {:eth_addresses, Project.eth_addresses(project)},
         {:ok, eth_transactions} <-
           Clickhouse.EthTransfers.top_wallet_transfers(
             eth_addresses,
             from,
             to,
             limit,
             trx_type
           ),
         {:ok, eth_transactions} <-
           Clickhouse.MarkExchanges.mark_exchange_wallets(eth_transactions) do
      {:ok, eth_transactions}
    else
      {:eth_addresses, _} ->
        {:ok, []}

      error ->
        Logger.warn(
          "Cannot fetch top ETH transactions for #{Project.describe(project)}. Reason: #{
            inspect(error)
          }"
        )

        {:nocache, {:ok, []}}
    end
  end

  # Combines a list of lists of ethereum spent data for many projects to a list of ethereum spent data.
  # The entries at the same positions in each list are summed.
  defp combine_eth_spent_by_all_projects(eth_spent_over_time_list) do
    total_eth_spent_over_time =
      eth_spent_over_time_list
      |> Enum.reject(fn
        {:ok, elem} when elem != [] and elem != nil -> false
        _ -> true
      end)
      |> Enum.map(fn {:ok, data} -> data end)
      |> Stream.zip()
      |> Stream.map(&Tuple.to_list/1)
      |> Enum.map(&reduce_eth_spent/1)

    {:ok, total_eth_spent_over_time}
  end

  defp reduce_eth_spent([%{datetime: datetime} | _] = values) do
    total_eth_spent = values |> Enum.map(& &1.eth_spent) |> Enum.sum()
    %{datetime: datetime, eth_spent: total_eth_spent}
  end
end<|MERGE_RESOLUTION|>--- conflicted
+++ resolved
@@ -132,34 +132,28 @@
         %{from: from, to: to, interval: interval},
         _resolution
       ) do
-<<<<<<< HEAD
-    Project.List.erc20_projects()
+    Project.List.erc20_projects() |> eth_spent_over_time(from, to, interval)
+  end
+
+  @doc ~s"""
+  Returns a list of ETH spent by all projects for a given time period,
+  grouped by the given `interval`.
+  """
+
+  def eth_spent_over_time_by_all_projects(
+        _root,
+        %{from: from, to: to, interval: interval},
+        _resolution
+      ) do
+    Project.List.projects() |> eth_spent_over_time(from, to, interval)
+  end
+
+  defp eth_spent_over_time(projects, from, to, interval) do
+    projects
     |> Sanbase.Parallel.map(
       &calculate_eth_spent_over_time_cached(&1, from, to, interval).(),
       timeout: 25_000,
       max_concurrency: 50
-=======
-    Project.List.erc20_projects() |> eth_spent_over_time(from, to, interval)
-  end
-
-  @doc ~s"""
-  Returns a list of ETH spent by all projects for a given time period,
-  grouped by the given `interval`.
-  """
-
-  def eth_spent_over_time_by_all_projects(
-        _root,
-        %{from: from, to: to, interval: interval},
-        _resolution
-      ) do
-    Project.List.projects() |> eth_spent_over_time(from, to, interval)
-  end
-
-  defp eth_spent_over_time(projects, from, to, interval) do
-    projects
-    |> Sanbase.Parallel.pmap(&calculate_eth_spent_over_time_cached(&1, from, to, interval).(),
-      timeout: 25_000
->>>>>>> 0351acbe
     )
     |> combine_eth_spent_by_all_projects()
   end
