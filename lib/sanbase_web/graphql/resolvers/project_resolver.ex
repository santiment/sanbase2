--- conflicted
+++ resolved
@@ -110,12 +110,8 @@
           |> Enum.map(fn {datetime, trx_hash, trx_value, trx_type, from_addr, to_addr} ->
             %{
               datetime: datetime,
-<<<<<<< HEAD
-              trx_volume: trx_volume |> Decimal.new(),
-=======
               trx_hash: trx_hash,
               trx_value: trx_value |> Decimal.new(),
->>>>>>> 9b4cebe4
               transaction_type: trx_type,
               from_address: from_addr,
               to_address: to_addr
