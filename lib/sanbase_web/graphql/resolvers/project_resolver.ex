defmodule SanbaseWeb.Graphql.Resolvers.ProjectResolver do
  require Logger

  import Ecto.Query, warn: false
  import Absinthe.Resolution.Helpers

  alias Sanbase.Model.Project
  alias Sanbase.Model.LatestCoinmarketcapData
  alias Sanbase.Model.MarketSegment
  alias Sanbase.Model.Infrastructure
  alias Sanbase.Model.ProjectTransparencyStatus
  alias Sanbase.Model.ProjectEthAddress
  alias Sanbase.Prices
  alias Sanbase.Github

  alias SanbaseWeb.Graphql.SanbaseRepo
  alias SanbaseWeb.Graphql.PriceStore

  alias Sanbase.Repo

  def all_projects(_parent, args, _resolution, only_project_transparency \\ nil) do
    only_project_transparency =
      case only_project_transparency do
        nil -> Map.get(args, :only_project_transparency, false)
        value -> value
      end

    query =
      cond do
        only_project_transparency ->
          from(p in Project, where: p.project_transparency)

        true ->
          from(p in Project, where: not is_nil(p.coinmarketcap_id))
      end

    projects =
      query
      |> Repo.all()
      |> Repo.preload([
        :latest_coinmarketcap_data,
        icos: [ico_currencies: [:currency]]
      ])

    {:ok, projects}
  end

  def project(_parent, args, _resolution) do
    id = Map.get(args, :id)

    project =
      Project
      |> Repo.get(id)
      |> Repo.preload([:latest_coinmarketcap_data, icos: [ico_currencies: [:currency]]])

    {:ok, project}
  end

  def all_projects_with_eth_contract_info(_parent, _args, _resolution) do
    query = Project.all_projects_with_eth_contract_query()

    projects =
      query
      |> Repo.all()
      |> Repo.preload([:latest_coinmarketcap_data, icos: [ico_currencies: [:currency]]])

    {:ok, projects}
  end

  def eth_balance(%Project{} = project, _args, %{context: %{loader: loader}}) do
    loader
    |> eth_balance_loader(project)
    |> on_load(&eth_balance_from_loader(&1, project))
  end

  defp eth_balance_loader(loader, project) do
    loader
    |> Dataloader.load(SanbaseRepo, :eth_addresses, project)
  end

<<<<<<< HEAD
  defp eth_balance_from_loader(loader, project) do
    balance =
      loader
      |> Dataloader.get(SanbaseRepo, :eth_addresses, project)
      |> Stream.map(& &1.latest_eth_wallet_data)
      |> Stream.reject(&is_nil/1)
      |> Stream.map(& &1.balance)
      |> Enum.reduce(Decimal.new(0), &Decimal.add/2)
=======
  def eth_spent(%Project{coinmarketcap_id: coinmarketcap_id}, %{days: days}, _resolution) do
    async(fn ->
      today = Timex.now()
      days_ago = Timex.shift(today, days: -days)

      eth_spent =
        Sanbase.ExternalServices.Etherscan.Store.trx_sum_in_interval!(
          coinmarketcap_id,
          days_ago,
          today,
          "out"
        )

      {:ok, eth_spent}
    end)
  end

  def eth_balances_by_id(only_project_transparency, project_ids) do
    query =
      from(
        a in ProjectEthAddress,
        inner_join: wd in LatestEthWalletData,
        on: wd.address == a.address,
        where:
          a.project_id in ^project_ids and
            (not (^only_project_transparency) or a.project_transparency),
        group_by: a.project_id,
        select: %{project_id: a.project_id, balance: sum(wd.balance)}
      )
>>>>>>> 793ed030

    {:ok, balance}
  end

  def btc_balance(%Project{} = project, _args, %{context: %{loader: loader}}) do
    loader
    |> btc_balance_loader(project)
    |> on_load(&btc_balance_from_loader(&1, project))
  end

  defp btc_balance_loader(loader, project) do
    loader
    |> Dataloader.load(SanbaseRepo, :btc_addresses, project)
  end

  def btc_balance_from_loader(loader, project) do
    balance =
      loader
      |> Dataloader.get(SanbaseRepo, :btc_addresses, project)
      |> Stream.map(& &1.latest_btc_wallet_data)
      |> Stream.reject(&is_nil/1)
      |> Stream.map(& &1.balance)
      |> Enum.reduce(Decimal.new(0), &Decimal.add/2)

    {:ok, balance}
  end

  def usd_balance(%Project{} = project, _args, %{context: %{loader: loader}}) do
    loader
    |> usd_balance_loader(project)
    |> on_load(&usd_balance_from_loader(&1, project))
  end

  defp usd_balance_loader(loader, project) do
    loader
    |> eth_balance_loader(project)
    |> btc_balance_loader(project)
    |> Dataloader.load(PriceStore, "ETH_USD", :last)
    |> Dataloader.load(PriceStore, "BTC_USD", :last)
  end

  defp usd_balance_from_loader(loader, project) do
    {:ok, eth_balance} = eth_balance_from_loader(loader, project)
    {:ok, btc_balance} = btc_balance_from_loader(loader, project)
    eth_price = Dataloader.get(loader, PriceStore, "ETH_USD", :last)
    btc_price = Dataloader.get(loader, PriceStore, "BTC_USD", :last)

    {:ok,
     Decimal.add(
       Decimal.mult(eth_balance, eth_price),
       Decimal.mult(btc_balance, btc_price)
     )}
  end

  def funds_raised_icos(%Project{} = project, _args, _resolution) do
    funds_raised = Project.funds_raised_icos(project)
    {:ok, funds_raised}
  end

  def market_segment(%Project{market_segment_id: nil}, _args, _resolution), do: {:ok, nil}

  def market_segment(%Project{market_segment_id: market_segment_id}, _args, _resolution) do
    batch({__MODULE__, :market_segments_by_id}, market_segment_id, fn batch_results ->
      {:ok, Map.get(batch_results, market_segment_id)}
    end)
  end

  def market_segments_by_id(_, market_segment_ids) do
    market_segments =
      from(i in MarketSegment, where: i.id in ^market_segment_ids)
      |> Repo.all()

    Map.new(market_segments, fn market_segment -> {market_segment.id, market_segment.name} end)
  end

  def infrastructure(%Project{infrastructure_id: nil}, _args, _resolution), do: {:ok, nil}

  def infrastructure(%Project{infrastructure_id: infrastructure_id}, _args, _resolution) do
    batch({__MODULE__, :infrastructures_by_id}, infrastructure_id, fn batch_results ->
      {:ok, Map.get(batch_results, infrastructure_id)}
    end)
  end

  def infrastructures_by_id(_, infrastructure_ids) do
    infrastructures =
      from(i in Infrastructure, where: i.id in ^infrastructure_ids)
      |> Repo.all()

    Map.new(infrastructures, fn infrastructure -> {infrastructure.id, infrastructure.code} end)
  end

  def project_transparency_status(
        %Project{project_transparency_status_id: nil},
        _args,
        _resolution
      ),
      do: {:ok, nil}

  def project_transparency_status(
        %Project{project_transparency_status_id: project_transparency_status_id},
        _args,
        _resolution
      ) do
    batch(
      {__MODULE__, :project_transparency_statuses_by_id},
      project_transparency_status_id,
      fn batch_results ->
        {:ok, Map.get(batch_results, project_transparency_status_id)}
      end
    )
  end

  def project_transparency_statuses_by_id(_, project_transparency_status_ids) do
    project_transparency_statuses =
      from(i in ProjectTransparencyStatus, where: i.id in ^project_transparency_status_ids)
      |> Repo.all()

    Map.new(project_transparency_statuses, fn project_transparency_status ->
      {project_transparency_status.id, project_transparency_status.name}
    end)
  end

  def roi_usd(%Project{} = project, _args, _resolution) do
    roi = Project.roi_usd(project)

    {:ok, roi}
  end

  def symbol(
        %Project{latest_coinmarketcap_data: %LatestCoinmarketcapData{symbol: symbol}},
        _args,
        _resolution
      ) do
    {:ok, symbol}
  end

  def symbol(_parent, _args, _resolution), do: {:ok, nil}

  def rank(
        %Project{latest_coinmarketcap_data: %LatestCoinmarketcapData{rank: rank}},
        _args,
        _resolution
      ) do
    {:ok, rank}
  end

  def rank(_parent, _args, _resolution), do: {:ok, nil}

  def price_usd(
        %Project{latest_coinmarketcap_data: %LatestCoinmarketcapData{price_usd: price_usd}},
        _args,
        _resolution
      ) do
    {:ok, price_usd}
  end

  def price_usd(_parent, _args, _resolution), do: {:ok, nil}

  def volume_usd(
        %Project{latest_coinmarketcap_data: %LatestCoinmarketcapData{volume_usd: volume_usd}},
        _args,
        _resolution
      ) do
    {:ok, volume_usd}
  end

  def volume_usd(_parent, _args, _resolution), do: {:ok, nil}

  def volume_change_24h(%Project{ticker: ticker}, _args, _resolution) do
    two_days_ago = Timex.shift(Timex.now(), days: -1)

    case Prices.Store.fetch_prices_with_resolution(
           "#{ticker}_USD",
           two_days_ago,
           Timex.now(),
           "1d"
         ) do
      [[_dt1, _price1, volume1, _mcap1], [_dt2, _price2, volume2, _mcap2]] ->
        {:ok, (volume2 - volume1) * 100 / volume1}

      [] ->
        {:ok, nil}
    end
  end

  def average_dev_activity(%Project{ticker: ticker}, _args, _resolution) do
    async(fn ->
      month_ago = Timex.shift(Timex.now(), days: -30)

      case Github.Store.fetch_total_activity!(ticker, month_ago, Timex.now()) do
        {_dt, total_activity} ->
          {:ok, total_activity / 30}

        _ ->
          {:ok, 0}
      end
    end)
  end

  def marketcap_usd(
        %Project{
          latest_coinmarketcap_data: %LatestCoinmarketcapData{market_cap_usd: market_cap_usd}
        },
        _args,
        _resolution
      ) do
    {:ok, market_cap_usd}
  end

  def marketcap_usd(_parent, _args, _resolution), do: {:ok, nil}

  def available_supply(
        %Project{
          latest_coinmarketcap_data: %LatestCoinmarketcapData{available_supply: available_supply}
        },
        _args,
        _resolution
      ) do
    {:ok, available_supply}
  end

  def available_supply(_parent, _args, _resolution), do: {:ok, nil}

  def total_supply(
        %Project{latest_coinmarketcap_data: %LatestCoinmarketcapData{total_supply: total_supply}},
        _args,
        _resolution
      ) do
    {:ok, total_supply}
  end

  def total_supply(_parent, _args, _resolution), do: {:ok, nil}

  def percent_change_1h(
        %Project{
          latest_coinmarketcap_data: %LatestCoinmarketcapData{
            percent_change_1h: percent_change_1h
          }
        },
        _args,
        _resolution
      ) do
    {:ok, percent_change_1h |> Decimal.to_float()}
  end

  def percent_change_1h(_parent, _args, _resolution), do: {:ok, nil}

  def percent_change_24h(
        %Project{
          latest_coinmarketcap_data: %LatestCoinmarketcapData{
            percent_change_24h: percent_change_24h
          }
        },
        _args,
        _resolution
      ) do
    {:ok, percent_change_24h |> Decimal.to_float()}
  end

  def percent_change_24h(_parent, _args, _resolution), do: {:ok, nil}

  def percent_change_7d(
        %Project{
          latest_coinmarketcap_data: %LatestCoinmarketcapData{
            percent_change_7d: percent_change_7d
          }
        },
        _args,
        _resolution
      ) do
    {:ok, percent_change_7d |> Decimal.to_float()}
  end

  def percent_change_7d(_parent, _args, _resolution), do: {:ok, nil}

  def funds_raised_usd_ico_end_price(%Project{} = project, _args, _resolution) do
    result = Project.funds_raised_usd_ico_end_price(project)

    {:ok, result}
  end

  def funds_raised_eth_ico_end_price(%Project{} = project, _args, _resolution) do
    result = Project.funds_raised_eth_ico_end_price(project)

    {:ok, result}
  end

  def funds_raised_btc_ico_end_price(%Project{} = project, _args, _resolution) do
    result = Project.funds_raised_btc_ico_end_price(project)

    {:ok, result}
  end

  def initial_ico(%Project{} = project, _args, _resolution) do
    ico =
      Project.initial_ico(project)
      |> Repo.preload(ico_currencies: [:currency])

    {:ok, ico}
  end

  def signals(%Project{} = project, _args, %{context: %{loader: loader}}) do
    loader
    |> usd_balance_loader(project)
    |> on_load(fn loader ->
      with {:ok, usd_balance} <- usd_balance_from_loader(loader, project),
           {:ok, market_cap} <- marketcap_usd(project, nil, nil),
           false <- is_nil(usd_balance) || is_nil(market_cap),
           :lt <- Decimal.cmp(market_cap, usd_balance) do
        {:ok,
         [
           %{
             name: "balance_bigger_than_mcap",
             description: "The balance of the project is bigger than it's market capitalization"
           }
         ]}
      else
        _ ->
          {:ok, []}
      end
    end)
  end

  def eth_address_balance(%ProjectEthAddress{} = eth_address, _args, %{
        context: %{loader: loader}
      }) do
    loader
    |> Dataloader.load(SanbaseRepo, :latest_eth_wallet_data, eth_address)
    |> on_load(fn loader ->
      latest_eth_wallet_data =
        Dataloader.get(loader, SanbaseRepo, :latest_eth_wallet_data, eth_address)

      {:ok, latest_eth_wallet_data.balance}
    end)
  end
end<|MERGE_RESOLUTION|>--- conflicted
+++ resolved
@@ -73,12 +73,28 @@
     |> on_load(&eth_balance_from_loader(&1, project))
   end
 
+  def eth_spent(%Project{coinmarketcap_id: coinmarketcap_id}, %{days: days}, _resolution) do
+    async(fn ->
+      today = Timex.now()
+      days_ago = Timex.shift(today, days: -days)
+
+      eth_spent =
+        Sanbase.ExternalServices.Etherscan.Store.trx_sum_in_interval!(
+          coinmarketcap_id,
+          days_ago,
+          today,
+          "out"
+        )
+
+      {:ok, eth_spent}
+    end)
+  end
+
   defp eth_balance_loader(loader, project) do
     loader
     |> Dataloader.load(SanbaseRepo, :eth_addresses, project)
   end
 
-<<<<<<< HEAD
   defp eth_balance_from_loader(loader, project) do
     balance =
       loader
@@ -87,40 +103,6 @@
       |> Stream.reject(&is_nil/1)
       |> Stream.map(& &1.balance)
       |> Enum.reduce(Decimal.new(0), &Decimal.add/2)
-=======
-  def eth_spent(%Project{coinmarketcap_id: coinmarketcap_id}, %{days: days}, _resolution) do
-    async(fn ->
-      today = Timex.now()
-      days_ago = Timex.shift(today, days: -days)
-
-      eth_spent =
-        Sanbase.ExternalServices.Etherscan.Store.trx_sum_in_interval!(
-          coinmarketcap_id,
-          days_ago,
-          today,
-          "out"
-        )
-
-      {:ok, eth_spent}
-    end)
-  end
-
-  def eth_balances_by_id(only_project_transparency, project_ids) do
-    query =
-      from(
-        a in ProjectEthAddress,
-        inner_join: wd in LatestEthWalletData,
-        on: wd.address == a.address,
-        where:
-          a.project_id in ^project_ids and
-            (not (^only_project_transparency) or a.project_transparency),
-        group_by: a.project_id,
-        select: %{project_id: a.project_id, balance: sum(wd.balance)}
-      )
->>>>>>> 793ed030
-
-    {:ok, balance}
-  end
 
   def btc_balance(%Project{} = project, _args, %{context: %{loader: loader}}) do
     loader
