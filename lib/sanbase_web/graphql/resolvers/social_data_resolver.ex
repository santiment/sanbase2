--- conflicted
+++ resolved
@@ -34,7 +34,6 @@
     Sanbase.SocialData.word_context(word, source, size, from, to)
   end
 
-<<<<<<< HEAD
   def word_trend_score(
         _root,
         %{
@@ -46,7 +45,8 @@
         _resolution
       ) do
     Sanbase.SocialData.word_trend_score(word, source, from, to)
-=======
+  end
+
   def word_context(
         %{word: word} = root,
         _args,
@@ -59,6 +59,5 @@
     } = Utils.extract_root_query_args(resolution, "trending_words")
 
     Sanbase.SocialData.word_context(word, source, @context_words_default_size, from, to)
->>>>>>> b543c9c9
   end
 end