defmodule SanbaseWeb.Graphql.Resolvers.TimelineEventResolver do
  require Logger

  import SanbaseWeb.Graphql.Helpers.Utils,
    only: [replace_user_trigger_with_trigger: 1]

  alias Sanbase.Timeline.TimelineEvent
  alias Sanbase.Vote

  def timeline_events(_root, args, %{
        context: %{auth: %{current_user: current_user}}
      }) do
    case TimelineEvent.events(current_user, args) do
      {:ok, %{events: events} = result} ->
        {:ok, %{result | events: replace_user_trigger_with_trigger(events)}}

      {:error, error} ->
        {:error, error}
    end
  end

<<<<<<< HEAD
  def timeline_events(_root, args, _resolution) do
    case TimelineEvent.events(args) do
      {:ok, %{events: events} = result} ->
        {:ok, %{result | events: replace_user_trigger_with_trigger(events)}}

      {:error, error} ->
        {:error, error}
=======
  def upvote_timeline_event(_root, %{timeline_event_id: timeline_event_id}, %{
        context: %{auth: %{current_user: current_user}}
      }) do
    case Vote.create(%{user_id: current_user.id, timeline_event_id: timeline_event_id}) do
      {:ok, _} ->
        {:ok, TimelineEvent.by_id(timeline_event_id)}

      {:error, _error} ->
        {:error, "Can't vote for event with id #{timeline_event_id}"}
    end
  end

  def downvote_timeline_event(_root, %{timeline_event_id: timeline_event_id}, %{
        context: %{auth: %{current_user: current_user}}
      }) do
    with %Vote{} = vote <-
           Vote.get_by_opts(timeline_event_id: timeline_event_id, user_id: current_user.id),
         {:ok, _vote} <- Vote.remove(vote) do
      {:ok, TimelineEvent.by_id(timeline_event_id)}
    else
      _error ->
        {:error, "Can't remove vote for event with id #{timeline_event_id}"}
>>>>>>> 6a7f66b2
    end
  end
end<|MERGE_RESOLUTION|>--- conflicted
+++ resolved
@@ -19,7 +19,6 @@
     end
   end
 
-<<<<<<< HEAD
   def timeline_events(_root, args, _resolution) do
     case TimelineEvent.events(args) do
       {:ok, %{events: events} = result} ->
@@ -27,7 +26,8 @@
 
       {:error, error} ->
         {:error, error}
-=======
+  end
+  
   def upvote_timeline_event(_root, %{timeline_event_id: timeline_event_id}, %{
         context: %{auth: %{current_user: current_user}}
       }) do
@@ -50,7 +50,6 @@
     else
       _error ->
         {:error, "Can't remove vote for event with id #{timeline_event_id}"}
->>>>>>> 6a7f66b2
     end
   end
 end