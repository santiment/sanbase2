defmodule SanbaseWeb.Graphql.Schema do
  use Absinthe.Schema
  use Absinthe.Ecto, repo: Sanbase.Repo

  alias Sanbase.Auth.{User, EthAccount}
<<<<<<< HEAD
  alias SanbaseWeb.Graphql.{AccountResolver, PriceResolver}

  import_types SanbaseWeb.Graphql.AccountTypes
  import_types SanbaseWeb.Graphql.PriceTypes
  import_types Absinthe.Type.Custom
=======
  alias SanbaseWeb.Graphql.AccountResolver
  alias SanbaseWeb.Graphql.ProjectResolver

  import_types SanbaseWeb.Graphql.AccountTypes
  import_types SanbaseWeb.Graphql.ProjectTypes
>>>>>>> f668c5ae

  query do
    field :current_user, :user do
      resolve &AccountResolver.current_user/3
    end

<<<<<<< HEAD
    @desc "Historical information for the price"
    field :history_price, list_of(:price_point) do
      arg :ticker, non_null(:string)
      arg :from, non_null(:datetime)
      arg :to, non_null(:datetime)
      arg :interval, :string

      resolve &PriceResolver.history_price/3
    end

    @desc "Current price for a ticker"
    field :price, :price_point do
      arg :ticker, non_null(:string)

      resolve &PriceResolver.current_price/3
=======
    field :all_projects, list_of(:project) do
      arg :only_project_transparency, :boolean

      resolve &ProjectResolver.all_projects/3
    end

    field :project, :project do
      arg :id, non_null(:id)
      arg :only_project_transparency, :boolean # this is to filter the wallets

      resolve &ProjectResolver.project/3
>>>>>>> f668c5ae
    end
  end

  mutation do
    field :eth_login, :login do
      arg :signature, non_null(:string)
      arg :address, non_null(:string)
      arg :message_hash, non_null(:string)

      resolve &AccountResolver.eth_login/2
    end
  end
end<|MERGE_RESOLUTION|>--- conflicted
+++ resolved
@@ -3,42 +3,17 @@
   use Absinthe.Ecto, repo: Sanbase.Repo
 
   alias Sanbase.Auth.{User, EthAccount}
-<<<<<<< HEAD
-  alias SanbaseWeb.Graphql.{AccountResolver, PriceResolver}
-
-  import_types SanbaseWeb.Graphql.AccountTypes
-  import_types SanbaseWeb.Graphql.PriceTypes
-  import_types Absinthe.Type.Custom
-=======
   alias SanbaseWeb.Graphql.AccountResolver
   alias SanbaseWeb.Graphql.ProjectResolver
 
   import_types SanbaseWeb.Graphql.AccountTypes
   import_types SanbaseWeb.Graphql.ProjectTypes
->>>>>>> f668c5ae
 
   query do
     field :current_user, :user do
       resolve &AccountResolver.current_user/3
     end
 
-<<<<<<< HEAD
-    @desc "Historical information for the price"
-    field :history_price, list_of(:price_point) do
-      arg :ticker, non_null(:string)
-      arg :from, non_null(:datetime)
-      arg :to, non_null(:datetime)
-      arg :interval, :string
-
-      resolve &PriceResolver.history_price/3
-    end
-
-    @desc "Current price for a ticker"
-    field :price, :price_point do
-      arg :ticker, non_null(:string)
-
-      resolve &PriceResolver.current_price/3
-=======
     field :all_projects, list_of(:project) do
       arg :only_project_transparency, :boolean
 
@@ -50,7 +25,6 @@
       arg :only_project_transparency, :boolean # this is to filter the wallets
 
       resolve &ProjectResolver.project/3
->>>>>>> f668c5ae
     end
   end
 
