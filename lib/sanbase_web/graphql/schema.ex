defmodule SanbaseWeb.Graphql.Schema do
  use Absinthe.Schema
  use Absinthe.Ecto, repo: Sanbase.Repo

  alias SanbaseWeb.Graphql.Resolvers.{
    AccountResolver,
    PriceResolver,
    ProjectResolver,
    ProjectTransactionsResolver,
    GithubResolver,
    TwitterResolver,
    EtherbiResolver,
    VotingResolver,
    TechIndicatorsResolver,
    SocialDataResolver,
    FileResolver,
    PostResolver,
    MarketSegmentResolver,
    ApikeyResolver,
    UserListResolver,
    ElasticsearchResolver,
    ClickhouseResolver,
    ExchangeResolver
  }

  import SanbaseWeb.Graphql.Helpers.Cache, only: [cache_resolve: 1]

  alias SanbaseWeb.Graphql.Complexity
  alias SanbaseWeb.Graphql.Complexity.TechIndicatorsComplexity

  alias SanbaseWeb.Graphql.Middlewares.{
    MultipleAuth,
    BasicAuth,
    JWTAuth,
    ApikeyAuth,
    ProjectPermissions,
    PostPermissions,
    ApiTimeframeRestriction,
    ApiUsage
  }

  import_types(Absinthe.Plug.Types)
  import_types(Absinthe.Type.Custom)
  import_types(SanbaseWeb.Graphql.CustomTypes)
  import_types(SanbaseWeb.Graphql.AccountTypes)
  import_types(SanbaseWeb.Graphql.PriceTypes)
  import_types(SanbaseWeb.Graphql.ProjectTypes)
  import_types(SanbaseWeb.Graphql.GithubTypes)
  import_types(SanbaseWeb.Graphql.TwitterTypes)
  import_types(SanbaseWeb.Graphql.EtherbiTypes)
  import_types(SanbaseWeb.Graphql.VotingTypes)
  import_types(SanbaseWeb.Graphql.TechIndicatorsTypes)
  import_types(SanbaseWeb.Graphql.SocialDataTypes)
  import_types(SanbaseWeb.Graphql.TransactionTypes)
  import_types(SanbaseWeb.Graphql.FileTypes)
  import_types(SanbaseWeb.Graphql.UserListTypes)
  import_types(SanbaseWeb.Graphql.MarketSegmentTypes)
  import_types(SanbaseWeb.Graphql.ElasticsearchTypes)
  import_types(SanbaseWeb.Graphql.ClickhouseTypes)
  import_types(SanbaseWeb.Graphql.ExchangeTypes)

  def dataloader() do
    alias SanbaseWeb.Graphql.SanbaseRepo
    alias SanbaseWeb.Graphql.PriceStore

    Dataloader.new()
    |> Dataloader.add_source(SanbaseRepo, SanbaseRepo.data())
    |> Dataloader.add_source(PriceStore, PriceStore.data())
  end

  def context(ctx) do
    Map.put(ctx, :loader, dataloader())
  end

  def plugins do
    [
      Absinthe.Middleware.Dataloader | Absinthe.Plugin.defaults()
    ]
  end

  def middleware(middlewares, field, object) do
    prometeheus_middlewares =
      SanbaseWeb.Graphql.Prometheus.HistogramInstrumenter.instrument(middlewares, field, object)
      |> SanbaseWeb.Graphql.Prometheus.CounterInstrumenter.instrument(field, object)

    case object.identifier do
      :query ->
        [ApiUsage | prometeheus_middlewares]

      _ ->
        prometeheus_middlewares
    end
  end

  query do
    @desc "Returns the user currently logged in."
    field :current_user, :user do
      resolve(&AccountResolver.current_user/3)
    end

    @desc "Fetch all market segments."
    field :all_market_segments, list_of(:market_segment) do
      cache_resolve(&MarketSegmentResolver.all_market_segments/3)
    end

    @desc "Fetch ERC20 projects' market segments."
    field :erc20_market_segments, list_of(:market_segment) do
      cache_resolve(&MarketSegmentResolver.erc20_market_segments/3)
    end

    @desc "Fetch currency projects' market segments."
    field :currencies_market_segments, list_of(:market_segment) do
      cache_resolve(&MarketSegmentResolver.currencies_market_segments/3)
    end

    @desc "Fetch all projects that have price data."
    field :all_projects, list_of(:project) do
      middleware(ProjectPermissions)
      cache_resolve(&ProjectResolver.all_projects/3)
    end

    @desc "Fetch all ERC20 projects."
    field :all_erc20_projects, list_of(:project) do
      middleware(ProjectPermissions)

      cache_resolve(&ProjectResolver.all_erc20_projects/3)
    end

    @desc "Fetch all currency projects. A currency project is a project that has price data but is not classified as ERC20."
    field :all_currency_projects, list_of(:project) do
      middleware(ProjectPermissions)

      cache_resolve(&ProjectResolver.all_currency_projects/3)
    end

    @desc "Fetch all project transparency projects. This query requires basic authentication."
    field :all_projects_project_transparency, list_of(:project) do
      middleware(BasicAuth)
      resolve(&ProjectResolver.all_projects(&1, &2, &3, true))
    end

    @desc "Fetch a project by its ID."
    field :project, :project do
      arg(:id, non_null(:id))
      # this is to filter the wallets
      arg(:only_project_transparency, :boolean, default_value: false)

      middleware(ProjectPermissions)
      resolve(&ProjectResolver.project/3)
    end

    @desc "Fetch a project by a unique identifier."
    field :project_by_slug, :project do
      arg(:slug, non_null(:string))
      arg(:only_project_transparency, :boolean, default_value: false)

      middleware(ProjectPermissions)
      cache_resolve(&ProjectResolver.project_by_slug/3)
    end

    @desc "Fetch all projects that have ETH contract information."
    field :all_projects_with_eth_contract_info, list_of(:project) do
      middleware(BasicAuth)

      cache_resolve(&ProjectResolver.all_projects_with_eth_contract_info/3)
    end

    @desc "Fetch price history for a given slug and time interval."
    field :history_price, list_of(:price_point) do
      arg(:slug, :string)
      arg(:ticker, :string, deprecate: "Use slug instead of ticker")
      arg(:from, non_null(:datetime))
      arg(:to, :datetime, default_value: DateTime.utc_now())
      arg(:interval, :string, default_value: "")

      complexity(&Complexity.from_to_interval/3)
      cache_resolve(&PriceResolver.history_price/3)
    end

    @desc ~s"""
    Fetch open, high, low close price values for a given slug and every time interval between from-to.
    """

    field :ohlc, list_of(:ohlc) do
      arg(:slug, non_null(:string))
      arg(:from, non_null(:datetime))
      arg(:to, :datetime)
      arg(:interval, :string, default_value: "1d")

      complexity(&Complexity.from_to_interval/3)
      cache_resolve(&PriceResolver.ohlc/3)
    end

    @desc ~s"""
    Fetch data for each of the projects in the slugs lists
    """
    field :projects_list_stats, list_of(:project_stats) do
      arg(:slugs, non_null(list_of(:string)))
      arg(:from, non_null(:datetime))
      arg(:to, non_null(:datetime))

      cache_resolve(&PriceResolver.multiple_projects_stats/3)
    end

    @desc ~s"""
    Fetch data bucketed by interval. The returned marketcap and volume are the sum
    of the marketcaps and volumes of all projects for that given time interval
    """
    field :projects_list_history_stats, list_of(:combined_projects_stats) do
      arg(:slugs, non_null(list_of(:string)))
      arg(:from, non_null(:datetime))
      arg(:to, non_null(:datetime))
      arg(:interval, non_null(:string), default_value: "1d")

      cache_resolve(&ProjectResolver.combined_history_stats/3)
    end

    @desc "Returns a list of available github repositories."
    field :github_availables_repos, list_of(:string) do
      cache_resolve(&GithubResolver.available_repos/3)
    end

    @desc ~s"""
    Returns a list of github activity for a given slug and time interval.

    Arguments description:
      * interval - an integer followed by one of: `s`, `m`, `h`, `d` or `w`
      * transform - one of the following:
        1. None (default)
        2. movingAverage
      * movingAverageIntervalBase - used only if transform is `movingAverage`.
        An integer followed by one of: `s`, `m`, `h`, `d` or `w`, representing time units.
        It is used to calculate the moving avarage interval.
    """
    field :github_activity, list_of(:activity_point) do
      arg(:slug, :string)
      arg(:ticker, :string, deprecate: "Use slug instead of ticker")
      arg(:from, non_null(:datetime))
      arg(:to, :datetime, default_value: DateTime.utc_now())
      arg(:interval, :string, default_value: "")
      arg(:transform, :string, default_value: "None")
      arg(:moving_average_interval_base, :string, default_value: "1w")

      middleware(ApiTimeframeRestriction, %{allow_historical_data: true})

      cache_resolve(&GithubResolver.activity/3)
    end

    @desc ~s"""
    Gets the pure dev activity of a project. Pure dev activity is the number of all events
    excluding Comments, Issues and PR Comments
    """
    field :dev_activity, list_of(:activity_point) do
      arg(:slug, :string)
      arg(:from, non_null(:datetime))
      arg(:to, non_null(:datetime))
      arg(:interval, non_null(:string))
      arg(:transform, :string, default_value: "None")
      arg(:moving_average_interval_base, :integer, default_value: 7)

      middleware(ApiTimeframeRestriction, %{allow_historical_data: true})

      cache_resolve(&GithubResolver.dev_activity/3)
    end

    @desc "Fetch the current data for a Twitter account (currently includes only Twitter followers)."
    field :twitter_data, :twitter_data do
      arg(:ticker, non_null(:string))

      cache_resolve(&TwitterResolver.twitter_data/3)
    end

    @desc "Fetch historical data for a Twitter account (currently includes only Twitter followers)."
    field :history_twitter_data, list_of(:twitter_data) do
      arg(:ticker, non_null(:string))
      arg(:from, non_null(:datetime))
      arg(:to, :datetime, default_value: DateTime.utc_now())
      arg(:interval, :string, default_value: "")

      cache_resolve(&TwitterResolver.history_twitter_data/3)
    end

    @desc ~s"""
    Fetch burn rate for a project within a given time period, grouped by interval.
    Projects are referred to by a unique identifier (slug).

    Each transaction has an equivalent burn rate record. The burn rate is calculated
    by multiplying the number of tokens moved by the number of blocks in which they appeared.
    Spikes in burn rate could indicate large transactions or movement of tokens that have been held for a long time.

    Grouping by interval works by summing all burn rate records in the interval.
    """
    field :burn_rate, list_of(:burn_rate_data) do
      arg(:slug, non_null(:string))
      arg(:from, non_null(:datetime))
      arg(:to, non_null(:datetime))
      arg(:interval, :string, default_value: "")

      middleware(ApiTimeframeRestriction)
      complexity(&Complexity.from_to_interval/3)
      cache_resolve(&EtherbiResolver.burn_rate/3)
    end

    @desc ~s"""
    Fetch total amount of tokens for a project that were transacted on the blockchain, grouped by interval.
    Projects are referred to by a unique identifier (slug).

    This metric includes only on-chain volume, not volume in exchanges.

    Grouping by interval works by summing all transaction volume records in the interval.
    """
    field :transaction_volume, list_of(:transaction_volume) do
      arg(:slug, non_null(:string))
      arg(:from, non_null(:datetime))
      arg(:to, non_null(:datetime))
      arg(:interval, :string, default_value: "")

      middleware(ApiTimeframeRestriction)
      complexity(&Complexity.from_to_interval/3)
      cache_resolve(&EtherbiResolver.transaction_volume/3)
    end

    @desc ~s"""
    Fetch daily active addresses for a project within a given time period.
    Projects are referred to by a unique identifier (slug).

    This metric includes the number of unique addresses that participated in
    the transfers of given token during the day.

    Grouping by interval works by taking the mean of all daily active address
    records in the interval. The default value of the interval is 1 day, which yields
    the exact number of unique addresses for each day.
    """
    field :daily_active_addresses, list_of(:active_addresses) do
      arg(:slug, non_null(:string))
      arg(:from, non_null(:datetime))
      arg(:to, non_null(:datetime))
      arg(:interval, :string, default_value: "")

      middleware(ApiTimeframeRestriction, %{allow_historical_data: true})
      complexity(&Complexity.from_to_interval/3)
      cache_resolve(&EtherbiResolver.daily_active_addresses/3)
    end

    @desc "Fetch the currently running poll."
    field :current_poll, :poll do
      cache_resolve(&VotingResolver.current_poll/3)
    end

    @desc ~s"""
    Fetch the post with the given ID.
    The user must be logged in to access all fields for the post/insight.
    """
    field :post, :post do
      arg(:id, non_null(:integer))

      middleware(PostPermissions)
      resolve(&PostResolver.post/3)
    end

    @desc "Fetch a list of all posts/insights. The user must be logged in to access all fields for the post/insight."
    field :all_insights, list_of(:post) do
      middleware(PostPermissions)
      resolve(&PostResolver.all_insights/3)
    end

    @desc "Fetch a list of all posts for given user ID."
    field :all_insights_for_user, list_of(:post) do
      arg(:user_id, non_null(:integer))

      middleware(PostPermissions)
      resolve(&PostResolver.all_insights_for_user/3)
    end

    @desc "Fetch a list of all posts for which a user has voted."
    field :all_insights_user_voted, list_of(:post) do
      arg(:user_id, non_null(:integer))

      middleware(PostPermissions)
      resolve(&PostResolver.all_insights_user_voted_for/3)
    end

    @desc ~s"""
    Fetch a list of all posts/insights that have a given tag.
    The user must be logged in to access all fields for the post/insight.
    """
    field :all_insights_by_tag, list_of(:post) do
      arg(:tag, non_null(:string))

      middleware(PostPermissions)
      resolve(&PostResolver.all_insights_by_tag/3)
    end

    @desc "Fetch a list of all tags used for posts/insights. This query also returns tags that are not yet in use."
    field :all_tags, list_of(:tag) do
      cache_resolve(&PostResolver.all_tags/3)
    end

    @desc ~s"""
    Fetch the flow of funds into and out of an exchange wallet.
    This query returns the difference IN-OUT calculated for each interval.
    """
    field :exchange_funds_flow, list_of(:exchange_funds_flow) do
      arg(:slug, non_null(:string))
      arg(:from, non_null(:datetime))
      arg(:to, non_null(:datetime))
      arg(:interval, :string, default_value: "")

      middleware(ApiTimeframeRestriction)

      cache_resolve(&EtherbiResolver.exchange_funds_flow/3)
    end

    @desc ~s"""
    Fetch the exchange funds flow for all ERC20 projects in the given interval.

    Arguments description:
      * from - a string representation of datetime value according to the iso8601 standard, e.g. "2018-04-16T10:02:19Z"
      * to - a string representation of datetime value according to the iso8601 standard, e.g. "2018-05-23T10:02:19Z"

    Fields description:
      * ticker - The ticker of the project
      * contract - The contract identifier of the project
      * exchangeIn - How many tokens were deposited in the given period
      * exchangeOut - How many tokens were withdrawn in the given period
      * exchangeDiff - The difference between the deposited and the withdrawn tokens: exchangeIn - exchangeOut
      * exchangeInUsd - How many tokens were deposited in the given period converted to USD based on the daily average price of the token
      * exchangeOutUsd - How many tokens were withdrawn in the given period converted to USD based on the daily average price of the token
      * exchangeDiffUsd - The difference between the deposited and the withdrawn tokens in USD: exchangeInUsd - exchangeOutUsd
      * percentDiffExchangeDiffUsd - The percent difference between exchangeDiffUsd for the current period minus the exchangeDiffUsd for the previous period based on exchangeDiffUsd for the current period: (exchangeDiffUsd for current period - exchangeDiffUsd for previous period) * 100 / abs(exchangeDiffUsd for current period)
      * exchangeVolumeUsd - The volume of all tokens in and out for the given period in USD: exchangeInUsd + exchangeOutUsd
      * percentDiffExchangeVolumeUsd - The percent difference between exchangeVolumeUsd for the current period minus the exchangeVolumeUsd for the previous period based on exchangeVolumeUsd for the current period: (exchangeVolumeUsd for current period - exchangeVolumeUsd for previous period) * 100 / abs(exchangeVolumeUsd for current period)
      * exchangeInBtc - How many tokens were deposited in the given period converted to BTC based on the daily average price of the token
      * exchangeOutBtc - How many tokens were withdrawn in the given period converted to BTC based on the daily average price of the token
      * exchangeDiffBtc - The difference between the deposited and the withdrawn tokens in BTC: exchangeInBtc - exchangeOutBtc
      * percentDiffExchangeDiffBtc - The percent difference between exchangeDiffBtc for the current period minus the exchangeDiffBtc for the previous period based on exchangeDiffBtc for the current period: (exchangeDiffBtc for current period - exchangeDiffBtc for previous period) * 100 / abs(exchangeDiffBtc for current period)
      * exchangeVolumeBtc - The volume of all tokens in and out for the given period in BTC: exchangeInBtc + exchangeOutBtc
      * percentDiffExchangeVolumeBtc - The percent difference between exchangeVolumeBtc for the current period minus the exchangeVolumeBtc for the previous period based on exchangeVolumeBtc for the current period: (exchangeVolumeBtc for current period - exchangeVolumeBtc for previous period) * 100 / abs(exchangeVolumeBtc for current period)
    """
    field :erc20_exchange_funds_flow, list_of(:erc20_exchange_funds_flow) do
      arg(:from, non_null(:datetime))
      arg(:to, non_null(:datetime))

      middleware(ApiTimeframeRestriction)

      cache_resolve(&TechIndicatorsResolver.erc20_exchange_funds_flow/3)
    end

    @desc "Fetch the MACD technical indicator for a given ticker, display currency and time period."
    field :macd, list_of(:macd) do
      arg(:ticker, non_null(:string))
      @desc "Currently supported currencies: USD, BTC"
      arg(:currency, non_null(:string))
      arg(:from, non_null(:datetime))
      arg(:to, :datetime, default_value: DateTime.utc_now())
      arg(:interval, :string, default_value: "1d")
      arg(:result_size_tail, :integer, default_value: 0)

      middleware(ApiTimeframeRestriction)

      complexity(&TechIndicatorsComplexity.macd/3)
      cache_resolve(&TechIndicatorsResolver.macd/3)
    end

    @desc "Fetch the RSI technical indicator for a given ticker, display currency and time period."
    field :rsi, list_of(:rsi) do
      arg(:ticker, non_null(:string))
      @desc "Currently supported: USD, BTC"
      arg(:currency, non_null(:string))
      arg(:from, non_null(:datetime))
      arg(:to, :datetime, default_value: DateTime.utc_now())
      arg(:interval, :string, default_value: "1d")
      arg(:rsi_interval, non_null(:integer))
      arg(:result_size_tail, :integer, default_value: 0)

      middleware(ApiTimeframeRestriction)

      complexity(&TechIndicatorsComplexity.rsi/3)
      cache_resolve(&TechIndicatorsResolver.rsi/3)
    end

    @desc ~s"""
    Fetch the price-volume difference technical indicator for a given ticker, display currency and time period.
    This indicator measures the difference in trend between price and volume,
    specifically when price goes up as volume goes down.
    """
    field :price_volume_diff, list_of(:price_volume_diff) do
      arg(:ticker, non_null(:string))
      @desc "Currently supported currencies: USD, BTC"
      arg(:currency, non_null(:string))
      arg(:from, non_null(:datetime))
      arg(:to, :datetime, default_value: DateTime.utc_now())
      arg(:interval, :string, default_value: "1d")
      arg(:result_size_tail, :integer, default_value: 0)

      middleware(ApiTimeframeRestriction)

      complexity(&TechIndicatorsComplexity.price_volume_diff/3)
      cache_resolve(&TechIndicatorsResolver.price_volume_diff/3)
    end

    @desc "Fetch the Twitter mention count for a given ticker and time period."
    field :twitter_mention_count, list_of(:twitter_mention_count) do
      arg(:ticker, non_null(:string))
      arg(:from, non_null(:datetime))
      arg(:to, :datetime, default_value: DateTime.utc_now())
      arg(:interval, :string, default_value: "1d")
      arg(:result_size_tail, :integer, default_value: 0)

      complexity(&TechIndicatorsComplexity.twitter_mention_count/3)
      cache_resolve(&TechIndicatorsResolver.twitter_mention_count/3)
    end

    @desc ~s"""
    Fetch the emoji sentiment for a given ticker and time period.
    This metric is a basic sentiment analysis, based on emojis used in social media.
    """
    field :emojis_sentiment, list_of(:emojis_sentiment) do
      arg(:from, non_null(:datetime))
      arg(:to, :datetime, default_value: DateTime.utc_now())
      arg(:interval, :string, default_value: "1d")
      arg(:result_size_tail, :integer, default_value: 0)

      middleware(MultipleAuth, [
        {JWTAuth, san_tokens: 1000},
        {ApikeyAuth, san_tokens: 1000}
      ])

      complexity(&TechIndicatorsComplexity.emojis_sentiment/3)
      cache_resolve(&TechIndicatorsResolver.emojis_sentiment/3)
    end

    @desc ~s"""
    Returns a list of mentions count for a given project and time interval.

    Arguments description:
      * slug - a string uniquely identifying a project
      * interval - an integer followed by one of: `m`, `h`, `d`, `w`
      * from - a string representation of datetime value according to the iso8601 standard, e.g. "2018-04-16T10:02:19Z"
      * to - a string representation of datetime value according to the iso8601 standard, e.g. "2018-04-16T10:02:19Z"
      * socialVolumeType - the source of mention counts, one of the following:
        1. "PROFESSIONAL_TRADERS_CHAT_OVERVIEW" - shows how many times the given project has been mentioned in the professional traders chat
        2. "TELEGRAM_CHATS_OVERVIEW" - shows how many times the given project has been mentioned across all telegram chats, except the project's own community chat (if there is one)
        3. "TELEGRAM_DISCUSSION_OVERVIEW" - the general volume of messages in the project's community chat (if there is one)
        4. "DISCORD_DISCUSSION_OVERVIEW" - shows how many times the given project has been mentioned in the discord channels
    """
    field :social_volume, list_of(:social_volume) do
      arg(:slug, non_null(:string))
      arg(:from, non_null(:datetime))
      arg(:to, :datetime, default_value: DateTime.utc_now())
      arg(:interval, non_null(:string), default_value: "1d")
      arg(:social_volume_type, non_null(:social_volume_type))

      middleware(ApiTimeframeRestriction)

      complexity(&TechIndicatorsComplexity.social_volume/3)
      resolve(&TechIndicatorsResolver.social_volume/3)
    end

    @desc ~s"""
    Returns a list of slugs for which there is social volume data.
    """
    field :social_volume_projects, list_of(:string) do
      resolve(&TechIndicatorsResolver.social_volume_projects/3)
    end

    @desc ~s"""
    Returns lists with the mentions of the search phrase from the selected source. The results are in two formats - the messages themselves and the data for building graph representation of the result.

    Arguments description:
      * source - one of the following:
        1. TELEGRAM
        2. PROFESSIONAL_TRADERS_CHAT
        3. REDDIT
        4. DISCORD
      * searchText - a string containing the key words for which the sources should be searched.
      * interval - an integer followed by one of: `m`, `h`, `d`, `w`
      * from - a string representation of datetime value according to the iso8601 standard, e.g. "2018-04-16T10:02:19Z"
      * to - a string representation of datetime value according to the iso8601 standard, e.g. "2018-04-16T10:02:19Z"
    """
    field :topic_search, :topic_search do
      arg(:source, non_null(:topic_search_sources))
      arg(:search_text, non_null(:string))
      arg(:from, non_null(:datetime))
      arg(:to, :datetime)
      arg(:interval, non_null(:string), default_value: "1d")

      middleware(ApiTimeframeRestriction)

      complexity(&TechIndicatorsComplexity.topic_search/3)
      resolve(&TechIndicatorsResolver.topic_search/3)
    end

    @desc ~s"""
    Returns lists with trending words and their corresponding trend score.

    Arguments description:
      * source - one of the following:
        1. TELEGRAM
        2. PROFESSIONAL_TRADERS_CHAT
        3. REDDIT
        4. ALL
      * size - an integer showing how many words should be included in the top list (max 100)
      * hour - an integer from 0 to 23 showing the hour of the day when the calculation was executed
      * from - a string representation of datetime value according to the iso8601 standard, e.g. "2018-04-16T10:02:19Z"
      * to - a string representation of datetime value according to the iso8601 standard, e.g. "2018-04-16T10:02:19Z"
    """
    field :trending_words, list_of(:trending_words) do
      arg(:source, non_null(:trending_words_sources))
      arg(:size, non_null(:integer))
      arg(:hour, non_null(:integer))
      arg(:from, non_null(:datetime))
      arg(:to, non_null(:datetime))

      middleware(ApiTimeframeRestriction)

      cache_resolve(&SocialDataResolver.trending_words/3)
    end

    @desc "Fetch a list of all exchange wallets. This query requires basic authentication."
    field :exchange_wallets, list_of(:wallet) do
      middleware(BasicAuth)

      cache_resolve(&EtherbiResolver.exchange_wallets/3)
    end

    @desc "Fetch the ETH spent by all ERC20 projects within a given time period."
    field :eth_spent_by_erc20_projects, :float do
      arg(:from, non_null(:datetime))
      arg(:to, non_null(:datetime))

      cache_resolve(&ProjectTransactionsResolver.eth_spent_by_erc20_projects/3)
    end

    @desc ~s"""
    Fetch ETH spent by all projects within a given time period and interval.
    This query returns a list of values where each value is of length `interval`.
    """
    field :eth_spent_over_time_by_erc20_projects, list_of(:eth_spent_data) do
      arg(:from, non_null(:datetime))
      arg(:to, non_null(:datetime))
      arg(:interval, :string, default_value: "1d")

      cache_resolve(&ProjectTransactionsResolver.eth_spent_over_time_by_erc20_projects/3)
    end

    @desc "Fetch all favourites lists for current_user."
    field :fetch_user_lists, list_of(:user_list) do
      resolve(&UserListResolver.fetch_user_lists/3)
    end

    @desc "Fetch all public favourites lists for current_user."
    field :fetch_public_user_lists, list_of(:user_list) do
      resolve(&UserListResolver.fetch_public_user_lists/3)
    end

    @desc "Fetch all public favourites lists"
    field :fetch_all_public_user_lists, list_of(:user_list) do
      resolve(&UserListResolver.fetch_all_public_user_lists/3)
    end

    @desc ~s"""
    Fetch public favourites list by list id.
    If the list is owned by the current user then the list can be private as well.
    This query returns either a single user list item or null.
    """
    field :user_list, :user_list do
      arg(:user_list_id, non_null(:id))

      resolve(&UserListResolver.user_list/3)
    end

    @desc "Returns statistics for the data stored in elasticsearch"
    field :elasticsearch_stats, :elasticsearch_stats do
      arg(:from, non_null(:datetime))
      arg(:to, non_null(:datetime))

      cache_resolve(&ElasticsearchResolver.stats/3)
    end

    @desc ~s"""
    Historical balance for erc20 token or eth address.
    Returns the historical balance for a given address in the given interval.
    """
    field :historical_balance, list_of(:historical_balance) do
      arg(:slug, non_null(:string))
      arg(:from, non_null(:datetime))
      arg(:to, non_null(:datetime))
      arg(:address, non_null(:string))
      arg(:interval, non_null(:string), default_value: "1d")

      cache_resolve(&ClickhouseResolver.historical_balance/3)
    end

<<<<<<< HEAD
    @desc "List all exchanges"
    field :all_exchanges, list_of(:string) do
      cache_resolve(&ExchangeResolver.all_exchanges/3)
    end

    @desc ~s"""
    Calculates the exchange inflow and outflow volume in usd for a given exchange in a time interval.
    """
    field :exchange_volume, list_of(:exchange_volume) do
      arg(:exchange, non_null(:string))
      arg(:from, non_null(:datetime))
      arg(:to, non_null(:datetime))

      cache_resolve(&ExchangeResolver.exchange_volume/3)
=======
    @desc "Network growth returns the newly created addresses for a project in a given timeframe"
    field :network_growth, list_of(:network_growth) do
      arg(:slug, non_null(:string))
      arg(:from, non_null(:datetime))
      arg(:to, non_null(:datetime))
      arg(:interval, non_null(:string), default_value: "1d")

      middleware(ApiTimeframeRestriction)

      cache_resolve(&ClickhouseResolver.network_growth/3)
>>>>>>> 73f9372a
    end
  end

  mutation do
    field :eth_login, :login do
      arg(:signature, non_null(:string))
      arg(:address, non_null(:string))
      arg(:message_hash, non_null(:string))

      resolve(&AccountResolver.eth_login/2)
    end

    field :email_login, :email_login_request do
      arg(:email, non_null(:string))
      arg(:username, :string)
      arg(:consent, :string)

      resolve(&AccountResolver.email_login/2)
    end

    field :email_login_verify, :login do
      arg(:email, non_null(:string))
      arg(:token, non_null(:string))

      resolve(&AccountResolver.email_login_verify/2)
    end

    field :email_change_verify, :login do
      arg(:email_candidate, non_null(:string))
      arg(:token, non_null(:string))

      resolve(&AccountResolver.email_change_verify/2)
    end

    field :change_email, :email_login_request do
      arg(:email, non_null(:string))

      middleware(JWTAuth)
      resolve(&AccountResolver.change_email/3)
    end

    field :change_username, :user do
      arg(:username, non_null(:string))

      middleware(JWTAuth)
      resolve(&AccountResolver.change_username/3)
    end

    field :vote, :post do
      arg(:post_id, non_null(:integer))

      middleware(JWTAuth)
      resolve(&VotingResolver.vote/3)
    end

    field :unvote, :post do
      arg(:post_id, non_null(:integer))

      middleware(JWTAuth)
      resolve(&VotingResolver.unvote/3)
    end

    @desc "Create a post."
    field :create_post, :post do
      arg(:title, non_null(:string))
      arg(:short_desc, :string)
      arg(:link, :string)
      arg(:text, :string)
      arg(:image_urls, list_of(:string))
      arg(:tags, list_of(:string))

      middleware(JWTAuth)
      resolve(&PostResolver.create_post/3)
    end

    @desc "Update a post."
    field :update_post, :post do
      arg(:id, non_null(:id))
      arg(:title, :string)
      arg(:short_desc, :string)
      arg(:link, :string)
      arg(:text, :string)
      arg(:image_urls, list_of(:string))
      arg(:tags, list_of(:string))

      middleware(JWTAuth)
      resolve(&PostResolver.update_post/3)
    end

    @desc "Delete a post. The post must be owned by the user currently logged in."
    field :delete_post, :post do
      arg(:id, non_null(:id))

      middleware(JWTAuth)
      resolve(&PostResolver.delete_post/3)
    end

    @desc "Upload a list of images and return their URLs."
    field :upload_image, list_of(:image_data) do
      arg(:images, list_of(:upload))

      middleware(JWTAuth)
      resolve(&FileResolver.upload_image/3)
    end

    @desc "Publish insight."
    field :publish_insight, :post do
      arg(:id, non_null(:id))

      middleware(JWTAuth)
      resolve(&PostResolver.publish_insight/3)
    end

    @desc ~s"""
    Update the terms and condition the user accepts. The `accept_privacy_policy`
    must be accepted (must equal `true`) in order for the account to be considered
    activated.
    """
    field :update_terms_and_conditions, :user do
      arg(:privacy_policy_accepted, :boolean)
      arg(:marketing_accepted, :boolean)

      # Allow this mutation to be executed when the user has not accepted the privacy policy.
      middleware(JWTAuth, allow_access: true)
      resolve(&AccountResolver.update_terms_and_conditions/3)
    end

    @desc ~s"""
    Generates a new apikey. There could be more than one apikey per user at every
    given time. Only JWT authenticated users can generate apikeys. The apikeys can
     be retrieved via the `apikeys` fields of the `user` GQL type.
    """
    field :generate_apikey, :user do
      middleware(JWTAuth)
      resolve(&ApikeyResolver.generate_apikey/3)
    end

    @desc ~s"""
    Revoke the given apikey if only the currently logged in user is the owner of the
    apikey. Only JWT authenticated users can revoke apikeys. You cannot revoke the apikey
    using the apikey.
    """
    field :revoke_apikey, :user do
      arg(:apikey, non_null(:string))

      middleware(JWTAuth)
      resolve(&ApikeyResolver.revoke_apikey/3)
    end

    @desc """
    Create user favourites list.
    """

    field :create_user_list, :user_list do
      arg(:name, non_null(:string))
      arg(:is_public, :boolean)
      arg(:color, :color_enum)

      middleware(JWTAuth)
      resolve(&UserListResolver.create_user_list/3)
    end

    @desc """
    Update user favourites list.
    """

    field :update_user_list, :user_list do
      arg(:id, non_null(:integer))
      arg(:name, :string)
      arg(:is_public, :boolean)
      arg(:color, :color_enum)
      arg(:list_items, list_of(:input_list_item))

      middleware(JWTAuth)
      resolve(&UserListResolver.update_user_list/3)
    end

    @desc """
    Remove user favourites list.
    """

    field :remove_user_list, :user_list do
      arg(:id, non_null(:integer))

      middleware(JWTAuth)
      resolve(&UserListResolver.remove_user_list/3)
    end
  end
end<|MERGE_RESOLUTION|>--- conflicted
+++ resolved
@@ -692,7 +692,6 @@
       cache_resolve(&ClickhouseResolver.historical_balance/3)
     end
 
-<<<<<<< HEAD
     @desc "List all exchanges"
     field :all_exchanges, list_of(:string) do
       cache_resolve(&ExchangeResolver.all_exchanges/3)
@@ -707,7 +706,8 @@
       arg(:to, non_null(:datetime))
 
       cache_resolve(&ExchangeResolver.exchange_volume/3)
-=======
+    end
+
     @desc "Network growth returns the newly created addresses for a project in a given timeframe"
     field :network_growth, list_of(:network_growth) do
       arg(:slug, non_null(:string))
@@ -718,7 +718,6 @@
       middleware(ApiTimeframeRestriction)
 
       cache_resolve(&ClickhouseResolver.network_growth/3)
->>>>>>> 73f9372a
     end
   end
 
