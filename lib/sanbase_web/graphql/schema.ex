defmodule SanbaseWeb.Graphql.Schema do
  use Absinthe.Schema
  use Absinthe.Ecto, repo: Sanbase.Repo

  alias SanbaseWeb.Graphql.Resolvers.{
    AccountResolver,
    PriceResolver,
    ProjectResolver,
    GithubResolver,
    TwitterResolver,
    EtherbiResolver,
    VotingResolver,
    TechIndicatorsResolver,
    FileResolver,
    PostResolver
  }

  import SanbaseWeb.Graphql.Helpers.Cache, only: [cache_resolve: 1]

  alias SanbaseWeb.Graphql.Complexity.PriceComplexity
  alias SanbaseWeb.Graphql.Complexity.TechIndicatorsComplexity

  alias SanbaseWeb.Graphql.Middlewares.{
    BasicAuth,
    JWTAuth,
    ProjectPermissions,
    PostPermissions
  }

  alias SanbaseWeb.Graphql.SanbaseRepo
  alias SanbaseWeb.Graphql.PriceStore

  import_types(Absinthe.Plug.Types)
  import_types(Absinthe.Type.Custom)
  import_types(SanbaseWeb.Graphql.CustomTypes)
  import_types(SanbaseWeb.Graphql.AccountTypes)
  import_types(SanbaseWeb.Graphql.PriceTypes)
  import_types(SanbaseWeb.Graphql.ProjectTypes)
  import_types(SanbaseWeb.Graphql.GithubTypes)
  import_types(SanbaseWeb.Graphql.TwitterTypes)
  import_types(SanbaseWeb.Graphql.EtherbiTypes)
  import_types(SanbaseWeb.Graphql.VotingTypes)
  import_types(SanbaseWeb.Graphql.TechIndicatorsTypes)
  import_types(SanbaseWeb.Graphql.TransactionTypes)
  import_types(SanbaseWeb.Graphql.FileTypes)

  def dataloader() do
    Dataloader.new()
    |> Dataloader.add_source(SanbaseRepo, SanbaseRepo.data())
    |> Dataloader.add_source(PriceStore, PriceStore.data())
  end

  def context(ctx) do
    Map.put(ctx, :loader, dataloader())
  end

  def plugins do
    [Absinthe.Middleware.Dataloader] ++ Absinthe.Plugin.defaults()
  end

  query do
    field :current_user, :user do
      resolve(&AccountResolver.current_user/3)
    end

    @desc "Fetch all projects or only those in project transparency based on the argument"
    field :all_projects, list_of(:project) do
      arg(:only_project_transparency, :boolean, default_value: false)

      middleware(ProjectPermissions)

      cache_resolve(&ProjectResolver.all_projects/3)
    end

    @desc "Fetch all ERC20 projects"
    field :all_erc20_projects, list_of(:project) do
      middleware(ProjectPermissions)

      cache_resolve(&ProjectResolver.all_erc20_projects/3)
    end

    @desc "Fetch all currency projects"
    field :all_currency_projects, list_of(:project) do
      middleware(ProjectPermissions)

      cache_resolve(&ProjectResolver.all_currency_projects/3)
    end

    @desc "Fetch all project transparency projects. Requires basic authentication"
    field :all_projects_project_transparency, list_of(:project) do
      middleware(BasicAuth)
      resolve(&ProjectResolver.all_projects(&1, &2, &3, true))
    end

    @desc "Fetch a project by its ID"
    field :project, :project do
      arg(:id, non_null(:id))
      # this is to filter the wallets
      arg(:only_project_transparency, :boolean, default_value: false)

      middleware(ProjectPermissions)
      resolve(&ProjectResolver.project/3)
    end

    @desc "Fetch a project by a unique identifier"
    field :project_by_slug, :project do
      arg(:slug, non_null(:string))
      arg(:only_project_transparency, :boolean, default_value: false)

      middleware(ProjectPermissions)

      cache_resolve(&ProjectResolver.project_by_slug/3)
    end

    @desc "Fetch all projects that have ETH contract info"
    field :all_projects_with_eth_contract_info, list_of(:project) do
      middleware(BasicAuth)

      cache_resolve(&ProjectResolver.all_projects_with_eth_contract_info/3)
    end

    @desc "Historical information for the price"
    field :history_price, list_of(:price_point) do
      arg(:ticker, non_null(:string))
      arg(:from, non_null(:datetime))
      arg(:to, :datetime, default_value: DateTime.utc_now())
      arg(:interval, :string, default_value: "1h")

      complexity(&PriceComplexity.history_price/3)

      cache_resolve(&PriceResolver.history_price/3)
    end

    @desc "Returns a list of available github repositories"
    field :github_availables_repos, list_of(:string) do
      cache_resolve(&GithubResolver.available_repos/3)
    end

    @desc "Returns a list of github activities"
    field :github_activity, list_of(:activity_point) do
      arg(:ticker, non_null(:string))
      arg(:from, non_null(:datetime))
      arg(:to, :datetime, default_value: DateTime.utc_now())
      arg(:interval, :string, default_value: "1h")
      arg(:moving_average_interval, :integer, default_value: 10)
      arg(:transform, :string, default_value: "None")

      cache_resolve(&GithubResolver.activity/3)
    end

    @desc "Current data for a twitter account"
    field :twitter_data, :twitter_data do
      arg(:ticker, non_null(:string))

      cache_resolve(&TwitterResolver.twitter_data/3)
    end

    @desc "Historical information for a twitter account"
    field :history_twitter_data, list_of(:twitter_data) do
      arg(:ticker, non_null(:string))
      arg(:from, non_null(:datetime))
      arg(:to, :datetime, default_value: DateTime.utc_now())
      arg(:interval, :string, default_value: "6h")

      cache_resolve(&TwitterResolver.history_twitter_data/3)
    end

    @desc "Burn rate for a ticker and given time period"
    field :burn_rate, list_of(:burn_rate_data) do
      arg(:ticker, non_null(:string))
      arg(:from, non_null(:datetime))
      arg(:to, non_null(:datetime))
      arg(:interval, :string, default_value: "1h")

      cache_resolve(&EtherbiResolver.burn_rate/3)
    end

    @desc "Transaction volume for a ticker and given time period"
    field :transaction_volume, list_of(:transaction_volume) do
      arg(:ticker, non_null(:string))
      arg(:from, non_null(:datetime))
      arg(:to, non_null(:datetime))
      arg(:interval, :string, default_value: "1h")

      cache_resolve(&EtherbiResolver.transaction_volume/3)
    end

    @desc "Daily active addresses for a ticker and given time period"
    field :daily_active_addresses, list_of(:active_addresses) do
      arg(:ticker, non_null(:string))
      arg(:from, non_null(:datetime))
      arg(:to, non_null(:datetime))
      arg(:interval, :string, default_value: "1d")

      cache_resolve(&EtherbiResolver.daily_active_addresses/3)
    end

    @desc "Returns the currently running poll"
    field :current_poll, :poll do
      cache_resolve(&VotingResolver.current_poll/3)
    end

    @desc "Get the post with the specified id"
    field :post, :post do
      arg(:id, non_null(:integer))

      middleware(PostPermissions)

      cache_resolve(&PostResolver.post/3)
    end

    @desc "Get all posts"
    field :all_insights, list_of(:post) do
      middleware(PostPermissions)

<<<<<<< HEAD
      Cache.from(&PostResolver.all_insights/3)
      |> resolve()
=======
      cache_resolve(&PostResolver.posts/3)
>>>>>>> 45a26dc5
    end

    @desc "Get all posts for given user"
    field :all_insights_for_user, list_of(:post) do
      arg(:user_id, non_null(:integer))

      middleware(PostPermissions)

<<<<<<< HEAD
      Cache.from(&PostResolver.all_insights_for_user/3)
      |> resolve()
=======
      cache_resolve(&PostResolver.posts_by_user/3)
>>>>>>> 45a26dc5
    end

    @desc "Get all posts a user has voted for"
    field :all_insights_user_voted, list_of(:post) do
      arg(:user_id, non_null(:integer))

      middleware(PostPermissions)

<<<<<<< HEAD
      Cache.from(&PostResolver.all_insights_user_voted_for/3)
      |> resolve()
    end

    @desc "Get all tags"
    field :all_tags, list_of(:tag) do
      Cache.from(&PostResolver.all_tags/3)
      |> resolve()
=======
      cache_resolve(&PostResolver.posts_user_voted_for/3)
>>>>>>> 45a26dc5
    end

    @desc "Shows the flow of funds in an exchange wallet"
    field :exchange_funds_flow, list_of(:funds_flow) do
      arg(:ticker, non_null(:string))
      arg(:from, non_null(:datetime))
      arg(:to, non_null(:datetime))
      arg(:interval, :string, default_value: "1d")

      cache_resolve(&EtherbiResolver.exchange_funds_flow/3)
    end

    @desc "MACD for a ticker and given currency and time period"
    field :macd, list_of(:macd) do
      arg(:ticker, non_null(:string))
      @desc "Currently supported: USD, BTC"
      arg(:currency, non_null(:string))
      arg(:from, non_null(:datetime))
      arg(:to, :datetime, default_value: DateTime.utc_now())
      arg(:interval, :string, default_value: "1d")
      arg(:result_size_tail, :integer, default_value: 0)

      complexity(&TechIndicatorsComplexity.macd/3)

      cache_resolve(&TechIndicatorsResolver.macd/3)
    end

    @desc "RSI for a ticker and given currency and time period"
    field :rsi, list_of(:rsi) do
      arg(:ticker, non_null(:string))
      @desc "Currently supported: USD, BTC"
      arg(:currency, non_null(:string))
      arg(:from, non_null(:datetime))
      arg(:to, :datetime, default_value: DateTime.utc_now())
      arg(:interval, :string, default_value: "1d")
      arg(:rsi_interval, non_null(:integer))
      arg(:result_size_tail, :integer, default_value: 0)

      complexity(&TechIndicatorsComplexity.rsi/3)

      cache_resolve(&TechIndicatorsResolver.rsi/3)
    end

    @desc "Price-volume diff for a ticker and given currency and time period"
    field :price_volume_diff, list_of(:price_volume_diff) do
      arg(:ticker, non_null(:string))
      @desc "Currently supported: USD, BTC"
      arg(:currency, non_null(:string))
      arg(:from, non_null(:datetime))
      arg(:to, :datetime, default_value: DateTime.utc_now())
      arg(:interval, :string, default_value: "1d")
      arg(:result_size_tail, :integer, default_value: 0)

      complexity(&TechIndicatorsComplexity.price_volume_diff/3)

      cache_resolve(&TechIndicatorsResolver.price_volume_diff/3)
    end

    @desc "Twitter mention count for a ticker and time period"
    field :twitter_mention_count, list_of(:twitter_mention_count) do
      arg(:ticker, non_null(:string))
      arg(:from, non_null(:datetime))
      arg(:to, :datetime, default_value: DateTime.utc_now())
      arg(:interval, :string, default_value: "1d")
      arg(:result_size_tail, :integer, default_value: 0)

      complexity(&TechIndicatorsComplexity.twitter_mention_count/3)

      cache_resolve(&TechIndicatorsResolver.twitter_mention_count/3)
    end

    @desc "Emojis sentiment for a ticker and time period"
    field :emojis_sentiment, list_of(:emojis_sentiment) do
      arg(:ticker, non_null(:string))
      arg(:from, non_null(:datetime))
      arg(:to, :datetime, default_value: DateTime.utc_now())
      arg(:interval, :string, default_value: "1d")
      arg(:result_size_tail, :integer, default_value: 0)

      middleware(JWTAuth, san_tokens: 1000)

      complexity(&TechIndicatorsComplexity.emojis_sentiment/3)
      resolve(&TechIndicatorsResolver.emojis_sentiment/3)
    end

    @desc "Returns a list of all exchange wallets. Internal API."
    field :exchange_wallets, list_of(:wallet) do
      middleware(BasicAuth)

      cache_resolve(&EtherbiResolver.exchange_wallets/3)
    end

    @desc "Returns the ETH spent by all projects in a given time period"
    field :eth_spent_by_erc20_projects, :float do
      arg(:from, non_null(:datetime))
      arg(:to, non_null(:datetime))

      cache_resolve(&ProjectResolver.eth_spent_by_erc20_projects/3)
    end

    @desc "Returns the ETH spent by all projects in a given time period for a given interval"
    field :eth_spent_over_time_by_erc20_projects, list_of(:eth_spent_data) do
      arg(:from, non_null(:datetime))
      arg(:to, non_null(:datetime))
      arg(:interval, :string, default_value: "1d")

      cache_resolve(&ProjectResolver.eth_spent_over_time_by_erc20_projects/3)
    end
  end

  mutation do
    field :eth_login, :login do
      arg(:signature, non_null(:string))
      arg(:address, non_null(:string))
      arg(:message_hash, non_null(:string))

      resolve(&AccountResolver.eth_login/2)
    end

    field :email_login, :email_login_request do
      arg(:email, non_null(:string))
      arg(:username, :string)

      resolve(&AccountResolver.email_login/2)
    end

    field :email_login_verify, :login do
      arg(:email, non_null(:string))
      arg(:token, non_null(:string))

      resolve(&AccountResolver.email_login_verify/2)
    end

    field :change_email, :user do
      arg(:email, non_null(:string))

      middleware(JWTAuth)
      resolve(&AccountResolver.change_email/3)
    end

    field :change_username, :user do
      arg(:username, non_null(:string))

      middleware(JWTAuth)
      resolve(&AccountResolver.change_username/3)
    end

    field :follow_project, :user do
      arg(:project_id, non_null(:integer))

      middleware(JWTAuth)
      resolve(&AccountResolver.follow_project/3)
    end

    field :unfollow_project, :user do
      arg(:project_id, non_null(:integer))

      middleware(JWTAuth)
      resolve(&AccountResolver.unfollow_project/3)
    end

    field :vote, :post do
      arg(:post_id, non_null(:integer))

      middleware(JWTAuth)
      resolve(&VotingResolver.vote/3)
    end

    field :unvote, :post do
      arg(:post_id, non_null(:integer))

      middleware(JWTAuth)
      resolve(&VotingResolver.unvote/3)
    end

    @desc "Mutation used for creating a post"
    field :create_post, :post do
      arg(:title, non_null(:string))
      arg(:short_desc, :string)
      arg(:link, :string)
      arg(:text, :string)
      arg(:image_urls, list_of(:string))
      arg(:tags, list_of(:string))

      middleware(JWTAuth)
      resolve(&PostResolver.create_post/3)
    end

    @desc "Mutation for deleting an existing post owned by the currently logged in used"
    field :delete_post, :post do
      arg(:id, non_null(:id))

      middleware(JWTAuth)
      resolve(&PostResolver.delete_post/3)
    end

    @desc "Upload a list images and get the urls to them"
    field :upload_image, list_of(:image_data) do
      arg(:images, list_of(:upload))

      middleware(JWTAuth)
      resolve(&FileResolver.upload_image/3)
    end
  end
end<|MERGE_RESOLUTION|>--- conflicted
+++ resolved
@@ -213,12 +213,7 @@
     field :all_insights, list_of(:post) do
       middleware(PostPermissions)
 
-<<<<<<< HEAD
-      Cache.from(&PostResolver.all_insights/3)
-      |> resolve()
-=======
-      cache_resolve(&PostResolver.posts/3)
->>>>>>> 45a26dc5
+      cache_resolve(&PostResolver.all_insights/3)
     end
 
     @desc "Get all posts for given user"
@@ -227,12 +222,7 @@
 
       middleware(PostPermissions)
 
-<<<<<<< HEAD
-      Cache.from(&PostResolver.all_insights_for_user/3)
-      |> resolve()
-=======
-      cache_resolve(&PostResolver.posts_by_user/3)
->>>>>>> 45a26dc5
+      cache_resolve(&PostResolver.all_insights_for_user/3)
     end
 
     @desc "Get all posts a user has voted for"
@@ -241,18 +231,12 @@
 
       middleware(PostPermissions)
 
-<<<<<<< HEAD
-      Cache.from(&PostResolver.all_insights_user_voted_for/3)
-      |> resolve()
+      cache_resolve(&PostResolver.all_insights_user_voted_for/3)
     end
 
     @desc "Get all tags"
     field :all_tags, list_of(:tag) do
-      Cache.from(&PostResolver.all_tags/3)
-      |> resolve()
-=======
-      cache_resolve(&PostResolver.posts_user_voted_for/3)
->>>>>>> 45a26dc5
+      cache_resolve(&PostResolver.all_tags/3)
     end
 
     @desc "Shows the flow of funds in an exchange wallet"
