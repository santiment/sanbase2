--- conflicted
+++ resolved
@@ -160,7 +160,6 @@
       resolve(&ProjectResolver.eth_spent/3)
     end
 
-<<<<<<< HEAD
     field :eth_spent_over_time, list_of(:eth_spent_data) do
       arg(:from, non_null(:datetime))
       arg(:to, non_null(:datetime))
@@ -169,10 +168,7 @@
       resolve(&ProjectResolver.eth_spent_over_time/3)
     end
 
-    field :eth_transactions, list_of(:wallet_transaction) do
-=======
     field :eth_top_transactions, list_of(:wallet_transaction) do
->>>>>>> 33aa956c
       arg(:from, :datetime)
       arg(:to, :datetime)
       arg(:transaction_type, :transaction_type, default_value: :all)
