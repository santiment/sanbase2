--- conflicted
+++ resolved
@@ -28,7 +28,6 @@
     field(:sentiment, :float)
   end
 
-<<<<<<< HEAD
   object :erc20_exchange_funds_flow do
     field(:ticker, :string)
     field(:contract, :string)
@@ -47,7 +46,8 @@
     field(:percent_diff_exchange_diff_btc, :float)
     field(:exchange_volume_btc, :float)
     field(:percent_diff_exchange_volume_btc, :float)
-=======
+  end
+
   object :social_volume do
     field(:datetime, non_null(:datetime))
     field(:mentions_count, :integer)
@@ -57,6 +57,5 @@
     value(:professional_traders_chat_overview)
     value(:telegram_chats_overview)
     value(:telegram_discussion_overview)
->>>>>>> d913628d
   end
 end