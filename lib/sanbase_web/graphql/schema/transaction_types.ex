--- conflicted
+++ resolved
@@ -14,12 +14,8 @@
 
   object :wallet_transaction do
     field(:datetime, non_null(:datetime))
-<<<<<<< HEAD
-    field(:trx_volume, :decimal)
-=======
     field(:trx_hash, :string)
     field(:trx_value, :decimal)
->>>>>>> 2e80168e
     field(:transaction_type, :string)
     field(:from_address, :string)
     field(:to_address, :string)
