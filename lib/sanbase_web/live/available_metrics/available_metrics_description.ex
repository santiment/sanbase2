defmodule SanbaseWeb.AvailableMetricsDescription do
  import Phoenix.Component

  def get_popover_text(%{key: "Name"} = assigns) do
    ~H"""
    <pre>
    The name of the metric that is used in the public API.
    For example, if the metric is `price_usd` it is provided as the `metric` argument.

    Example:

      &lbrace;
        getMetric(<b>metric: "price_usd"</b>)&lbrace;
          timeseriesData(asset: "ethereum" from: "utc_now-90d" to: "utc_now" interval: "1d")&lbrace;
            datetime
            value
          &rbrace;
        &rbrace;
      &rbrace;
    </pre>
    """
  end

  def get_popover_text(%{key: "Alias"} = assigns) do
    ~H"""
    <pre>
    The aliases are used to provide alternative names for the metric.
    Example:
      &lbrace;
        getMetric(<b>metric: "age_consumed"</b>)&lbrace;
          timeseriesData(asset: "ethereum" from: "utc_now-90d" to: "utc_now" interval: "1d")&lbrace;
            datetime
            value
          $&rbrace;
        $&rbrace;
      &rbrace;
    </pre>
    """
  end

  def get_popover_text(%{key: "Internal Name"} = assigns) do
    ~H"""
    <pre>
    The name of the metric that is used in the database tables.
    The database tables are accessed through Santiment Queries when the
    user interacts with the data via SQL.

    How to use Santiment Queries, check <.link href={"https://academy.santiment.net/santiment-queries"} class="underline text-blue-600">this link</.link>
    </pre>
    """
  end

  def get_popover_text(%{key: "Human Readable Name"} = assigns) do
    ~H"""
    <pre>
    The name of the metric formatted in a way that is suitable for showing
    in Web UI and in texts shown to end clients. The name is capitalized, underscores
    are replaced with spaces and other formatting is applied.
    Example: The human readable name of 'price_usd' is 'USD Price'
    </pre>
    """
  end

  def get_popover_text(%{key: "Clickhouse Table"} = assigns) do
    ~H"""
    <pre>
    Specify the name of the clickhouse table in which the metric is stored
    </pre>
    """
  end

  def get_popover_text(%{key: "Frequency"} = assigns) do
    ~H"""
    <pre>
    The minimum interval at which the metric is updated.

    For more details check <.link href="https://academy.santiment.net/metrics/details/frequency" class="underline text-blue-600">this link</.link>
    </pre>
    """
  end

  def get_popover_text(%{key: "Min Plan"} = assigns) do
    ~H"""
    <pre>
    Controls what is the lowest subscription plan per product
    that this metric is accessible.
    </pre>
    """
  end

  def get_popover_text(%{key: "Docs"} = assigns) do
    ~H"""
    <pre>
    The link to the documentation page for the metric.
    </pre>
    """
  end

  def get_popover_text(%{key: "Has Incomplete Data"} = assigns) do
    ~H"""
    <pre>
    A boolean that indicates whether the metric has incomplete data.
    Only daily metrics (metrics with Frequency of 1d or bigger) can have incomplete data.

    In some cases, if the day is not yet complete, the current value can be misleading.
    For instance, fetching daily active addresses at 12pm UTC would
    include only half a day's data, potentially making the metric value for that day appear too low.

    By default the incomplete data is not returned by the API.
    To obtain this last incomplete data point, provide the `includeIncompleteData` flag
    Example:
      &lbrace;
        getMetric(metric: "daily_active_addresses")&lbrace;
          timeseriesData(
            slug: "bitcoin"
            from: "utc_now-3d"
            to: "utc_now"
            <b>includeIncompleteData: true</b>)&lbrace;
              datetime
              value
            &rbrace;
        &rbrace;
      &rbrace;
    </pre>
    """
  end

  def get_popover_text(%{key: "Is Timebound"} = assigns) do
    ~H"""
    <pre>
    A boolean that indicates whether the metric is timebound.
    </pre>
    """
  end

  def get_popover_text(%{key: "Is Template Metric"} = assigns) do
    ~H"""
    <pre>
    A boolean that indicates whether the metric registry record is a template metric.
    A template metric is one that is used to generate multiple metrics. The template
    metric's names have <%= "{{key}}" %> templates in them that are replaced with the values
    provided in the parameters field.
    </pre>
    """
  end

  def get_popover_text(%{key: "Parameters"} = assigns) do
    ~H"""
    <pre>
    The parameters used if the metric is a template metric.
    </pre>
    """
  end

  def get_popover_text(%{key: "Fixed Parameters"} = assigns) do
    ~H"""
    <pre>
    The fixed parameters is used to define multiple different API public metrics
    on top of a single internal metric.

    For example, the 'historical_balance_centralized_exchanges' and 'historical_balance_whales_usd'
    are defined on top of the internal 'combined_labeled_balance' metric.
    </pre>
    """
  end

  def get_popover_text(%{key: "Available Aggregations"} = assigns) do
    ~H"""
    <pre>
    The available aggregations for the metric.

    The aggregation controls how multiple data points are combined into one.

    For example, if the metric is `price_usd`, the aggregation is `LAST`, and the
    interval is `1d`, then each data point will be represented by the last price in the
    given day.


    All aggregations except `OHLC` are queried the same way:

    Example:
      &lbrace;
        getMetric(metric: "price_usd")&lbrace;
          timeseriesData(
          slug: "bitcoin"
          from: "utc_now-90d"
          to: "utc_now"
          <b>aggregation: MAX</b>)&lbrace;
            datetime
            value
          &rbrace;
        &rbrace;
      &rbrace;

    When `OHLC` aggregation is used, the result is fetched in a different way -
    use `valueOhlc` instead of `value`:

    Example:
      &lbrace;
        getMetric(metric: "price_usd")&lbrace;
          timeseriesData(
          slug: "bitcoin"
          from: "utc_now-90d"
          to: "utc_now"
          <b>aggregation: OHLC</b>)&lbrace;
            datetime
            <b>valueOhlc &lbrace;
              open high close low
            &rbrace;</b>
          &rbrace;
        &rbrace;
      &rbrace;
    </pre>
    """
  end

  def get_popover_text(%{key: "Default Aggregation"} = assigns) do
    ~H"""
    <pre>
    The default aggregation for the metric.

    The default aggregation is hand picked so it makes most sense for the given metric.

    For example, the default aggregation for `price_usd` is `LAST`, as other aggregations like
    `SUM` do not make sense for that metric.

    To override the default aggregation, provide the `aggregation` parameter.

    Example:
      &lbrace;
        getMetric(metric: "price_usd")&lbrace;
          timeseriesData(
          slug: "bitcoin"
          from: "utc_now-90d"
          to: "utc_now"
          <b>aggregation: MAX</b>)&lbrace;
            datetime
            value
          &rbrace;
        &rbrace;
      &rbrace;
    </pre>
    """
  end

  def get_popover_text(%{key: "Available Selectors"} = assigns) do
    ~H"""
    <pre>
    The available selectors for the metric.

    The selectors control what entity the data is fetched for.
    For example, if the metric is `price_usd`, the selector is `asset`, and the
    value is `ethereum`, then the data will be fetched for.

    To provide any selector other than `slug`, use the `selector` input parameter.

    Example:
      &lbrace;
        getMetric(metric: "active_withdrawals_per_exchange")&lbrace;
          timeseriesData(
          <b>selector: &lbrace; slug: "bitcoin" owner: "binance" &rbrace;</b>
          from: "utc_now-90d"
          to: "utc_now")&lbrace;
            datetime
            value
          &rbrace;
        &rbrace;
      &rbrace;
    </pre>
    """
  end

  def get_popover_text(%{key: "Required Selectors"} = assigns) do
    ~H"""
    <pre>
    The required selectors for the metric.

    This list includes the selectors that must be provided in order to get data.
    Not providing the required selectors will lead to an error and no data will be returned.

    Check the information for `Available Selectors` for an example.
    </pre>
    """
  end

  def get_popover_text(%{key: "Data Type"} = assigns) do
    ~H"""
    <pre>
    The data type of the metric.
    The data type is used to determine how the data is stored and fetched.

    All metrics with `timeseries` data type are fetched in a generic way using `timeseriesData` field.

    Example:
      &lbrace;
        getMetric(metric: "price_usd")&lbrace;
          <b>timeseriesData</b>(
            slug: "bitcoin"
            from: "utc_now-90d"
            to: "utc_now")&lbrace;
              datetime
              value
            &rbra
        &rbra
      &rbrace;

    The metrics with `histogram` data type are fetched in different ways as their result format
    could differ. Check the documentation of each such metric to see an example.
    </pre>
    """
  end

  def get_popover_text(%{key: "Available Assets"} = assigns) do
    ~H"""
    <pre>
    The assets for which the metric is available.
    The metric can be fetched for any of the listed assets.

    Each asset is uniquely identified by its `slug`:

    Example:
      &lbrace;
        getMetric(metric: "daily_active_addresses")&lbrace;
          timeseriesData(
            <b>slug: "bitcoin"</b>
            from: "utc_now-90d"
            to: "utc_now")&lbrace;
              datetime
              value
            &rbrace;
        &rbrace;
      &rbrace;
    </pre>
    """
  end

  def get_popover_text(%{key: "Access"} = assigns) do
    ~H"""
    <pre>
    <b>FREE</b> - The metrics labeled <b>FREE</b> have their entire historical data and realtime data
    available without any restrictions. These metrics are available to all users, regardless of their
    subscription level.

    <b>RESTRICTED</b> - The metrics labeled <b>RESTRICTED</b> have their historical and realtime data
    restricted based on the subscription plan of the user.

    To see how much of the historical and realtime data is restricted, check the restrictions
    at the <.link class="underline text-blue-600" href="https://app.santiment.net/pricing?plans=business">pricing page</.link>.
    The documentation about the restriction is avaialble at <.link class="underline text-blue-600" href="https://academy.santiment.net/sanapi/historical-and-realtime-data-restrictions">this Academy page</.link>.
    </pre>
    """
  end

  def get_popover_text(%{key: "Metric Details"} = assigns) do
    ~H"""
    <pre>
    See more details about the metric.
    </pre>
    """
  end

  def get_popover_text(%{key: "Is Deprecated"} = assigns) do
    ~H"""
    <pre>
    A boolean that indicates whether the metric is deprecated.
    Deprecated metrics are discouraged to be used as they could be
    removed in the near future.
    </pre>
    """
  end

  def get_popover_text(%{key: "Hard Deprecate After"} = assigns) do
    ~H"""
    <pre>
    Specifies a datetime after which the metric will no longer be
    accessible.
    After the date passes, the metric is not shown in lists of available
    metrics and querying it will return an error that the metric is
    deprecated since the specified date.
    </pre>
    """
  end

  def get_popover_text(%{key: "Deprecation Note"} = assigns) do
    ~H"""
    <pre>
    Freeform text explaining why the metric is deprecated.
    This can include suggestion what other metric can be used instead and how.
    </pre>
    """
  end

<<<<<<< HEAD
  def get_popover_text(%{key: "Status"} = assigns) do
    ~H"""
    <pre>
    The status controls the access level of the metric according to user `metric_access_level`.
    The access control according to subscription plans is done separately.

    The status can be one of the following:
    - `alpha` - The metric is in the alpha phase and is only accessible to alpha users.
    - `beta` - The metric is in the beta phase and is only accessible to beta users.
    - `released` - The metric is released and is accessible to all users.
=======
  def get_popover_text(%{key: "Verified Status"} = assigns) do
    ~H"""
    <pre>
    After a metric is created or updated, it is directly put in an <b>UNVERIFIED</b> state.

    The unverified status requires the changes to be tested. When the changes have been
    manually tested, someone needs to manually change the status of the metric from
    <b>UNVERIFIED</b> to <b>VERIFIED</b>, which states that the metric is ready to be deployed from
    staging to production.

    Only verified metrics can be synced from stage to prod.
    </pre>
    """
  end

  def get_popover_text(%{key: "Exposed Environments"} = assigns) do
    ~H"""
    <pre>
    One of: none, all, stage, prod.
    Controls on which deployment environment the metric is visible.
    </pre>
    """
  end

  def get_popover_text(%{key: "Sync Status"} = assigns) do
    ~H"""
    <pre>
    Shows whether the current version fo the metric has been deployed to production.

    After a metric is created or updated, it is directly put in a <b>NOT SYNCED</b> state.

    The not synced metrics are put into <b>SYNCED</b> state only after they have been synced
    to production.

    Only metrics in <b>NOT SYNCED</b> state are deployed from stage to prod.
>>>>>>> 1f2bd1ba
    </pre>
    """
  end
end<|MERGE_RESOLUTION|>--- conflicted
+++ resolved
@@ -390,7 +390,6 @@
     """
   end
 
-<<<<<<< HEAD
   def get_popover_text(%{key: "Status"} = assigns) do
     ~H"""
     <pre>
@@ -401,7 +400,10 @@
     - `alpha` - The metric is in the alpha phase and is only accessible to alpha users.
     - `beta` - The metric is in the beta phase and is only accessible to beta users.
     - `released` - The metric is released and is accessible to all users.
-=======
+    </pre>
+    """
+  end
+
   def get_popover_text(%{key: "Verified Status"} = assigns) do
     ~H"""
     <pre>
@@ -437,7 +439,6 @@
     to production.
 
     Only metrics in <b>NOT SYNCED</b> state are deployed from stage to prod.
->>>>>>> 1f2bd1ba
     </pre>
     """
   end
