defmodule SanbaseWeb.MetricRegistryIndexLive do
  use SanbaseWeb, :live_view

  alias Sanbase.Metric.Registry.Permissions
  alias SanbaseWeb.AvailableMetricsComponents

  import SanbaseWeb.AvailableMetricsDescription

  @impl true
  def mount(_params, _session, socket) do
    # Load the metrics only when connected
    # We don't care about SEO here. Loadin on non-connected makes it so
    # if someone is fast to click on Verified Status toggle, the action
    # gets discarded on the connection
    metrics = if connected?(socket), do: Sanbase.Metric.Registry.all(), else: []

    {:ok,
     socket
     |> assign(
       page_title: "Metric Registry",
       show_verified_changes_modal: false,
       visible_metrics_ids: Enum.map(metrics, & &1.id),
       metrics: metrics,
       changed_metrics_ids: [],
       verified_metrics_updates_map: %{},
       filter: %{}
     )}
  end

  @impl true
  def render(assigns) do
    ~H"""
    <.modal
      :if={@show_verified_changes_modal}
      show
      id="verified_changes_modal"
      max_modal_width="max-w-6xl"
      on_cancel={JS.push("hide_show_verified_changes_modal")}
    >
      <.list_metrics_verified_status_changed
        changed_metrics_ids={@changed_metrics_ids}
        metrics={@metrics}
      />
    </.modal>
    <div class="flex flex-col items-start justify-evenly">
      <h1 class="text-blue-700 text-2xl mb-4">
        Metric Registry Index
      </h1>
      <div class="text-gray-400 text-sm py-2">
        <div>
          Showing {length(@visible_metrics_ids)} metrics
        </div>
      </div>
      <.navigation />
      <.filters filter={@filter} changed_metrics_ids={@changed_metrics_ids} />
      <AvailableMetricsComponents.table_with_popover_th
        id="metrics_registry"
        rows={take_ordered(@metrics, @visible_metrics_ids)}
      >
        <:col :let={row} label="ID">
          {row.id}
        </:col>
        <:col :let={row} label="Metric Names" col_class="max-w-[420px]">
          <.metric_names
            metric={row.metric}
            internal_metric={row.internal_metric}
            human_readable_name={row.human_readable_name}
          />
        </:col>
        <:col
          :let={row}
          label="Frequency"
          popover_target="popover-min-interval"
          popover_target_text={get_popover_text(%{key: "Frequency"})}
        >
          {row.min_interval}
        </:col>
        <:col
          :let={row}
          label="Table"
          popover_target="popover-table"
          popover_target_text={get_popover_text(%{key: "Clickhouse Table"})}
        >
          <.embeded_schema_show list={row.tables} key={:name} />
        </:col>
        <:col
          :let={row}
          label="Default Aggregation"
          popover_target="popover-default-aggregation"
          popover_target_text={get_popover_text(%{key: "Default Aggregation"})}
        >
          {row.default_aggregation}
        </:col>
        <:col
          :let={row}
          label="Access"
          popover_target="popover-access"
          popover_target_text={get_popover_text(%{key: "Access"})}
        >
          {if is_map(row.access), do: Jason.encode!(row.access), else: row.access}
        </:col>
        <:col
          :let={row}
          label="Verified Status"
          popover_target="popover-verified-status"
          popover_target_text={get_popover_text(%{key: "Verified Status"})}
        >
          <.verified_toggle row={row} />
        </:col>

        <:col
          :let={row}
          label="Sync Status"
          popover_target="popover-sync-status"
          popover_target_text={get_popover_text(%{key: "Sync Status"})}
        >
          <.sync_status row={row} />
        </:col>
        <:col
          :let={row}
          popover_target="popover-metric-details"
          popover_target_text={get_popover_text(%{key: "Metric Details"})}
        >
          <AvailableMetricsComponents.link_button
            text="Show"
            href={~p"/admin2/metric_registry/show/#{row.id}"}
          />
          <AvailableMetricsComponents.link_button
            :if={Permissions.can?(:edit, [])}
            text="Edit"
            href={~p"/admin2/metric_registry/edit/#{row.id}"}
          />

          <AvailableMetricsComponents.link_button
            :if={Permissions.can?(:edit, [])}
            text="Duplicate"
            href={~p"/admin2/metric_registry/new?#{%{duplicate_metric_registry_id: row.id}}"}
          />
        </:col>
      </AvailableMetricsComponents.table_with_popover_th>
    </div>
    """
  end

  @impl true
  def handle_event("apply_filters", params, socket) do
    visible_metrics_ids =
      socket.assigns.metrics
      |> maybe_apply_filter(:match_metric, params)
      |> maybe_apply_filter(:match_table, params)
<<<<<<< HEAD
      |> maybe_apply_filter(:status, params)
=======
      |> maybe_apply_filter(:only_unverified, params)
      |> Enum.map(& &1.id)
>>>>>>> 1f2bd1ba

    {:noreply,
     socket
     |> assign(
       visible_metrics_ids: visible_metrics_ids,
       filter: params
     )}
  end

  def handle_event("show_verified_changes_modal", _params, socket) do
    {:noreply,
     socket
     |> assign(show_verified_changes_modal: true)}
  end

  def handle_event("hide_show_verified_changes_modal", _params, socket) do
    {:noreply,
     socket
     |> assign(show_verified_changes_modal: false)}
  end

  def handle_event(
        "update_status_is_verified",
        %{"metric_registry_id" => id, "is_verified" => bool},
        socket
      ) do
    verified_metrics_updates_map =
      Map.update(
        socket.assigns.verified_metrics_updates_map,
        id,
        # This will be invoked only the first time the metric registry is updated
        %{old: Enum.find(socket.assigns.metrics, &(&1.id == id)).is_verified, new: bool},
        fn map -> Map.put(map, :new, bool) end
      )

    # Keep only the IDs and not the full metric list otherwise this list needs to be
    # updated after each time update_metric/4 is called or the metrics list is mutated
    # in any other way.
    changed_metrics_ids =
      verified_metrics_updates_map
      |> Enum.reduce([], fn {id, map}, acc ->
        if map.new != map.old, do: [id | acc], else: acc
      end)

    {:noreply,
     assign(socket,
       changed_metrics_ids: changed_metrics_ids,
       verified_metrics_updates_map: verified_metrics_updates_map,
       metrics: update_metric(socket.assigns.metrics, id, :is_verified, bool)
     )}
  end

  def handle_event("confirm_verified_changes_update", _params, socket) do
    for metric <- socket.assigns.metrics, metric.id in socket.assigns.changed_metrics_ids do
      map = Map.get(socket.assigns.verified_metrics_updates_map, metric.id)

      # Explicitly put the old is_verified status in the first argument otherwise Ecto
      # will decide that the value does not change and will not mutate the DB
      {:ok, _} =
        Sanbase.Metric.Registry.update(
          %{metric | is_verified: map.old},
          %{is_verified: map.new},
          emit_event: false
        )
    end

    {:noreply,
     socket
     |> assign(
       changed_metrics_ids: [],
       verified_metrics_updates_map: %{},
       show_verified_changes_modal: false
     )
     |> put_flash(
       :info,
       "Suggessfully updated the is_verified status of #{length(socket.assigns.changed_metrics_ids)} metric metricss"
     )}
  end

  defp embeded_schema_show(assigns) do
    ~H"""
    <div>
      <div :for={item <- @list}>
        {Map.get(item, @key)}
      </div>
    </div>
    """
  end

  defp list_metrics_verified_status_changed(assigns) do
    ~H"""
    <div>
      <div :if={@changed_metrics_ids == []}>
        No changes.
        Change the verified status of one or more metrics.
      </div>
      <div :if={@changed_metrics_ids != []}>
        <.table id="uploaded_images" rows={Enum.filter(@metrics, &(&1.id in @changed_metrics_ids))}>
          <:col :let={row} label="Metric" col_class="max-w-[420px]">
            <.metric_names
              metric={row.metric}
              internal_metric={row.internal_metric}
              human_readable_name={row.human_readable_name}
            />
          </:col>
          <:col :let={row} label="New Status">
            <span :if={row.is_verified} class="ms-3 text-sm font-bold text-green-900">VERIFIED</span>
            <span :if={!row.is_verified} class="ms-3 text-sm font-bold text-red-700">UNVERIFIED</span>
          </:col>
        </.table>
        <div class="mt-4">
          <.phx_click_button
            phx_click="confirm_verified_changes_update"
            class="bg-green-500 hover:bg-green-900 text-white"
            text="Confirm Changes"
          />
          <.phx_click_button
            phx_click="hide_show_verified_changes_modal"
            class="bg-white hover:bg-gray-100 text-gray-800"
            text="Close"
          />
        </div>
      </div>
    </div>
    """
  end

  defp verified_toggle(assigns) do
    ~H"""
    <label class="inline-flex items-center me-5 cursor-pointer">
      <input
        type="checkbox"
        class="sr-only peer"
        checked={@row.is_verified}
        phx-click={
          JS.push("update_status_is_verified",
            value: %{metric_registry_id: @row.id, is_verified: !@row.is_verified}
          )
        }
      />
      <div class="relative w-11 h-6 bg-red-500 rounded-full peer peer-checked:after:translate-x-full rtl:peer-checked:after:-translate-x-full peer-checked:after:border-white after:content-[''] after:absolute after:top-0.5 after:start-[2px] after:bg-white after:border-gray-300 after:border after:rounded-full after:h-5 after:w-5 after:transition-all peer-checked:bg-green-600">
      </div>
      <span :if={@row.is_verified} class="ms-3 text-sm font-bold text-green-900">VERIFIED</span>
      <span :if={!@row.is_verified} class="ms-3 text-sm font-bold text-red-700">UNVERIFIED</span>
    </label>
    """
  end

  def sync_status(assigns) do
    ~H"""
    <span class="ms-3 text-sm font-bold">
      <span :if={@row.sync_status == "synced"} class="text-green-900">
        SYNCED
      </span>

      <span :if={@row.sync_status == "not_synced"} class="text-red-700">
        NOT SYNCED
      </span>
    </span>
    """
  end

  defp navigation(assigns) do
    ~H"""
    <div class="my-2">
      <div>
        <AvailableMetricsComponents.link_button
          :if={Permissions.can?(:create, [])}
          icon="hero-plus"
          text="Create New Metric"
          href={~p"/admin2/metric_registry/new"}
        />
        <AvailableMetricsComponents.link_button
          icon="hero-list-bullet"
          text="See Change Requests"
          href={~p"/admin2/metric_registry/change_suggestions"}
        />

        <AvailableMetricsComponents.link_button
          :if={Permissions.can?(:start_sync, [])}
          icon="hero-arrow-path-rounded-square"
          text="Sync Metrics"
          href={~p"/admin2/metric_registry/sync"}
        />

        <AvailableMetricsComponents.link_button
          icon="hero-document-text"
          text="Docs"
          href="https://github.com/santiment/sanbase2/blob/master/docs/metric_registry/index.md"
          target="_blank"
        />
      </div>
    </div>
    """
  end

  defp filters(assigns) do
    ~H"""
    <div>
      <span class="text-sm font-semibold leading-6 text-zinc-800">Filters</span>
      <form phx-change="apply_filters">
        <div class="flex flex-col flex-wrap space-y-2 items-start md:flex-row md:items-center md:gap-x-2 md:space-y-0">
          <.filter_input
            id="metric-name-search"
            value={@filter["match_metric"]}
            name="match_metric"
            placeholder="Filter by metric name"
          />

<<<<<<< HEAD
        <.filter_input
          id="table-search"
          value={@filter["match_table"]}
          name="match_table"
          placeholder="Filter by table"
        />

        <select
          name="status"
          class="block w-48 ps-4 text-sm text-gray-900 border border-gray-300 rounded-lg bg-white"
          phx-debounce="200"
        >
          <option value="">All statuses</option>
          <option :for={status <- Sanbase.Metric.Registry.allowed_statuses()} value={status}>
            {String.capitalize(status)}
          </option>
        </select>
=======
          <.filter_input
            id="table-search"
            value={@filter["match_table"]}
            name="match_table"
            placeholder="Filter by table"
          />
        </div>
        <div class="flex flex-col flex-wrap mt-4 space-y-2 items-start">
          <.filter_unverified />
        </div>
>>>>>>> 1f2bd1ba
      </form>
      <.phx_click_button
        phx_click="show_verified_changes_modal"
        class={
          if(@changed_metrics_ids == [],
            do: "text-gray-900 bg-white hover:bg-gray-100",
            else: "border border-green-700 text-white bg-green-500 hover:bg-green-600"
          )
        }
        text="Apply Verified Status Changes"
        count={length(@changed_metrics_ids)}
      />
    </div>
    """
  end

  defp filter_unverified(assigns) do
    ~H"""
    <div class="flex items-center mb-4 ">
      <input
        id="unverified-only"
        name="unverified_only"
        type="checkbox"
        class="w-4 h-4 text-blue-600 bg-gray-100 border-gray-300 rounded "
      />
      <label for="default-checkbox" class="ms-2 text-sm font-medium text-gray-900 dark:text-gray-300">
        Show Unverified Only
      </label>
    </div>
    """
  end

  defp filter_input(assigns) do
    ~H"""
    <input
      type="search"
      id={@id}
      value={@value || ""}
      name={@name}
      class="block w-64 ps-4 text-sm text-gray-900 border border-gray-300 rounded-lg bg-white"
      placeholder={@placeholder}
      phx-debounce="200"
    />
    """
  end

  attr :phx_click, :string, required: true
  attr :text, :string, required: true
  attr :count, :integer, required: false, default: nil
  attr :class, :string, required: true

  defp phx_click_button(assigns) do
    ~H"""
    <button
      type="button"
      phx-click={@phx_click}
      class={[
        "border border-gray-200 font-medium rounded-lg text-sm px-5 py-2.5 text-center inline-flex items-center gap-x-2",
        @class
      ]}
    >
      {@text}
      <span :if={@count > 0} class="text-white">({@count})</span>
    </button>
    """
  end

  defp metric_names(assigns) do
    ~H"""
    <div class="flex flex-col break-normal">
      <div class="text-black text-base">{@human_readable_name}</div>
      <div class="text-gray-900 text-sm">{@metric} (API)</div>
      <div class="text-gray-900 text-sm">{@internal_metric} (DB)</div>
    </div>
    """
  end

  defp update_metric(metrics, id, key, value) do
    Enum.map(metrics, fn metric ->
      if metric.id == id do
        %{metric | key => value}
      else
        metric
      end
    end)
  end

  defp maybe_apply_filter(metrics, :match_metric, %{"match_metric" => query})
       when query != "" do
    query = String.downcase(query)
    query_parts = String.split(query)

    metrics
    |> Enum.filter(fn m ->
      Enum.all?(query_parts, fn part -> String.contains?(m.metric, part) end) or
        Enum.all?(query_parts, fn part -> String.contains?(m.internal_metric, part) end) or
        Enum.all?(query_parts, fn part ->
          String.contains?(String.downcase(m.human_readable_name), part)
        end)
    end)
    |> Enum.sort_by(&String.jaro_distance(query, &1.metric), :desc)
  end

  defp maybe_apply_filter(metrics, :match_table, %{"match_table" => query})
       when query != "" do
    metrics
    |> Enum.filter(fn m ->
      Enum.any?(m.tables, &String.contains?(&1.name, query))
    end)
  end

<<<<<<< HEAD
  defp maybe_apply_filter(metrics, :status, %{"status" => status}) when status != "" do
    Enum.filter(metrics, fn m -> m.status == status end)
=======
  defp maybe_apply_filter(metrics, :match_table, %{"unverified_only" => "on"}) do
    metrics
    |> Enum.filter(fn m ->
      m.is_verified == false
    end)
>>>>>>> 1f2bd1ba
  end

  defp maybe_apply_filter(metrics, _, _), do: metrics

  defp take_ordered(metrics, ids) do
    metrics_map = Map.new(metrics, &{&1.id, &1})
    Enum.map(ids, &Map.get(metrics_map, &1))
  end
end<|MERGE_RESOLUTION|>--- conflicted
+++ resolved
@@ -148,12 +148,8 @@
       socket.assigns.metrics
       |> maybe_apply_filter(:match_metric, params)
       |> maybe_apply_filter(:match_table, params)
-<<<<<<< HEAD
-      |> maybe_apply_filter(:status, params)
-=======
       |> maybe_apply_filter(:only_unverified, params)
       |> Enum.map(& &1.id)
->>>>>>> 1f2bd1ba
 
     {:noreply,
      socket
@@ -363,36 +359,18 @@
             placeholder="Filter by metric name"
           />
 
-<<<<<<< HEAD
-        <.filter_input
-          id="table-search"
-          value={@filter["match_table"]}
-          name="match_table"
-          placeholder="Filter by table"
-        />
-
-        <select
-          name="status"
-          class="block w-48 ps-4 text-sm text-gray-900 border border-gray-300 rounded-lg bg-white"
-          phx-debounce="200"
-        >
-          <option value="">All statuses</option>
-          <option :for={status <- Sanbase.Metric.Registry.allowed_statuses()} value={status}>
-            {String.capitalize(status)}
-          </option>
-        </select>
-=======
           <.filter_input
             id="table-search"
             value={@filter["match_table"]}
             name="match_table"
             placeholder="Filter by table"
           />
+
+          <.filter_status value={@filter["status"]} />
         </div>
         <div class="flex flex-col flex-wrap mt-4 space-y-2 items-start">
           <.filter_unverified />
         </div>
->>>>>>> 1f2bd1ba
       </form>
       <.phx_click_button
         phx_click="show_verified_changes_modal"
@@ -439,6 +417,24 @@
     """
   end
 
+  defp filter_status(assigns) do
+    ~H"""
+    <select
+      name="status"
+      class="block w-48 ps-4 text-sm text-gray-900 border border-gray-300 rounded-lg bg-white"
+    >
+      <option value="">All Statuses</option>
+      <option
+        :for={status <- Sanbase.Metric.Registry.allowed_statuses()}
+        value={status}
+        selected={@value == status}
+      >
+        {String.capitalize(status)}
+      </option>
+    </select>
+    """
+  end
+
   attr :phx_click, :string, required: true
   attr :text, :string, required: true
   attr :count, :integer, required: false, default: nil
@@ -504,16 +500,18 @@
     end)
   end
 
-<<<<<<< HEAD
-  defp maybe_apply_filter(metrics, :status, %{"status" => status}) when status != "" do
-    Enum.filter(metrics, fn m -> m.status == status end)
-=======
   defp maybe_apply_filter(metrics, :match_table, %{"unverified_only" => "on"}) do
     metrics
     |> Enum.filter(fn m ->
       m.is_verified == false
     end)
->>>>>>> 1f2bd1ba
+  end
+
+  defp maybe_apply_filter(metrics, :match_metric, %{"status" => status}) when status != "" do
+    metrics
+    |> Enum.filter(fn m ->
+      m.status == status
+    end)
   end
 
   defp maybe_apply_filter(metrics, _, _), do: metrics
