--- conflicted
+++ resolved
@@ -95,14 +95,12 @@
     get("/generic/show_action", GenericAdminController, :show_action)
     resources("/generic", GenericAdminController)
 
-<<<<<<< HEAD
     post "/generic/:resource/:id/action/:action", GenericAdminController, :custom_action
-=======
+
     live("/metric_registry", MetricRegistryIndexLive)
     live("/metric_registry/show/:id", MetricRegistryShowLive)
     live("/metric_registry/edit/:id", MetricRegistryFormLive, :edit)
     live("/metric_registry/new", MetricRegistryFormLive, :new)
->>>>>>> 6b9f783a
   end
 
   scope "/" do
