--- conflicted
+++ resolved
@@ -32,12 +32,11 @@
         variables: "{}",
         docs: docs(:github_activity)
       },
-<<<<<<< HEAD
       erc20_exchange_funds_flow: %{
         query: erc20_exchange_funds_flow(),
         variables: "{}",
         docs: docs(:erc20_exchange_funds_flow)
-=======
+      },
       social_volume: %{
         query: social_volume(),
         variables: "{}",
@@ -47,7 +46,6 @@
         query: social_volume_projects(),
         variables: "{}",
         docs: docs(:social_volume_projects)
->>>>>>> d913628d
       }
     })
     |> as_html()
@@ -121,7 +119,6 @@
     """
   end
 
-<<<<<<< HEAD
   defp erc20_exchange_funds_flow do
     """
     query {
@@ -145,7 +142,11 @@
           percentDiffExchangeDiffBtc,
           exchangeVolumeBtc,
           percentDiffExchangeVolumeBtc
-=======
+        }
+    }
+    """
+  end
+
   defp social_volume do
     """
     query {
@@ -158,14 +159,11 @@
         ) {
           mentionsCount,
           datetime
->>>>>>> d913628d
         }
     }
     """
   end
 
-<<<<<<< HEAD
-=======
   defp social_volume_projects do
     """
     query {
@@ -174,7 +172,6 @@
     """
   end
 
->>>>>>> d913628d
   defp explorer_url() do
     SanbaseWeb.Endpoint.backend_url() <> "/graphiql"
   end
