defmodule Sanbase.Mixfile do
  use Mix.Project

  def project do
    [
      app: :sanbase,
      version: "0.0.1",
      elixir: "~> 1.4",
      elixirc_paths: elixirc_paths(Mix.env),
      compilers: [:phoenix, :gettext] ++ Mix.compilers,
      start_permanent: Mix.env == :prod,
      aliases: aliases(),
      deps: deps()
    ]
  end

  # Configuration for the OTP application.
  #
  # Type `mix help compile.app` for more information.
  def application do
    [
      mod: {Sanbase.Application, []},
      extra_applications: [:logger, :runtime_tools],
    ]
  end

  # Specifies which paths to compile per environment.
  defp elixirc_paths(:test), do: ["lib", "test/support"]
  defp elixirc_paths(_),     do: ["lib"]

  # Specifies your project dependencies.
  #
  # Type `mix help deps` for examples and options.
  defp deps do
    [
      {:phoenix, "~> 1.3.0"},
      {:phoenix_pubsub, "~> 1.0"},
      {:phoenix_ecto, "~> 3.2"},
      {:postgrex, ">= 0.0.0"},
      {:gettext, "~> 0.11"},
      {:cowboy, "~> 1.0"},
      {:reverse_proxy, git: "https://github.com/slogsdon/elixir-reverse-proxy"},
      {:corsica, "~> 1.0", only: [:dev]},
      {:hound, "~> 1.0", only: [:test]},
      {:tesla, "~> 0.9.0"},
      {:poison, ">= 1.0.0"},
      {:instream, "~> 0.16"},
      {:hammer, "~> 2.0.0"},
      {:ex_admin, github: "smpallen99/ex_admin", branch: "phx-1.3"},
      {:basic_auth, "~> 2.2"},
      {:distillery, "~> 1.5", runtime: false},
      {:decimal, "~> 1.0"},
      {:timex, "~> 3.0"},
      {:timex_ecto, "~> 3.0"}
    ]
  end

  # Aliases are shortcuts or tasks specific to the current project.
  # For example, to create, migrate and run the seeds file at once:
  #
  #     $ mix ecto.setup
  #
  # See the documentation for `Mix` for more info on aliases.
  defp aliases do
    [
<<<<<<< HEAD
      "ecto.setup": ["ecto.create", "ecto.load", "run priv/repo/seeds.exs"],
      "ecto.setup.migrate": ["ecto.create", "ecto.migrate", "run priv/repo/seeds.exs"],
=======
      "ecto.setup": ["ecto.create", "ecto.load", "run priv/repo/seeds.exs", "influx.setup prices"],
>>>>>>> 39460b1b
      "ecto.reset": ["ecto.drop", "ecto.setup"],
      "ecto.migrate": ["ecto.migrate", "ecto.dump"],
      "test": ["ecto.create --quiet", "ecto.load", "test"]    ]
  end
end<|MERGE_RESOLUTION|>--- conflicted
+++ resolved
@@ -63,12 +63,8 @@
   # See the documentation for `Mix` for more info on aliases.
   defp aliases do
     [
-<<<<<<< HEAD
-      "ecto.setup": ["ecto.create", "ecto.load", "run priv/repo/seeds.exs"],
-      "ecto.setup.migrate": ["ecto.create", "ecto.migrate", "run priv/repo/seeds.exs"],
-=======
       "ecto.setup": ["ecto.create", "ecto.load", "run priv/repo/seeds.exs", "influx.setup prices"],
->>>>>>> 39460b1b
+      "ecto.setup.migrate": ["ecto.create", "ecto.migrate", "run priv/repo/seeds.exs", "influx.setup prices"],
       "ecto.reset": ["ecto.drop", "ecto.setup"],
       "ecto.migrate": ["ecto.migrate", "ecto.dump"],
       "test": ["ecto.create --quiet", "ecto.load", "test"]    ]
