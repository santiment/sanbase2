--- conflicted
+++ resolved
@@ -86,11 +86,7 @@
       {:ecto_psql_extras, "~> 0.3"},
       {:ecto_sql, "~> 3.10"},
       # Our config breaks with the newest ecto version
-<<<<<<< HEAD
-      {:ecto, "== 3.9.5"},
-=======
       {:ecto, "~> 3.10"},
->>>>>>> df5be75c
       {:envy, "~> 1.1.1", only: [:dev, :test]},
       {:erlex, "~> 0.2.6", override: true},
       {:ethereumex, "~> 0.9"},
