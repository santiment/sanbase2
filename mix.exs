--- conflicted
+++ resolved
@@ -97,11 +97,8 @@
       {:clickhouse_ecto, git: "https://github.com/santiment/clickhouse_ecto"},
       {:jason, "~> 1.1"},
       {:elasticsearch, "~> 0.5"},
-<<<<<<< HEAD
+      {:plug_cowboy, "~> 1.0"},
       {:libcluster, "~> 3.0"}
-=======
-      {:plug_cowboy, "~> 1.0"}
->>>>>>> b6223ee4
     ]
   end
 
