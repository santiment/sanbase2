defmodule Sanbase.Mixfile do
  use Mix.Project

  def project do
    [
      app: :sanbase,
      name: "Sanbase",
      version: "0.0.1",
      elixir: "~> 1.8",
      elixirc_paths: elixirc_paths(Mix.env()),
      compilers: [:phoenix, :gettext] ++ Mix.compilers(),
      start_permanent: Mix.env() == :prod,
      aliases: aliases(),
      deps: deps(),
      test_coverage: [
        tool: ExCoveralls
      ],
      preferred_cli_env: [
        coveralls: :test,
        "coveralls.html": :test
      ],
      source_url: "https://github.com/santiment/sanbase2/",
      homepage_url: "https://sanbase-low.santiment.net/projects"
    ]
  end

  def application do
    [
      mod: {Sanbase.Application, []},
      extra_applications: [:logger, :runtime_tools, :sasl, :clickhousex],
      included_applications: [:oauther]
    ]
  end

  defp elixirc_paths(:test), do: ["lib", "test/support"]
  defp elixirc_paths(_), do: ["lib"]

  defp deps() do
    [
      {:phoenix, "~> 1.4.3"},
      {:phoenix_pubsub, "~> 1.1"},
      {:phoenix_ecto, "~> 3.3"},
      {:postgrex, ">= 0.0.0"},
      {:gettext, "~> 0.11"},
      {:cowboy, "~> 2.0"},
      {:decimal, "~> 1.0"},
      {:corsica, "~> 1.0", only: [:dev]},
      {:tesla, "~> 1.0"},
      {:poison, ">= 1.0.0"},
      {:instream, "~> 0.16"},
      {:hammer, "~> 6.0"},
      {:ex_admin, github: "santiment/ex_admin", branch: "patch-exadmin"},
      {:basic_auth, "~> 2.2"},
      {:mock, "~> 0.3"},
      {:mockery, "~> 2.2"},
      {:distillery, "~> 2.0", runtime: false},
      {:timex, "~> 3.0"},
      {:timex_ecto, "~> 3.0"},
      {:hackney, "~> 1.15", override: true},
      {:guardian, "~> 1.0"},
      {:absinthe, github: "absinthe-graphql/absinthe", override: true},
      {:absinthe_ecto, "~> 0.1.0"},
      {:absinthe_plug, github: "absinthe-graphql/absinthe_plug"},
      {:temp, "~> 0.4"},
      {:httpoison, "~> 1.2", override: true},
      {:floki, "~> 0.20"},
      {:sentry, "~> 7.0"},
      {:extwitter, "~> 0.9.0"},
      {:envy, "~> 1.1.1", only: [:dev, :test]},
      {:ex_aws, "~> 2.0"},
      {:ex_aws_s3, "~> 2.0"},
      {:sweet_xml, "~> 0.6"},
      {:ex_unit_notifier, "~> 0.1", only: :test},
      {:mix_test_watch, "~> 0.5", only: :dev, runtime: false},
      {:dataloader, "~> 1.0.0"},
      {:csv, "~> 2.1"},
      {:arc, git: "https://github.com/marinho10/arc"},
      {:uuid, "~> 1.1"},
      {:phoenix_live_reload, "~> 1.1", only: :dev},
      {:dialyxir, "~> 1.0.0-rc.6", only: [:dev], runtime: false},
      {:con_cache, "~> 0.13"},
      {:excoveralls, "~> 0.8", optional: true, only: [:dev, :test]},
      {:observer_cli, "~> 1.3"},
      {:earmark, "~> 1.2"},
      {:ecto_enum, "~> 1.1"},
      {:ex_machina, "~> 2.2", only: :test},
      {:clickhouse_ecto, git: "https://github.com/santiment/clickhouse_ecto"},
      {:jason, "~> 1.1"},
      {:elasticsearch, "~> 0.5"},
      {:quantum, "~> 2.3"},
      {:plug_cowboy, "~> 2.0"},
      {:prometheus_ex, "~> 3.0", override: true},
      {:prometheus_ecto, "~> 1.3"},
      {:prometheus_plugs, "~> 1.0"},
      {:prometheus_process_collector, "~> 1.4"},
      {:absinthe_metrics, "~> 1.0"},
      {:libcluster, "~> 3.0"},
      {:number, "~> 1.0"},
      {:remote_ip, "~> 0.1"},
      {:vex, "~> 0.8.0", override: true},
      {:stream_data, "~> 0.4.2", only: :test},
      {:async_with, "~> 0.3"},
<<<<<<< HEAD
      {:stripity_stripe, git: "https://github.com/code-corps/stripity_stripe"}
=======
      {:credo, "~> 1.0", only: [:dev, :test], runtime: false}
>>>>>>> eea9f01b
    ]
  end

  defp aliases() do
    [
      "ecto.setup": [
        "load_dotenv",
        "ecto.drop -r Sanbase.Repo",
        "ecto.create -r Sanbase.Repo",
        "ecto.load -r Sanbase.Repo"
      ],
      "ecto.migrate": [
        "load_dotenv",
        "ecto.migrate -r Sanbase.Repo",
        "ecto.dump -r Sanbase.Repo"
      ],
      "ecto.gen.migration": [
        "ecto.gen.migration -r Sanbase.Repo"
      ],
      "ecto.rollback": [
        "load_dotenv",
        "ecto.rollback -r Sanbase.Repo",
        "ecto.dump -r Sanbase.Repo"
      ],
      test: [
        "load_dotenv",
        "ecto.create -r Sanbase.Repo --quiet",
        "ecto.load -r Sanbase.Repo",
        "test"
      ],

      # Append `_all` so the Ecto commands apply to all repos.
      # and run all tests
      "ecto.setup_all": [
        "load_dotenv",
        "ecto.drop",
        "ecto.create",
        "ecto.load"
      ],
      "ecto.load_all": [
        "load_dotenv",
        "ecto.create --quiet",
        "ecto.load"
      ],
      "ecto.reset_all": [
        "load_dotenv",
        "ecto.drop",
        "ecto.setup_all"
      ],
      "ecto.migrate_all": [
        "load_dotenv",
        "ecto.migrate",
        "ecto.dump"
      ],
      "ecto.rollback_all": [
        "load_dotenv",
        "ecto.rollback",
        "ecto.dump"
      ],
      test_all: [
        "load_dotenv",
        "ecto.create --quiet",
        "ecto.load",
        "test --include timescaledb"
      ]
    ]
  end
end<|MERGE_RESOLUTION|>--- conflicted
+++ resolved
@@ -100,11 +100,8 @@
       {:vex, "~> 0.8.0", override: true},
       {:stream_data, "~> 0.4.2", only: :test},
       {:async_with, "~> 0.3"},
-<<<<<<< HEAD
-      {:stripity_stripe, git: "https://github.com/code-corps/stripity_stripe"}
-=======
+      {:stripity_stripe, git: "https://github.com/code-corps/stripity_stripe"},
       {:credo, "~> 1.0", only: [:dev, :test], runtime: false}
->>>>>>> eea9f01b
     ]
   end
 
