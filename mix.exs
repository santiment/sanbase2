--- conflicted
+++ resolved
@@ -95,12 +95,8 @@
       {:ecto_enum, "~> 1.1"},
       {:ex_machina, "~> 2.2", only: :test},
       {:clickhouse_ecto, git: "https://github.com/santiment/clickhouse_ecto"},
-<<<<<<< HEAD
-      {:jason, "~> 1.1"}
-=======
       {:jason, "~> 1.1"},
       {:elasticsearch, "~> 0.5"}
->>>>>>> cfe363b6
     ]
   end
 
