# Script for populating the database. You can run it as:
#
#     mix run priv/repo/seeds.exs
#
# Inside the script, you can read and write to any of your
# repositories directly:
#
#     Sanbase.Repo.insert!(%Sanbase.SomeSchema{})
#
# We recommend using the bang functions (`insert!`, `update!`
# and so on) as they will fail if something goes wrong.

alias Sanbase.Model.Project
alias Sanbase.Model.ProjectEthAddress
alias Sanbase.Model.ProjectBtcAddress
alias Sanbase.Model.Infrastructure
alias Sanbase.Repo
alias Sanbase.Auth.{User, EthAccount}

infrastructure_eth = Infrastructure.get_or_insert("ETH")

make_project = fn {name, ticker, logo_url, coinmarkecap_id, infrastructure_code} ->
  infrastructure =
    case infrastructure_code do
      "ETH" -> infrastructure_eth
      nil -> infrastructure_eth
      _ -> Infrastructure.get_or_insert(infrastructure_code)
    end

  %Project{
    name: name,
    ticker: ticker,
    logo_url: logo_url,
    coinmarketcap_id: coinmarkecap_id,
    infrastructure: infrastructure
  }
end

make_btc_address = fn {name, address} ->
  project = Repo.get_by(Project, name: name)

  [
    %ProjectBtcAddress{}
    |> ProjectBtcAddress.changeset(%{
      address: address,
      project_id: project.id
    })
  ]
end

make_eth_address = fn {name, address} ->
  project = Repo.get_by(Project, name: name)

  [
    %ProjectEthAddress{}
    |> ProjectEthAddress.changeset(%{
      address: address,
      project_id: project.id
    })
  ]
end

########################################
# Old Sanbase projects
########################################
[
  {"EOS", "EOS", "eos.png", "eos", "ETH"},
  {"Golem", "GNT", "golem.png", "golem-network-tokens", "ETH"},
  {"Iconomi", "ICN", "iconomi.png", "iconomi", "ETH"},
  {"Gnosis", "GNO", "gnosis.png", "gnosis-gno", "ETH"},
  {"Status", "SNT", "status.png", "status", "ETH"},
  {"TenX", "PAY", "tenx.png", "tenx", "ETH"},
  {"Basic Attention Token", "BAT", "basic-attention-token.png", "basic-attention-token", "ETH"},
  {"Populous", "PPT", "populous.png", "populous", "ETH"},
  {"DigixDAO", "DGD", "digixdao.png", "digixdao", "ETH"},
  {"Bancor", "BNT", "bancor.png", "bancor", "ETH"},
  {"MobileGo", "MGO", "mobilego.png", "mobilego", "ETH"},
  {"Aeternity", "AE", "aeternity.png", "aeternity", "ETH"},
  {"SingularDTV", "SNGLS", "singulardtv.png", "singulardtv", "ETH"},
  {"Civic", "CVC", "civic.png", "civic", "ETH"},
  {"Aragon", "ANT", "aragon.png", "aragon", "ETH"},
  {"FirstBlood", "1ST", "firstblood.png", "firstblood", "ETH"},
  {"Etheroll", "DICE", "etheroll.png", "etheroll", "ETH"},
  {"Melon", "MLN", "melon.png", "melon", "ETH"},
  {"iExec RLC", "RLC", "rlc.png", "rlc", "ETH"},
  {"Stox", "STX", "stox.png", "stox", "ETH"},
  {"Humaniq", "HMQ", "humaniq.png", "humaniq", "ETH"},
  {"Polybius", "PLBT", "polybius.png", "polybius", "ETH"},
  {"Santiment", "SAN", "santiment.png", "santiment", "ETH"},
  {"district0x", "DNT", "district0x.png", "district0x", "ETH"},
  {"DAO.Casino", "BET", "dao-casino.png", "dao-casino", "ETH"},
  {"Centra", "CTR", "centra.png", "centra", "ETH"},
  {"Tierion", "TNT", "tierion.png", "tierion", "ETH"},
  {"Matchpool", "GUP", "guppy.png", "guppy", "ETH"},
  {"Nebulas", "NAS", "nebulas.png", "nebulas-token", "ETH"}
]
|> Enum.map(make_project)
|> Enum.each(&Repo.insert!/1)

[
  {"EOS", "0x10F0c9112b255507701df1b1be5D8dcd9A82bb5e"},
  {"Golem", "0x7da82c7ab4771ff031b66538d2fb9b0b047f6cf9"},
  {"Iconomi", "0x154Af3E01eC56Bc55fD585622E33E3dfb8a248d8"},
  {"Gnosis", "0x851b7F3Ab81bd8dF354F0D7640EFcD7288553419"},
  {"Status", "0xA646E29877d52B9e2De457ECa09C724fF16D0a2B"},
  {"TenX", "0x185f19B43d818E10a31BE68f445ef8EDCB8AFB83"},
  {"Basic Attention Token", "0x44fcfaBfBe32024a01b778c025D70498382CCEd0"},
  {"Populous", "0xca48BA80Cfa6CC06963B62AeE48000f031c7E2dC"},
  {"DigixDAO", "0xf0160428a8552ac9bb7e050d90eeade4ddd52843"},
  {"Bancor", "0x5894110995B8c8401Bd38262bA0c8EE41d4E4658"},
  {"MobileGo", "0x6d7ea347ef837462a55337C4f772868F2A80B863"},
  {"Aeternity", "0x15c19E6c203E2c34D1EDFb26626bfc4F65eF96F0"},
  {"SingularDTV", "0x5901Deb2C898D5dBE5923E05e510E95968a35067"},
  {"Civic", "0x2323763D78bF7104b54A462A79C2Ce858d118F2F"},
  {"Aragon", "0xcafE1A77e84698c83CA8931F54A755176eF75f2C"},
  {"FirstBlood", "0xa5384627F6DcD3440298E2D8b0Da9d5F0FCBCeF7"},
  {"Etheroll", "0x24C3235558572cff8054b5a419251D3B0D43E91b"},
  {"Melon", "0x8615F13C12c24DFdca0ba32511E2861BE02b93b2"},
  {"iExec RLC", "0x21346283a31A5AD10Fa64377E77A8900Ac12d469"},
  {"Stox", "0x3dD88B391fe62a91436181eD2D43E20B86CDE60c"},
  {"Humaniq", "0xa2c9a7578e2172f32a36c5c0e49d64776f9e7883"},
  {"Polybius", "0xe9Eca8bB5e61e8e32f26B5E8c117561F68084a9C"},
  {"Santiment", "0x6dD5A9F47cfbC44C04a0a4452F0bA792ebfBcC9a"},
  {"district0x", "0xd20E4d854C71dE2428E1268167753e4C7070aE68"},
  {"DAO.Casino", "0x1446bf7AF9dF857b23a725646D94f9Ec49802227"},
  {"Centra", "0x96A65609a7B84E8842732DEB08f56C3E21aC6f8a"},
  {"Tierion", "0x0C4b367e876d18d5c102023D9240DD7e9C11b380"},
  {"Matchpool", "0x1c10aD0b5f1b4013173f05B4cc05a60cBBAa6536"},
  {"Nebulas", "0x5d65D971895Edc438f465c17DB6992698a52318D"}
]
|> Enum.flat_map(make_eth_address)
|> Enum.each(&Repo.insert!/1)

#######################################
# Projecttransparency projects
#######################################

[
  {"CFI", "Cofound.it", "cofound-it.png", "cofound-it", "ETH"},
  {"Dappbase", "DAP", nil, nil, "ETH"},
  {"Encrypgen", "DNA", nil, "encrypgen", "ETH"},
  {"Etherisc", "RSC", nil, nil, "ETH"},
  {"Expanse/Tokenlab", "EXP/LAB", "expanse.png", "expanse", "ETH"},
  {"Gatcoin.ioCFI", "GAT", nil, nil, "ETH"},
  {"Hshare", "HSR", "hshare.png", "hshare", "ETH"},
  {"Indorse", "IND", "indorse-token.png", "indorse-token", "ETH"},
  {"Lykke", "LKK", "lykke.png", "lykke", "ETH"},
  {"Maecenas", "ART", "maecenas.png", "maecenas", "ETH"},
  {"Musiconomi", "MCI", "musiconomi.png", "musiconomi", "ETH"},
  {"Virgil Capital", "VIC", nil, nil, "ETH"}
]
|> Enum.map(make_project)
|> Enum.each(&Repo.insert!/1)

[
  {"Encrypgen", "0x683a0aafa039406c104d814b9f244eea721445a7"},
  {"Etherisc", "0x35792029777427920ce7aDecccE9e645465e9C72"},
  {"Expanse/Tokenlab", "0xd1ea8853619aaad66f3f6c14ca22430ce6954476"},
  {"Expanse/Tokenlab", "0xf83fd4b62ccb4b5c4213278b6b506eb2f19988d0"},
  {"Indorse", "0x1c82ee5b828455F870eb2998f2c9b6Cc2d52a5F6"},
  {"Indorse", "0x26967201d4d1e1aa97554838defa4fc4d010ff6f"},
  {"Maecenas", "0x02DC3b8AB87c562CdCE707647bd1ba21C390Faf4"},
  {"Maecenas", "0x9B60874D7bc4e4fBDd142e0F5a12002e4F7715a6"},
  {"Musiconomi", "0xc7CD9d874F93F2409F39A95987b3E3C738313925"}
]
|> Enum.flat_map(make_eth_address)
|> Enum.each(&Repo.insert!/1)

[
  {"Encrypgen", "13MoQt2n9cHNzbpt8PfeVYp2cehgzRgj6v"},
  {"Encrypgen", "16bv1XAqh1YadAWHgDWgxKuhhns7T2EywG"}
]
|> Enum.flat_map(make_btc_address)
|> Enum.each(&Repo.insert!/1)

user =
  %User{
    email: "john.d@santiment.net",
    username: "John Dow",
    salt: "LgcwR3e98PR/gvgV7Ph1+ZXnw4yhTz25k08QLi/39qdCt/V0XOGlJRiL938NtJk0"
  }
  |> Repo.insert!()

%EthAccount{
  address: "0x6dD5A9F47cfbC44C04a0a4452F0bA792ebfBcC9a",
  user_id: user.id
}
|> Repo.insert!()

### Import random Github activity for SAN ticker

alias Sanbase.Influxdb.Measurement
alias Sanbase.Github

defmodule SeedsGithubActivityImporter do
  def previous_hour(datetime) do
    datetime
    |> DateTime.to_unix()
    |> Kernel.-(3600)
    |> DateTime.from_unix!()
  end

  def import_gh_activity(_datetime, _activity, _ticker, to_import, 0) do
    Github.Store.import(to_import)
    :ok
  end

  def import_gh_activity(datetime, activity, ticker, to_import, n) do
    to_import = [
      %Measurement{
        timestamp: datetime |> DateTime.to_unix(:nanoseconds),
        fields: %{activity: activity},
        name: ticker
      }
      | to_import
    ]

    datetime = previous_hour(datetime)
    activity = :rand.uniform(100)
    import_gh_activity(datetime, activity, ticker, to_import, n - 1)
  end
end

Github.Store.create_db()
Github.Store.drop_measurement("SAN")

SeedsGithubActivityImporter.import_gh_activity(DateTime.utc_now(), 50, "SAN", [], 500)

#########
# Exchange addresses
#########
defmodule InsertExchangeAddresses do
  alias Sanbase.Model.ExchangeAddress

  def run do
    address_data()
    |> Enum.map(&update_or_create_eth_address/1)
    |> Enum.each(&Repo.insert_or_update!/1)
  end

<<<<<<< HEAD
  defp update_or_create_eth_address({name, address, comments}) do
    Repo.get_by(ExchangeAddress, address: address)
=======
  defp update_or_create_eth_address({name, address, comments, infrastructure_id}) do
    Repo.get_by(ExchangeEthAddress, address: address)
>>>>>>> ab3791f5
    |> case do
      nil ->
        %ExchangeAddress{}
        |> ExchangeAddress.changeset(%{
          address: address,
          name: name,
          comments: comments,
          infrastructure_id: infrastructure_id
        })

      exch_address ->
        exch_address
<<<<<<< HEAD
        |> ExchangeAddress.changeset(%{name: name, comments: comments})
=======
        |> ExchangeEthAddress.changeset(%{
          name: name,
          comments: comments,
          infrastructure_id: infrastructure_id
        })
>>>>>>> ab3791f5
    end
  end

  defp address_data() do
    [
      {"Binance contract owner wallet", "0x00c5e04176d95a286fcce0e68c683ca0bfec8454",
       "This is the owner of the BNB contract and is the #1 owner of BNB.", 1},
      {"Binance hot wallet", "0x3f5ce5fbfe3e9af3971dd833d26ba9b5c936f0be", nil, 1},
      {"Binance related wallet", "0xfe9e8709d3215310075d67e3ed32a380ccf451c8",
       "2nd largest BNB address. Yet to confirm relationship but it holds around 6 Billion dollars worth of tokens and most tokens are Binance related. Transfers to Binance rather often. Could be unidentified binance wallet #2. Or maybe....",
       1},
      {"Bitfinex cold wallet (?)", "0xf4B51B14b9EE30dc37EC970B50a486F37686E2a8", nil, 1},
      {"Bitfinex", "0x7180EB39A6264938FDB3EfFD7341C4727c382153", nil, 1},
      {"Bitfinex wallet1", "0x1151314c646ce4e0efd76d1af4760ae66a9fe30f", "Verified by etherscan",
       1},
      {"Bitfinex wallet2", "0x7727e5113d1d161373623e5f49fd568b4f543a9e", "Verified by etherscan",
       1},
      {"Bitfinex wallet3", "0x4fdd5eb2fb260149a3903859043e962ab89d8ed4", "Verified by etherscan",
       1},
      {"Bitfinex wallet4", "0x876eabf441b2ee5b5b0554fd502a8e0600950cfa", "Verified by etherscan",
       1},
      {"Bitfinex old wallet", "0xcafb10ee663f465f9d10588ac44ed20ed608c11e",
       "Verified by etherscan", 1},
      {"Bittrex", "0xfbb1b73c4f0bda4f67dca266ce6ef42f520fbb98", nil, 1},
      {"Bittrex_2", "0xE94b04a0FeD112f3664e45adb2B8915693dD5FF3", nil, 1},
      {"coinexchange.io", "0x4b01721f0244e7c5b5f63c20942850e447f5a5ee", nil, 1},
      {"etherdelta_2", "0x8d12a197cb00d4747a1fe03395095ce2a5cc6819", nil, 1},
      {"IDEX_1", "0x2a0c0dbecc7e4d658f48e01e3fa353f44050c208", nil, 1},
      {"Kraken_1", "0x2910543af39aba0cd09dbb2d50200b3e800a63d2", nil, 1},
      {"Kraken_2", "0x0a869d79a7052c7f1b55a8ebabbea3420f0d1e13", nil, 1},
      {"Kraken_3", "0xe853c56864a2ebe4576a807d26fdc4a0ada51919", nil, 1},
      {"Kraken_4", "0x267be1c1d684f78cb4f6a176c4911b741e4ffdc0", nil, 1},
      {"KrakenREP", "0xA2a8f158aed54CE9A73d41EEEc23Bf3a51b5654D", nil, 1},
      {"liqui.io", "0x8271b2e8cbe29396e9563229030c89679b9470db", nil, 1},
      {"liqui.io_2", "0x5E575279bf9f4acf0A130c186861454247394C06", nil, 1},
      {"Poloniex coldwallet", "0xb794f5ea0ba39494ce839613fffba74279579268",
       "Verified by etherscan", 1},
      {"Poloniex wallet1", "0x32be343b94f860124dc4fee278fdcbd38c102d88", "Verified by etherscan",
       1},
      {"Poloniex's $REP wallet address", "0xab11204cfeaccffa63c2d23aef2ea9accdb0a0d5", nil, 1},
      {"Poloniex-GNT", "0x0536806df512D6cDDE913Cf95c9886f65b1D3462", nil, 1},
      {"Poloniex's $ZRX wallet", "0xead6be34ce315940264519f250d8160f369fa5cd", nil, 1},
      {"Poloniex's contract address that transfers all incoming funds to Polo wallet1",
       "0x209c4784ab1e8183cf58ca33cb740efbf3fc18ef", nil, 1},
      {"Poloniex's Gnosis (GNO) wallet", "0x48d466b7c0d32b61e8a82cd2bcf060f7c3f966df", nil, 1},
      {"Shapeshift", "0x70faa28a6b8d6829a4b1e649d26ec9a2a39ba413", nil, 1},
      {"Yobit", "0xf5bec430576ff1b82e44ddb5a1c93f6f9d0884f3", nil, 1},
      {"yunbi_1", "0xd94c9ff168dc6aebf9b6cc86deff54f3fb0afc33", nil, 1}
    ]
  end
end

InsertExchangeAddresses.run()<|MERGE_RESOLUTION|>--- conflicted
+++ resolved
@@ -238,13 +238,8 @@
     |> Enum.each(&Repo.insert_or_update!/1)
   end
 
-<<<<<<< HEAD
-  defp update_or_create_eth_address({name, address, comments}) do
+  defp update_or_create_eth_address({name, address, comments, infrastructure_id}) do
     Repo.get_by(ExchangeAddress, address: address)
-=======
-  defp update_or_create_eth_address({name, address, comments, infrastructure_id}) do
-    Repo.get_by(ExchangeEthAddress, address: address)
->>>>>>> ab3791f5
     |> case do
       nil ->
         %ExchangeAddress{}
@@ -257,15 +252,11 @@
 
       exch_address ->
         exch_address
-<<<<<<< HEAD
-        |> ExchangeAddress.changeset(%{name: name, comments: comments})
-=======
-        |> ExchangeEthAddress.changeset(%{
+        |> ExchangeAddress.changeset(%{
           name: name,
           comments: comments,
           infrastructure_id: infrastructure_id
         })
->>>>>>> ab3791f5
     end
   end
 
