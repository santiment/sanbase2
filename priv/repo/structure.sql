--- conflicted
+++ resolved
@@ -2,13 +2,8 @@
 -- PostgreSQL database dump
 --
 
-<<<<<<< HEAD
--- Dumped from database version 9.6.5
--- Dumped by pg_dump version 9.6.5
-=======
 -- Dumped from database version 9.6.6
 -- Dumped by pg_dump version 9.6.6
->>>>>>> 064d40c8
 
 SET statement_timeout = 0;
 SET lock_timeout = 0;
@@ -238,12 +233,8 @@
 --
 
 CREATE TABLE latest_eth_wallet_data (
-<<<<<<< HEAD
-    address text NOT NULL,
-=======
     id bigint NOT NULL,
     address character varying(255) NOT NULL,
->>>>>>> 064d40c8
     balance numeric NOT NULL,
     last_incoming timestamp without time zone,
     last_outgoing timestamp without time zone,
@@ -874,8 +865,4 @@
 -- PostgreSQL database dump complete
 --
 
-<<<<<<< HEAD
-INSERT INTO "schema_migrations" (version) VALUES (20170911162322), (20171008200815), (20171008203355), (20171008204451), (20171008204756), (20171008205435), (20171008205503), (20171008205547), (20171008210439), (20171018120438), (20171018141238), (20171114151430);
-=======
-INSERT INTO "schema_migrations" (version) VALUES (20171008200815), (20171008203355), (20171008204451), (20171008204756), (20171008205435), (20171008205503), (20171008205547), (20171008210439), (20171017104338), (20171017104607), (20171017104817), (20171017111725), (20171017125741), (20171017132729), (20171018120438), (20171025082707);
->>>>>>> 064d40c8
+INSERT INTO "schema_migrations" (version) VALUES (20171008200815), (20171008203355), (20171008204451), (20171008204756), (20171008205435), (20171008205503), (20171008205547), (20171008210439), (20171017104338), (20171017104607), (20171017104817), (20171017111725), (20171017125741), (20171017132729), (20171018120438), (20171025082707);