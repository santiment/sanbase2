--
-- PostgreSQL database dump
--

-- Dumped from database version 9.6.6
-- Dumped by pg_dump version 9.6.6

SET statement_timeout = 0;
SET lock_timeout = 0;
SET idle_in_transaction_session_timeout = 0;
SET client_encoding = 'UTF8';
SET standard_conforming_strings = on;
SET check_function_bodies = false;
SET client_min_messages = warning;
SET row_security = off;

--
-- Name: plpgsql; Type: EXTENSION; Schema: -; Owner: -
--

CREATE EXTENSION IF NOT EXISTS plpgsql WITH SCHEMA pg_catalog;


--
-- Name: EXTENSION plpgsql; Type: COMMENT; Schema: -; Owner: -
--

COMMENT ON EXTENSION plpgsql IS 'PL/pgSQL procedural language';


SET search_path = public, pg_catalog;

SET default_tablespace = '';

SET default_with_oids = false;

--
-- Name: currencies; Type: TABLE; Schema: public; Owner: -
--

CREATE TABLE currencies (
    id bigint NOT NULL,
    code character varying(255) NOT NULL
);


--
-- Name: currencies_id_seq; Type: SEQUENCE; Schema: public; Owner: -
--

CREATE SEQUENCE currencies_id_seq
    START WITH 1
    INCREMENT BY 1
    NO MINVALUE
    NO MAXVALUE
    CACHE 1;


--
-- Name: currencies_id_seq; Type: SEQUENCE OWNED BY; Schema: public; Owner: -
--

ALTER SEQUENCE currencies_id_seq OWNED BY currencies.id;


--
-- Name: ico_currencies; Type: TABLE; Schema: public; Owner: -
--

CREATE TABLE ico_currencies (
    id bigint NOT NULL,
    ico_id bigint NOT NULL,
    currency_id bigint NOT NULL
);


--
-- Name: ico_currencies_id_seq; Type: SEQUENCE; Schema: public; Owner: -
--

CREATE SEQUENCE ico_currencies_id_seq
    START WITH 1
    INCREMENT BY 1
    NO MINVALUE
    NO MAXVALUE
    CACHE 1;


--
-- Name: ico_currencies_id_seq; Type: SEQUENCE OWNED BY; Schema: public; Owner: -
--

ALTER SEQUENCE ico_currencies_id_seq OWNED BY ico_currencies.id;


--
-- Name: icos; Type: TABLE; Schema: public; Owner: -
--

CREATE TABLE icos (
    id bigint NOT NULL,
    project_id bigint NOT NULL,
    start_date date,
    end_date date,
    tokens_issued_at_ico numeric,
    tokens_sold_at_ico numeric,
    funds_raised_btc numeric,
    usd_btc_icoend numeric,
    usd_eth_icoend numeric,
    minimal_cap_amount numeric,
    maximal_cap_amount numeric,
    cap_currency_id bigint,
    main_contract_address character varying(255),
    comments text
);


--
-- Name: icos_id_seq; Type: SEQUENCE; Schema: public; Owner: -
--

CREATE SEQUENCE icos_id_seq
    START WITH 1
    INCREMENT BY 1
    NO MINVALUE
    NO MAXVALUE
    CACHE 1;


--
-- Name: icos_id_seq; Type: SEQUENCE OWNED BY; Schema: public; Owner: -
--

ALTER SEQUENCE icos_id_seq OWNED BY icos.id;


--
-- Name: infrastructures; Type: TABLE; Schema: public; Owner: -
--

CREATE TABLE infrastructures (
    id bigint NOT NULL,
    code character varying(255) NOT NULL
);


--
-- Name: infrastructures_id_seq; Type: SEQUENCE; Schema: public; Owner: -
--

CREATE SEQUENCE infrastructures_id_seq
    START WITH 1
    INCREMENT BY 1
    NO MINVALUE
    NO MAXVALUE
    CACHE 1;


--
-- Name: infrastructures_id_seq; Type: SEQUENCE OWNED BY; Schema: public; Owner: -
--

ALTER SEQUENCE infrastructures_id_seq OWNED BY infrastructures.id;


--
-- Name: latest_btc_wallet_data; Type: TABLE; Schema: public; Owner: -
--

CREATE TABLE latest_btc_wallet_data (
    id bigint NOT NULL,
    address character varying(255) NOT NULL,
    satoshi_balance numeric NOT NULL,
    update_time timestamp without time zone NOT NULL
);


--
-- Name: latest_btc_wallet_data_id_seq; Type: SEQUENCE; Schema: public; Owner: -
--

CREATE SEQUENCE latest_btc_wallet_data_id_seq
    START WITH 1
    INCREMENT BY 1
    NO MINVALUE
    NO MAXVALUE
    CACHE 1;


--
-- Name: latest_btc_wallet_data_id_seq; Type: SEQUENCE OWNED BY; Schema: public; Owner: -
--

ALTER SEQUENCE latest_btc_wallet_data_id_seq OWNED BY latest_btc_wallet_data.id;


--
-- Name: latest_coinmarketcap_data; Type: TABLE; Schema: public; Owner: -
--

CREATE TABLE latest_coinmarketcap_data (
    id bigint NOT NULL,
    coinmarketcap_id character varying(255) NOT NULL,
    name character varying(255),
    symbol character varying(255),
    price_usd numeric,
    market_cap_usd numeric,
    update_time timestamp without time zone NOT NULL
);


--
-- Name: latest_coinmarketcap_data_id_seq; Type: SEQUENCE; Schema: public; Owner: -
--

CREATE SEQUENCE latest_coinmarketcap_data_id_seq
    START WITH 1
    INCREMENT BY 1
    NO MINVALUE
    NO MAXVALUE
    CACHE 1;


--
-- Name: latest_coinmarketcap_data_id_seq; Type: SEQUENCE OWNED BY; Schema: public; Owner: -
--

ALTER SEQUENCE latest_coinmarketcap_data_id_seq OWNED BY latest_coinmarketcap_data.id;


--
-- Name: latest_eth_wallet_data; Type: TABLE; Schema: public; Owner: -
--

CREATE TABLE latest_eth_wallet_data (
    id bigint NOT NULL,
    address character varying(255) NOT NULL,
    balance numeric NOT NULL,
    last_incoming timestamp without time zone,
    last_outgoing timestamp without time zone,
    tx_in numeric,
    tx_out numeric,
    update_time timestamp without time zone NOT NULL
);


--
<<<<<<< HEAD
-- Name: notification; Type: TABLE; Schema: public; Owner: -
--

CREATE TABLE notification (
    id bigint NOT NULL,
    project_id bigint NOT NULL,
    type_id bigint NOT NULL,
    inserted_at timestamp without time zone NOT NULL,
    updated_at timestamp without time zone NOT NULL
);


--
-- Name: notification_id_seq; Type: SEQUENCE; Schema: public; Owner: -
--

CREATE SEQUENCE notification_id_seq
=======
-- Name: latest_eth_wallet_data_id_seq; Type: SEQUENCE; Schema: public; Owner: -
--

CREATE SEQUENCE latest_eth_wallet_data_id_seq
>>>>>>> b929a368
    START WITH 1
    INCREMENT BY 1
    NO MINVALUE
    NO MAXVALUE
    CACHE 1;


--
<<<<<<< HEAD
-- Name: notification_id_seq; Type: SEQUENCE OWNED BY; Schema: public; Owner: -
--

ALTER SEQUENCE notification_id_seq OWNED BY notification.id;


--
-- Name: notification_type; Type: TABLE; Schema: public; Owner: -
--

CREATE TABLE notification_type (
    id bigint NOT NULL,
    name character varying(255) NOT NULL,
    inserted_at timestamp without time zone NOT NULL,
    updated_at timestamp without time zone NOT NULL
);


--
-- Name: notification_type_id_seq; Type: SEQUENCE; Schema: public; Owner: -
--

CREATE SEQUENCE notification_type_id_seq
=======
-- Name: latest_eth_wallet_data_id_seq; Type: SEQUENCE OWNED BY; Schema: public; Owner: -
--

ALTER SEQUENCE latest_eth_wallet_data_id_seq OWNED BY latest_eth_wallet_data.id;


--
-- Name: market_segments; Type: TABLE; Schema: public; Owner: -
--

CREATE TABLE market_segments (
    id bigint NOT NULL,
    name character varying(255) NOT NULL
);


--
-- Name: market_segments_id_seq; Type: SEQUENCE; Schema: public; Owner: -
--

CREATE SEQUENCE market_segments_id_seq
>>>>>>> b929a368
    START WITH 1
    INCREMENT BY 1
    NO MINVALUE
    NO MAXVALUE
    CACHE 1;


--
<<<<<<< HEAD
-- Name: notification_type_id_seq; Type: SEQUENCE OWNED BY; Schema: public; Owner: -
--

ALTER SEQUENCE notification_type_id_seq OWNED BY notification_type.id;
=======
-- Name: market_segments_id_seq; Type: SEQUENCE OWNED BY; Schema: public; Owner: -
--

ALTER SEQUENCE market_segments_id_seq OWNED BY market_segments.id;
>>>>>>> b929a368


--
-- Name: project; Type: TABLE; Schema: public; Owner: -
--

CREATE TABLE project (
    id bigint NOT NULL,
    name character varying(255) NOT NULL,
    ticker character varying(255),
    logo_url character varying(255),
    coinmarketcap_id character varying(255),
    website_link character varying(255),
    btt_link character varying(255),
    facebook_link character varying(255),
    github_link character varying(255),
    reddit_link character varying(255),
    twitter_link character varying(255),
    whitepaper_link character varying(255),
    blog_link character varying(255),
    slack_link character varying(255),
    linkedin_link character varying(255),
    telegram_link character varying(255),
    project_transparency character varying(255),
    token_address character varying(255),
    team_token_wallet character varying(255),
    market_segment_id bigint,
    infrastructure_id bigint
);


--
-- Name: project_btc_address; Type: TABLE; Schema: public; Owner: -
--

CREATE TABLE project_btc_address (
    id bigint NOT NULL,
    address character varying(255) NOT NULL,
    project_id bigint
);


--
-- Name: project_btc_address_id_seq; Type: SEQUENCE; Schema: public; Owner: -
--

CREATE SEQUENCE project_btc_address_id_seq
    START WITH 1
    INCREMENT BY 1
    NO MINVALUE
    NO MAXVALUE
    CACHE 1;


--
-- Name: project_btc_address_id_seq; Type: SEQUENCE OWNED BY; Schema: public; Owner: -
--

ALTER SEQUENCE project_btc_address_id_seq OWNED BY project_btc_address.id;


--
-- Name: project_eth_address; Type: TABLE; Schema: public; Owner: -
--

CREATE TABLE project_eth_address (
    id bigint NOT NULL,
    address character varying(255) NOT NULL,
    project_id bigint
);


--
-- Name: project_eth_address_id_seq; Type: SEQUENCE; Schema: public; Owner: -
--

CREATE SEQUENCE project_eth_address_id_seq
    START WITH 1
    INCREMENT BY 1
    NO MINVALUE
    NO MAXVALUE
    CACHE 1;


--
-- Name: project_eth_address_id_seq; Type: SEQUENCE OWNED BY; Schema: public; Owner: -
--

ALTER SEQUENCE project_eth_address_id_seq OWNED BY project_eth_address.id;


--
-- Name: project_id_seq; Type: SEQUENCE; Schema: public; Owner: -
--

CREATE SEQUENCE project_id_seq
    START WITH 1
    INCREMENT BY 1
    NO MINVALUE
    NO MAXVALUE
    CACHE 1;


--
-- Name: project_id_seq; Type: SEQUENCE OWNED BY; Schema: public; Owner: -
--

ALTER SEQUENCE project_id_seq OWNED BY project.id;


--
-- Name: schema_migrations; Type: TABLE; Schema: public; Owner: -
--

CREATE TABLE schema_migrations (
    version bigint NOT NULL,
    inserted_at timestamp without time zone
);


--
-- Name: tracked_btc; Type: TABLE; Schema: public; Owner: -
--

CREATE TABLE tracked_btc (
    id bigint NOT NULL,
    address character varying(255) NOT NULL
);


--
-- Name: tracked_btc_id_seq; Type: SEQUENCE; Schema: public; Owner: -
--

CREATE SEQUENCE tracked_btc_id_seq
    START WITH 1
    INCREMENT BY 1
    NO MINVALUE
    NO MAXVALUE
    CACHE 1;


--
-- Name: tracked_btc_id_seq; Type: SEQUENCE OWNED BY; Schema: public; Owner: -
--

ALTER SEQUENCE tracked_btc_id_seq OWNED BY tracked_btc.id;


--
-- Name: tracked_eth; Type: TABLE; Schema: public; Owner: -
--

CREATE TABLE tracked_eth (
    id bigint NOT NULL,
    address character varying(255) NOT NULL
);


--
<<<<<<< HEAD
-- Name: notification id; Type: DEFAULT; Schema: public; Owner: -
--

ALTER TABLE ONLY notification ALTER COLUMN id SET DEFAULT nextval('notification_id_seq'::regclass);


--
-- Name: notification_type id; Type: DEFAULT; Schema: public; Owner: -
--

ALTER TABLE ONLY notification_type ALTER COLUMN id SET DEFAULT nextval('notification_type_id_seq'::regclass);
=======
-- Name: tracked_eth_id_seq; Type: SEQUENCE; Schema: public; Owner: -
--

CREATE SEQUENCE tracked_eth_id_seq
    START WITH 1
    INCREMENT BY 1
    NO MINVALUE
    NO MAXVALUE
    CACHE 1;


--
-- Name: tracked_eth_id_seq; Type: SEQUENCE OWNED BY; Schema: public; Owner: -
--

ALTER SEQUENCE tracked_eth_id_seq OWNED BY tracked_eth.id;


--
-- Name: currencies id; Type: DEFAULT; Schema: public; Owner: -
--

ALTER TABLE ONLY currencies ALTER COLUMN id SET DEFAULT nextval('currencies_id_seq'::regclass);


--
-- Name: ico_currencies id; Type: DEFAULT; Schema: public; Owner: -
--

ALTER TABLE ONLY ico_currencies ALTER COLUMN id SET DEFAULT nextval('ico_currencies_id_seq'::regclass);


--
-- Name: icos id; Type: DEFAULT; Schema: public; Owner: -
--

ALTER TABLE ONLY icos ALTER COLUMN id SET DEFAULT nextval('icos_id_seq'::regclass);


--
-- Name: infrastructures id; Type: DEFAULT; Schema: public; Owner: -
--

ALTER TABLE ONLY infrastructures ALTER COLUMN id SET DEFAULT nextval('infrastructures_id_seq'::regclass);


--
-- Name: latest_btc_wallet_data id; Type: DEFAULT; Schema: public; Owner: -
--

ALTER TABLE ONLY latest_btc_wallet_data ALTER COLUMN id SET DEFAULT nextval('latest_btc_wallet_data_id_seq'::regclass);


--
-- Name: latest_coinmarketcap_data id; Type: DEFAULT; Schema: public; Owner: -
--

ALTER TABLE ONLY latest_coinmarketcap_data ALTER COLUMN id SET DEFAULT nextval('latest_coinmarketcap_data_id_seq'::regclass);


--
-- Name: latest_eth_wallet_data id; Type: DEFAULT; Schema: public; Owner: -
--

ALTER TABLE ONLY latest_eth_wallet_data ALTER COLUMN id SET DEFAULT nextval('latest_eth_wallet_data_id_seq'::regclass);


--
-- Name: market_segments id; Type: DEFAULT; Schema: public; Owner: -
--

ALTER TABLE ONLY market_segments ALTER COLUMN id SET DEFAULT nextval('market_segments_id_seq'::regclass);
>>>>>>> b929a368


--
-- Name: project id; Type: DEFAULT; Schema: public; Owner: -
--

ALTER TABLE ONLY project ALTER COLUMN id SET DEFAULT nextval('project_id_seq'::regclass);


--
-- Name: project_btc_address id; Type: DEFAULT; Schema: public; Owner: -
--

ALTER TABLE ONLY project_btc_address ALTER COLUMN id SET DEFAULT nextval('project_btc_address_id_seq'::regclass);


--
-- Name: project_eth_address id; Type: DEFAULT; Schema: public; Owner: -
--

ALTER TABLE ONLY project_eth_address ALTER COLUMN id SET DEFAULT nextval('project_eth_address_id_seq'::regclass);


--
-- Name: tracked_btc id; Type: DEFAULT; Schema: public; Owner: -
--

ALTER TABLE ONLY tracked_btc ALTER COLUMN id SET DEFAULT nextval('tracked_btc_id_seq'::regclass);


--
-- Name: tracked_eth id; Type: DEFAULT; Schema: public; Owner: -
--

ALTER TABLE ONLY tracked_eth ALTER COLUMN id SET DEFAULT nextval('tracked_eth_id_seq'::regclass);


--
-- Name: currencies currencies_pkey; Type: CONSTRAINT; Schema: public; Owner: -
--

ALTER TABLE ONLY currencies
    ADD CONSTRAINT currencies_pkey PRIMARY KEY (id);


--
-- Name: ico_currencies ico_currencies_pkey; Type: CONSTRAINT; Schema: public; Owner: -
--

ALTER TABLE ONLY ico_currencies
    ADD CONSTRAINT ico_currencies_pkey PRIMARY KEY (id);


--
-- Name: icos icos_pkey; Type: CONSTRAINT; Schema: public; Owner: -
--

ALTER TABLE ONLY icos
    ADD CONSTRAINT icos_pkey PRIMARY KEY (id);


--
-- Name: infrastructures infrastructures_pkey; Type: CONSTRAINT; Schema: public; Owner: -
--

ALTER TABLE ONLY infrastructures
    ADD CONSTRAINT infrastructures_pkey PRIMARY KEY (id);


--
-- Name: latest_btc_wallet_data latest_btc_wallet_data_pkey; Type: CONSTRAINT; Schema: public; Owner: -
--

ALTER TABLE ONLY latest_btc_wallet_data
    ADD CONSTRAINT latest_btc_wallet_data_pkey PRIMARY KEY (id);


--
-- Name: latest_coinmarketcap_data latest_coinmarketcap_data_pkey; Type: CONSTRAINT; Schema: public; Owner: -
--

ALTER TABLE ONLY latest_coinmarketcap_data
    ADD CONSTRAINT latest_coinmarketcap_data_pkey PRIMARY KEY (id);


--
-- Name: latest_eth_wallet_data latest_eth_wallet_data_pkey; Type: CONSTRAINT; Schema: public; Owner: -
--

ALTER TABLE ONLY latest_eth_wallet_data
    ADD CONSTRAINT latest_eth_wallet_data_pkey PRIMARY KEY (id);


--
-- Name: market_segments market_segments_pkey; Type: CONSTRAINT; Schema: public; Owner: -
--

ALTER TABLE ONLY market_segments
    ADD CONSTRAINT market_segments_pkey PRIMARY KEY (id);


--
-- Name: notification notification_pkey; Type: CONSTRAINT; Schema: public; Owner: -
--

ALTER TABLE ONLY notification
    ADD CONSTRAINT notification_pkey PRIMARY KEY (id);


--
-- Name: notification_type notification_type_pkey; Type: CONSTRAINT; Schema: public; Owner: -
--

ALTER TABLE ONLY notification_type
    ADD CONSTRAINT notification_type_pkey PRIMARY KEY (id);


--
-- Name: project_btc_address project_btc_address_pkey; Type: CONSTRAINT; Schema: public; Owner: -
--

ALTER TABLE ONLY project_btc_address
    ADD CONSTRAINT project_btc_address_pkey PRIMARY KEY (id);


--
-- Name: project_eth_address project_eth_address_pkey; Type: CONSTRAINT; Schema: public; Owner: -
--

ALTER TABLE ONLY project_eth_address
    ADD CONSTRAINT project_eth_address_pkey PRIMARY KEY (id);


--
-- Name: project project_pkey; Type: CONSTRAINT; Schema: public; Owner: -
--

ALTER TABLE ONLY project
    ADD CONSTRAINT project_pkey PRIMARY KEY (id);


--
-- Name: schema_migrations schema_migrations_pkey; Type: CONSTRAINT; Schema: public; Owner: -
--

ALTER TABLE ONLY schema_migrations
    ADD CONSTRAINT schema_migrations_pkey PRIMARY KEY (version);


--
-- Name: tracked_btc tracked_btc_pkey; Type: CONSTRAINT; Schema: public; Owner: -
--

ALTER TABLE ONLY tracked_btc
    ADD CONSTRAINT tracked_btc_pkey PRIMARY KEY (id);


--
-- Name: tracked_eth tracked_eth_pkey; Type: CONSTRAINT; Schema: public; Owner: -
--

ALTER TABLE ONLY tracked_eth
    ADD CONSTRAINT tracked_eth_pkey PRIMARY KEY (id);


--
-- Name: currencies_code_index; Type: INDEX; Schema: public; Owner: -
--

CREATE UNIQUE INDEX currencies_code_index ON currencies USING btree (code);


--
-- Name: ico_currencies_currency_id_index; Type: INDEX; Schema: public; Owner: -
--

CREATE INDEX ico_currencies_currency_id_index ON ico_currencies USING btree (currency_id);


--
-- Name: ico_currencies_ico_id_index; Type: INDEX; Schema: public; Owner: -
--

CREATE INDEX ico_currencies_ico_id_index ON ico_currencies USING btree (ico_id);


--
-- Name: icos_project_id_index; Type: INDEX; Schema: public; Owner: -
--

CREATE UNIQUE INDEX icos_project_id_index ON icos USING btree (project_id);


--
-- Name: infrastructures_code_index; Type: INDEX; Schema: public; Owner: -
--

CREATE UNIQUE INDEX infrastructures_code_index ON infrastructures USING btree (code);


--
-- Name: latest_btc_wallet_data_address_index; Type: INDEX; Schema: public; Owner: -
--

CREATE UNIQUE INDEX latest_btc_wallet_data_address_index ON latest_btc_wallet_data USING btree (address);


--
-- Name: latest_coinmarketcap_data_coinmarketcap_id_index; Type: INDEX; Schema: public; Owner: -
--

CREATE UNIQUE INDEX latest_coinmarketcap_data_coinmarketcap_id_index ON latest_coinmarketcap_data USING btree (coinmarketcap_id);


--
-- Name: latest_eth_wallet_data_address_index; Type: INDEX; Schema: public; Owner: -
--

CREATE UNIQUE INDEX latest_eth_wallet_data_address_index ON latest_eth_wallet_data USING btree (address);


--
-- Name: market_segments_name_index; Type: INDEX; Schema: public; Owner: -
--

CREATE UNIQUE INDEX market_segments_name_index ON market_segments USING btree (name);


--
-- Name: project_btc_address_address_index; Type: INDEX; Schema: public; Owner: -
--

CREATE UNIQUE INDEX project_btc_address_address_index ON project_btc_address USING btree (address);


--
-- Name: notification_project_id_type_id_index; Type: INDEX; Schema: public; Owner: -
--

CREATE INDEX notification_project_id_type_id_index ON notification USING btree (project_id, type_id);


--
-- Name: notification_type_name_index; Type: INDEX; Schema: public; Owner: -
--

CREATE UNIQUE INDEX notification_type_name_index ON notification_type USING btree (name);


--
-- Name: project_btc_address_project_id_index; Type: INDEX; Schema: public; Owner: -
--

CREATE INDEX project_btc_address_project_id_index ON project_btc_address USING btree (project_id);


--
-- Name: project_eth_address_address_index; Type: INDEX; Schema: public; Owner: -
--

CREATE UNIQUE INDEX project_eth_address_address_index ON project_eth_address USING btree (address);


--
-- Name: project_eth_address_project_id_index; Type: INDEX; Schema: public; Owner: -
--

CREATE INDEX project_eth_address_project_id_index ON project_eth_address USING btree (project_id);


--
-- Name: project_infrastructure_id_index; Type: INDEX; Schema: public; Owner: -
--

CREATE INDEX project_infrastructure_id_index ON project USING btree (infrastructure_id);


--
-- Name: project_market_segment_id_index; Type: INDEX; Schema: public; Owner: -
--

CREATE INDEX project_market_segment_id_index ON project USING btree (market_segment_id);


--
-- Name: project_name_index; Type: INDEX; Schema: public; Owner: -
--

CREATE UNIQUE INDEX project_name_index ON project USING btree (name);


--
<<<<<<< HEAD
-- Name: notification notification_project_id_fkey; Type: FK CONSTRAINT; Schema: public; Owner: -
--

ALTER TABLE ONLY notification
    ADD CONSTRAINT notification_project_id_fkey FOREIGN KEY (project_id) REFERENCES project(id);


--
-- Name: notification notification_type_id_fkey; Type: FK CONSTRAINT; Schema: public; Owner: -
--

ALTER TABLE ONLY notification
    ADD CONSTRAINT notification_type_id_fkey FOREIGN KEY (type_id) REFERENCES notification_type(id);
=======
-- Name: tracked_btc_address_index; Type: INDEX; Schema: public; Owner: -
--

CREATE UNIQUE INDEX tracked_btc_address_index ON tracked_btc USING btree (address);


--
-- Name: tracked_eth_address_index; Type: INDEX; Schema: public; Owner: -
--

CREATE UNIQUE INDEX tracked_eth_address_index ON tracked_eth USING btree (address);


--
-- Name: ico_currencies ico_currencies_currency_id_fkey; Type: FK CONSTRAINT; Schema: public; Owner: -
--

ALTER TABLE ONLY ico_currencies
    ADD CONSTRAINT ico_currencies_currency_id_fkey FOREIGN KEY (currency_id) REFERENCES currencies(id) ON DELETE CASCADE;


--
-- Name: ico_currencies ico_currencies_ico_id_fkey; Type: FK CONSTRAINT; Schema: public; Owner: -
--

ALTER TABLE ONLY ico_currencies
    ADD CONSTRAINT ico_currencies_ico_id_fkey FOREIGN KEY (ico_id) REFERENCES icos(id) ON DELETE CASCADE;


--
-- Name: icos icos_cap_currency_id_fkey; Type: FK CONSTRAINT; Schema: public; Owner: -
--

ALTER TABLE ONLY icos
    ADD CONSTRAINT icos_cap_currency_id_fkey FOREIGN KEY (cap_currency_id) REFERENCES currencies(id);


--
-- Name: icos icos_project_id_fkey; Type: FK CONSTRAINT; Schema: public; Owner: -
--

ALTER TABLE ONLY icos
    ADD CONSTRAINT icos_project_id_fkey FOREIGN KEY (project_id) REFERENCES project(id) ON DELETE CASCADE;
>>>>>>> b929a368


--
-- Name: project_btc_address project_btc_address_project_id_fkey; Type: FK CONSTRAINT; Schema: public; Owner: -
--

ALTER TABLE ONLY project_btc_address
    ADD CONSTRAINT project_btc_address_project_id_fkey FOREIGN KEY (project_id) REFERENCES project(id) ON DELETE CASCADE;


--
-- Name: project_eth_address project_eth_address_project_id_fkey; Type: FK CONSTRAINT; Schema: public; Owner: -
--

ALTER TABLE ONLY project_eth_address
    ADD CONSTRAINT project_eth_address_project_id_fkey FOREIGN KEY (project_id) REFERENCES project(id) ON DELETE CASCADE;


--
-- Name: project project_infrastructure_id_fkey; Type: FK CONSTRAINT; Schema: public; Owner: -
--

ALTER TABLE ONLY project
    ADD CONSTRAINT project_infrastructure_id_fkey FOREIGN KEY (infrastructure_id) REFERENCES infrastructures(id);


--
-- Name: project project_market_segment_id_fkey; Type: FK CONSTRAINT; Schema: public; Owner: -
--

ALTER TABLE ONLY project
    ADD CONSTRAINT project_market_segment_id_fkey FOREIGN KEY (market_segment_id) REFERENCES market_segments(id);


--
-- PostgreSQL database dump complete
--

<<<<<<< HEAD
INSERT INTO "schema_migrations" (version) VALUES (20170911162322), (20171008200815), (20171008203355), (20171008204451), (20171008204756), (20171008205435), (20171008205503), (20171008205547), (20171008210439), (20171018120438), (20171018141238), (20171106052403);
=======
INSERT INTO "schema_migrations" (version) VALUES (20171008200815), (20171008203355), (20171008204451), (20171008204756), (20171008205435), (20171008205503), (20171008205547), (20171008210439), (20171017104338), (20171017104607), (20171017104817), (20171017111725), (20171017125741), (20171017132729), (20171018120438), (20171025082707);
>>>>>>> b929a368
<|MERGE_RESOLUTION|>--- conflicted
+++ resolved
@@ -245,63 +245,18 @@
 
 
 --
-<<<<<<< HEAD
--- Name: notification; Type: TABLE; Schema: public; Owner: -
---
-
-CREATE TABLE notification (
-    id bigint NOT NULL,
-    project_id bigint NOT NULL,
-    type_id bigint NOT NULL,
-    inserted_at timestamp without time zone NOT NULL,
-    updated_at timestamp without time zone NOT NULL
-);
-
-
---
--- Name: notification_id_seq; Type: SEQUENCE; Schema: public; Owner: -
---
-
-CREATE SEQUENCE notification_id_seq
-=======
 -- Name: latest_eth_wallet_data_id_seq; Type: SEQUENCE; Schema: public; Owner: -
 --
 
 CREATE SEQUENCE latest_eth_wallet_data_id_seq
->>>>>>> b929a368
-    START WITH 1
-    INCREMENT BY 1
-    NO MINVALUE
-    NO MAXVALUE
-    CACHE 1;
-
-
---
-<<<<<<< HEAD
--- Name: notification_id_seq; Type: SEQUENCE OWNED BY; Schema: public; Owner: -
---
-
-ALTER SEQUENCE notification_id_seq OWNED BY notification.id;
-
-
---
--- Name: notification_type; Type: TABLE; Schema: public; Owner: -
---
-
-CREATE TABLE notification_type (
-    id bigint NOT NULL,
-    name character varying(255) NOT NULL,
-    inserted_at timestamp without time zone NOT NULL,
-    updated_at timestamp without time zone NOT NULL
-);
-
-
---
--- Name: notification_type_id_seq; Type: SEQUENCE; Schema: public; Owner: -
---
-
-CREATE SEQUENCE notification_type_id_seq
-=======
+    START WITH 1
+    INCREMENT BY 1
+    NO MINVALUE
+    NO MAXVALUE
+    CACHE 1;
+
+
+--
 -- Name: latest_eth_wallet_data_id_seq; Type: SEQUENCE OWNED BY; Schema: public; Owner: -
 --
 
@@ -323,26 +278,18 @@
 --
 
 CREATE SEQUENCE market_segments_id_seq
->>>>>>> b929a368
-    START WITH 1
-    INCREMENT BY 1
-    NO MINVALUE
-    NO MAXVALUE
-    CACHE 1;
-
-
---
-<<<<<<< HEAD
--- Name: notification_type_id_seq; Type: SEQUENCE OWNED BY; Schema: public; Owner: -
---
-
-ALTER SEQUENCE notification_type_id_seq OWNED BY notification_type.id;
-=======
+    START WITH 1
+    INCREMENT BY 1
+    NO MINVALUE
+    NO MAXVALUE
+    CACHE 1;
+
+
+--
 -- Name: market_segments_id_seq; Type: SEQUENCE OWNED BY; Schema: public; Owner: -
 --
 
 ALTER SEQUENCE market_segments_id_seq OWNED BY market_segments.id;
->>>>>>> b929a368
 
 
 --
@@ -503,19 +450,6 @@
 
 
 --
-<<<<<<< HEAD
--- Name: notification id; Type: DEFAULT; Schema: public; Owner: -
---
-
-ALTER TABLE ONLY notification ALTER COLUMN id SET DEFAULT nextval('notification_id_seq'::regclass);
-
-
---
--- Name: notification_type id; Type: DEFAULT; Schema: public; Owner: -
---
-
-ALTER TABLE ONLY notification_type ALTER COLUMN id SET DEFAULT nextval('notification_type_id_seq'::regclass);
-=======
 -- Name: tracked_eth_id_seq; Type: SEQUENCE; Schema: public; Owner: -
 --
 
@@ -588,7 +522,6 @@
 --
 
 ALTER TABLE ONLY market_segments ALTER COLUMN id SET DEFAULT nextval('market_segments_id_seq'::regclass);
->>>>>>> b929a368
 
 
 --
@@ -691,22 +624,6 @@
 
 
 --
--- Name: notification notification_pkey; Type: CONSTRAINT; Schema: public; Owner: -
---
-
-ALTER TABLE ONLY notification
-    ADD CONSTRAINT notification_pkey PRIMARY KEY (id);
-
-
---
--- Name: notification_type notification_type_pkey; Type: CONSTRAINT; Schema: public; Owner: -
---
-
-ALTER TABLE ONLY notification_type
-    ADD CONSTRAINT notification_type_pkey PRIMARY KEY (id);
-
-
---
 -- Name: project_btc_address project_btc_address_pkey; Type: CONSTRAINT; Schema: public; Owner: -
 --
 
@@ -825,20 +742,6 @@
 
 
 --
--- Name: notification_project_id_type_id_index; Type: INDEX; Schema: public; Owner: -
---
-
-CREATE INDEX notification_project_id_type_id_index ON notification USING btree (project_id, type_id);
-
-
---
--- Name: notification_type_name_index; Type: INDEX; Schema: public; Owner: -
---
-
-CREATE UNIQUE INDEX notification_type_name_index ON notification_type USING btree (name);
-
-
---
 -- Name: project_btc_address_project_id_index; Type: INDEX; Schema: public; Owner: -
 --
 
@@ -881,21 +784,6 @@
 
 
 --
-<<<<<<< HEAD
--- Name: notification notification_project_id_fkey; Type: FK CONSTRAINT; Schema: public; Owner: -
---
-
-ALTER TABLE ONLY notification
-    ADD CONSTRAINT notification_project_id_fkey FOREIGN KEY (project_id) REFERENCES project(id);
-
-
---
--- Name: notification notification_type_id_fkey; Type: FK CONSTRAINT; Schema: public; Owner: -
---
-
-ALTER TABLE ONLY notification
-    ADD CONSTRAINT notification_type_id_fkey FOREIGN KEY (type_id) REFERENCES notification_type(id);
-=======
 -- Name: tracked_btc_address_index; Type: INDEX; Schema: public; Owner: -
 --
 
@@ -939,7 +827,6 @@
 
 ALTER TABLE ONLY icos
     ADD CONSTRAINT icos_project_id_fkey FOREIGN KEY (project_id) REFERENCES project(id) ON DELETE CASCADE;
->>>>>>> b929a368
 
 
 --
@@ -978,8 +865,4 @@
 -- PostgreSQL database dump complete
 --
 
-<<<<<<< HEAD
-INSERT INTO "schema_migrations" (version) VALUES (20170911162322), (20171008200815), (20171008203355), (20171008204451), (20171008204756), (20171008205435), (20171008205503), (20171008205547), (20171008210439), (20171018120438), (20171018141238), (20171106052403);
-=======
-INSERT INTO "schema_migrations" (version) VALUES (20171008200815), (20171008203355), (20171008204451), (20171008204756), (20171008205435), (20171008205503), (20171008205547), (20171008210439), (20171017104338), (20171017104607), (20171017104817), (20171017111725), (20171017125741), (20171017132729), (20171018120438), (20171025082707);
->>>>>>> b929a368
+INSERT INTO "schema_migrations" (version) VALUES (20171008200815), (20171008203355), (20171008204451), (20171008204756), (20171008205435), (20171008205503), (20171008205547), (20171008210439), (20171017104338), (20171017104607), (20171017104817), (20171017111725), (20171017125741), (20171017132729), (20171018120438), (20171025082707);