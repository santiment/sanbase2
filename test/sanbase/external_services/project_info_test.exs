--- conflicted
+++ resolved
@@ -11,9 +11,7 @@
       %Project{
         coinmarketcap_id: "coinmarketcap_id",
         name: "Name",
-<<<<<<< HEAD
-        main_contract_address: "address"
-=======
+        main_contract_address: "address",
         website_link: "website.link.com",
         email: "email@link.com",
         reddit_link: "reddit.link.com",
@@ -28,7 +26,6 @@
         ticker: "SAN",
         token_decimals: 4,
         total_supply: 50000
->>>>>>> 82ce22c8
       }
       |> Repo.insert!()
 
