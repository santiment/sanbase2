--- conflicted
+++ resolved
@@ -75,46 +75,21 @@
       assert result != nil
     end
 
-<<<<<<< HEAD
-    test "cannot access RESTRICTED metrics realtime", context do
-      {from, to} = from_to(10, 0)
-      query = daily_active_deposits_query(context.project.slug, from, to)
-      result = execute_query(context.conn, query, "dailyActiveDeposits")
-      contract = context.project.main_contract_address
-
-      refute called(
-               Sanbase.Clickhouse.DailyActiveDeposits.active_deposits(contract, from, to, :_)
-             )
-
-      assert result != nil
-    end
-
     test "can access RESTRICTED metrics within 90 days and 2 day interval", context do
-      {from, to} = from_to(89, 3)
-=======
-    test "can access RESTRICTED metrics within 90 days and 1 day interval", context do
       {from, to} = from_to(89, 2)
->>>>>>> 5da7c6ba
-      metric = v2_restricted_metric(context.next_integer.())
-      slug = context.project.slug
-      query = metric_query(metric, slug, from, to)
-      result = execute_query(context.conn, query, "getMetric")
-
-      assert called(Metric.timeseries_data(metric, :_, from, to, :_, :_))
-      assert result != nil
-    end
-
-<<<<<<< HEAD
+      metric = v2_restricted_metric(context.next_integer.())
+      slug = context.project.slug
+      query = metric_query(metric, slug, from, to)
+      result = execute_query(context.conn, query, "getMetric")
+
+      assert called(Metric.timeseries_data(metric, :_, from, to, :_, :_))
+      assert result != nil
+    end
+
     test "can access RESTRICTED queries within 90 days and 2 day interval", context do
-      {from, to} = from_to(89, 3)
-      query = daily_active_deposits_query(context.project.slug, from, to)
-      result = execute_query(context.conn, query, "dailyActiveDeposits")
-=======
-    test "can access RESTRICTED queries within 90 days and 1 day interval", context do
       {from, to} = from_to(89, 2)
       query = network_growth_query(context.project.slug, from, to)
       result = execute_query(context.conn, query, "networkGrowth")
->>>>>>> 5da7c6ba
       contract = context.project.main_contract_address
 
       assert_called(Sanbase.Clickhouse.NetworkGrowth.network_growth(contract, from, to, :_))
