--- conflicted
+++ resolved
@@ -836,39 +836,12 @@
           ready_state: Post.draft()
         )
 
-<<<<<<< HEAD
       result =
         post
         |> publish_insight_mutation()
         |> execute_mutation_with_errors(conn)
 
       assert String.contains?(result["message"], "Can't publish not own post")
-=======
-      query = """
-      mutation {
-        publishInsight(id: #{post.id}) {
-          id,
-          readyState,
-          discourseTopicUrl
-          publishedAt
-        }
-      }
-      """
-
-      result =
-        conn
-        |> post("/graphql", mutation_skeleton(query))
-
-      insight = json_response(result, 200)["data"]["publishInsight"]
-      published_at = insight["publishedAt"] |> Sanbase.DateTimeUtils.from_iso8601!()
-
-      # Test that the published_at time is set to almost now
-      assert abs(Timex.diff(Timex.now(), published_at, :seconds)) < 2
-      assert insight["readyState"] == Post.published()
-
-      assert insight["discourseTopicUrl"] ==
-               "https://discourse.stage.internal.santiment.net/t/first-test-from-api2/234"
->>>>>>> 0351acbe
     end
 
     test "returns error when insight is already published", %{
