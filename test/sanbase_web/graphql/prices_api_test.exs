--- conflicted
+++ resolved
@@ -26,15 +26,10 @@
     Store.drop_measurement("XYZ_USD")
     Store.drop_measurement("XYZ_BTC")
 
-<<<<<<< HEAD
-    two_hours_ago = Sanbase.DateTimeUtils.hours_ago(2) |> DateTime.to_unix(:nanoseconds)
-    yesterday = days_ago_start_of_day(1) |> DateTime.to_unix(:nanoseconds)
-=======
     datetime1 = DateTime.from_naive!(~N[2017-05-13 21:45:00], "Etc/UTC")
     datetime2 = DateTime.from_naive!(~N[2017-05-14 21:45:00], "Etc/UTC")
     datetime3 = DateTime.from_naive!(~N[2017-05-15 21:45:00], "Etc/UTC")
     years_ago = DateTime.from_naive!(~N[2007-01-01 21:45:00], "Etc/UTC")
->>>>>>> 5bbe1400
 
     Store.import([
       # older
@@ -50,39 +45,23 @@
       },
       # newer
       %Measurement{
-<<<<<<< HEAD
-        timestamp: two_hours_ago,
-=======
-        timestamp: datetime3 |> DateTime.to_unix(:nanoseconds),
->>>>>>> 5bbe1400
+        timestamp: datetime3 |> DateTime.to_unix(:nanoseconds),
         fields: %{price: 1200, volume: 300, marketcap: 800},
         name: "TEST_BTC"
       },
       %Measurement{
-<<<<<<< HEAD
-        timestamp: two_hours_ago,
-=======
-        timestamp: datetime3 |> DateTime.to_unix(:nanoseconds),
->>>>>>> 5bbe1400
+        timestamp: datetime3 |> DateTime.to_unix(:nanoseconds),
         fields: %{price: 22, volume: 300, marketcap: 800},
         name: "TEST_USD"
       },
       # older
       %Measurement{
-<<<<<<< HEAD
-        timestamp: two_hours_ago,
-=======
-        timestamp: datetime3 |> DateTime.to_unix(:nanoseconds),
->>>>>>> 5bbe1400
+        timestamp: datetime3 |> DateTime.to_unix(:nanoseconds),
         fields: %{price: 1, volume: 5, marketcap: 500},
         name: "XYZ_BTC"
       },
       %Measurement{
-<<<<<<< HEAD
-        timestamp: two_hours_ago,
-=======
-        timestamp: datetime3 |> DateTime.to_unix(:nanoseconds),
->>>>>>> 5bbe1400
+        timestamp: datetime3 |> DateTime.to_unix(:nanoseconds),
         fields: %{price: 20, volume: 200, marketcap: 500},
         name: "XYZ_USD"
       }
@@ -98,13 +77,6 @@
 
   test "no information is available for a ticker", context do
     Store.drop_measurement("SAN_USD")
-<<<<<<< HEAD
-
-    now = DateTime.utc_now()
-    yesterday = days_ago_start_of_day(1)
-
-=======
->>>>>>> 5bbe1400
     query = """
     {
       historyPrice(ticker: "SAN", from: "#{context.datetime1}", to: "#{context.datetime2}", interval: "1h") {
@@ -140,18 +112,9 @@
   end
 
   test "data aggregation for larger intervals", context do
-<<<<<<< HEAD
-    now = DateTime.utc_now()
-    three_days_ago = days_ago_start_of_day(3)
-
-    query = """
-    {
-      historyPrice(ticker: "TEST", from: "#{three_days_ago}", to: "#{now}", interval: "3d") {
-=======
     query = """
     {
       historyPrice(ticker: "TEST", from: "#{context.datetime1}", to: "#{context.datetime3}", interval: "2d") {
->>>>>>> 5bbe1400
         datetime
         priceUsd
         priceBtc
@@ -176,12 +139,6 @@
   end
 
   test "too complex queries are denied", context do
-<<<<<<< HEAD
-    now = DateTime.utc_now()
-    years_ago = days_ago_start_of_day(10 * 365)
-
-=======
->>>>>>> 5bbe1400
     query = """
     {
       historyPrice(ticker: "TEST", from: "#{context.years_ago}", to: "#{context.datetime1}", interval: "5m"){
@@ -202,11 +159,6 @@
   end
 
   test "default arguments are correctly set", context do
-<<<<<<< HEAD
-    yesterday = days_ago_start_of_day(1)
-
-=======
->>>>>>> 5bbe1400
     query = """
     {
       historyPrice(ticker: "TEST", from: "#{context.datetime1}"){
@@ -227,22 +179,6 @@
   end
 
   test "complexity is 0 with basic authentication", context do
-<<<<<<< HEAD
-    username =
-      Application.fetch_env!(:sanbase, SanbaseWeb.Graphql.ContextPlug)
-      |> Keyword.get(:basic_auth_username)
-
-    password =
-      Application.fetch_env!(:sanbase, SanbaseWeb.Graphql.ContextPlug)
-      |> Keyword.get(:basic_auth_password)
-
-    basic_auth = Base.encode64(username <> ":" <> password)
-
-    now = DateTime.utc_now()
-    years_ago = days_ago_start_of_day(10 * 365)
-
-=======
->>>>>>> 5bbe1400
     query = """
     {
       historyPrice(ticker: "TEST", from: "#{context.years_ago}", to: "#{context.datetime1}", interval: "5m"){
@@ -279,13 +215,6 @@
     assert "XYZ" in resp_data
   end
 
-<<<<<<< HEAD
-  defp days_ago_start_of_day(days) do
-    Timex.today()
-    |> Timex.shift(days: -days)
-    |> Timex.end_of_day()
-    |> Timex.to_datetime()
-=======
   defp basic_auth() do
     username =
       Application.fetch_env!(:sanbase, SanbaseWeb.Graphql.ContextPlug)
@@ -296,6 +225,5 @@
       |> Keyword.get(:basic_auth_password)
 
     Base.encode64(username <> ":" <> password)
->>>>>>> 5bbe1400
   end
 end